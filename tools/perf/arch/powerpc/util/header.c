#include <sys/types.h>
#include <unistd.h>
#include <stdio.h>
#include <stdlib.h>
#include <string.h>
#include <linux/stringify.h>
<<<<<<< HEAD
=======
#include "header.h"
#include "util.h"
>>>>>>> f03b24a8

#define mfspr(rn)       ({unsigned long rval; \
			 asm volatile("mfspr %0," __stringify(rn) \
				      : "=r" (rval)); rval; })

#define SPRN_PVR        0x11F	/* Processor Version Register */
#define PVR_VER(pvr)    (((pvr) >>  16) & 0xFFFF) /* Version field */
#define PVR_REV(pvr)    (((pvr) >>   0) & 0xFFFF) /* Revison field */

int
get_cpuid(char *buffer, size_t sz)
{
	unsigned long pvr;
	int nb;

	pvr = mfspr(SPRN_PVR);

	nb = scnprintf(buffer, sz, "%lu,%lu$", PVR_VER(pvr), PVR_REV(pvr));

	/* look for end marker to ensure the entire data fit */
	if (strchr(buffer, '$')) {
		buffer[nb-1] = '\0';
		return 0;
	}
	return -1;
}<|MERGE_RESOLUTION|>--- conflicted
+++ resolved
@@ -4,11 +4,8 @@
 #include <stdlib.h>
 #include <string.h>
 #include <linux/stringify.h>
-<<<<<<< HEAD
-=======
 #include "header.h"
 #include "util.h"
->>>>>>> f03b24a8
 
 #define mfspr(rn)       ({unsigned long rval; \
 			 asm volatile("mfspr %0," __stringify(rn) \
