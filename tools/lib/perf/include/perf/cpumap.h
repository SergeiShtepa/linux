/* SPDX-License-Identifier: GPL-2.0 */
#ifndef __LIBPERF_CPUMAP_H
#define __LIBPERF_CPUMAP_H

#include <perf/core.h>
#include <stdio.h>
#include <stdbool.h>

/** A wrapper around a CPU to avoid confusion with the perf_cpu_map's map's indices. */
struct perf_cpu {
	int cpu;
};

struct perf_cache {
	int cache_lvl;
	int cache;
};

struct perf_cpu_map;

/**
 * perf_cpu_map__new_any_cpu - a map with a singular "any CPU"/dummy -1 value.
 */
LIBPERF_API struct perf_cpu_map *perf_cpu_map__new_any_cpu(void);
/**
 * perf_cpu_map__new_online_cpus - a map read from
 *                                 /sys/devices/system/cpu/online if
 *                                 available. If reading wasn't possible a map
 *                                 is created using the online processors
 *                                 assuming the first 'n' processors are all
 *                                 online.
 */
LIBPERF_API struct perf_cpu_map *perf_cpu_map__new_online_cpus(void);
/**
 * perf_cpu_map__new - create a map from the given cpu_list such as "0-7". If no
 *                     cpu_list argument is provided then
 *                     perf_cpu_map__new_online_cpus is returned.
 */
LIBPERF_API struct perf_cpu_map *perf_cpu_map__new(const char *cpu_list);
LIBPERF_API struct perf_cpu_map *perf_cpu_map__read(FILE *file);
LIBPERF_API struct perf_cpu_map *perf_cpu_map__get(struct perf_cpu_map *map);
LIBPERF_API struct perf_cpu_map *perf_cpu_map__merge(struct perf_cpu_map *orig,
						     struct perf_cpu_map *other);
LIBPERF_API struct perf_cpu_map *perf_cpu_map__intersect(struct perf_cpu_map *orig,
							 struct perf_cpu_map *other);
LIBPERF_API void perf_cpu_map__put(struct perf_cpu_map *map);
/**
 * perf_cpu_map__cpu - get the CPU value at the given index. Returns -1 if index
 *                     is invalid.
 */
LIBPERF_API struct perf_cpu perf_cpu_map__cpu(const struct perf_cpu_map *cpus, int idx);
/**
 * perf_cpu_map__nr - for an empty map returns 1, as perf_cpu_map__cpu returns a
 *                    cpu of -1 for an invalid index, this makes an empty map
 *                    look like it contains the "any CPU"/dummy value. Otherwise
 *                    the result is the number CPUs in the map plus one if the
 *                    "any CPU"/dummy value is present.
 */
LIBPERF_API int perf_cpu_map__nr(const struct perf_cpu_map *cpus);
/**
 * perf_cpu_map__has_any_cpu_or_is_empty - is map either empty or has the "any CPU"/dummy value.
<<<<<<< HEAD
 */
LIBPERF_API bool perf_cpu_map__has_any_cpu_or_is_empty(const struct perf_cpu_map *map);
=======
 */
LIBPERF_API bool perf_cpu_map__has_any_cpu_or_is_empty(const struct perf_cpu_map *map);
/**
 * perf_cpu_map__is_any_cpu_or_is_empty - is map either empty or the "any CPU"/dummy value.
 */
LIBPERF_API bool perf_cpu_map__is_any_cpu_or_is_empty(const struct perf_cpu_map *map);
/**
 * perf_cpu_map__is_empty - does the map contain no values and it doesn't
 *                          contain the special "any CPU"/dummy value.
 */
LIBPERF_API bool perf_cpu_map__is_empty(const struct perf_cpu_map *map);
/**
 * perf_cpu_map__min - the minimum CPU value or -1 if empty or just the "any CPU"/dummy value.
 */
LIBPERF_API struct perf_cpu perf_cpu_map__min(const struct perf_cpu_map *map);
/**
 * perf_cpu_map__max - the maximum CPU value or -1 if empty or just the "any CPU"/dummy value.
 */
>>>>>>> 0c383648
LIBPERF_API struct perf_cpu perf_cpu_map__max(const struct perf_cpu_map *map);
LIBPERF_API bool perf_cpu_map__has(const struct perf_cpu_map *map, struct perf_cpu cpu);
LIBPERF_API bool perf_cpu_map__equal(const struct perf_cpu_map *lhs,
				     const struct perf_cpu_map *rhs);
/**
 * perf_cpu_map__any_cpu - Does the map contain the "any CPU"/dummy -1 value?
 */
LIBPERF_API bool perf_cpu_map__has_any_cpu(const struct perf_cpu_map *map);

#define perf_cpu_map__for_each_cpu(cpu, idx, cpus)		\
	for ((idx) = 0, (cpu) = perf_cpu_map__cpu(cpus, idx);	\
	     (idx) < perf_cpu_map__nr(cpus);			\
	     (idx)++, (cpu) = perf_cpu_map__cpu(cpus, idx))

#define perf_cpu_map__for_each_cpu_skip_any(_cpu, idx, cpus)	\
	for ((idx) = 0, (_cpu) = perf_cpu_map__cpu(cpus, idx);	\
	     (idx) < perf_cpu_map__nr(cpus);			\
	     (idx)++, (_cpu) = perf_cpu_map__cpu(cpus, idx))	\
		if ((_cpu).cpu != -1)

#define perf_cpu_map__for_each_idx(idx, cpus)				\
	for ((idx) = 0; (idx) < perf_cpu_map__nr(cpus); (idx)++)

#endif /* __LIBPERF_CPUMAP_H */<|MERGE_RESOLUTION|>--- conflicted
+++ resolved
@@ -59,10 +59,6 @@
 LIBPERF_API int perf_cpu_map__nr(const struct perf_cpu_map *cpus);
 /**
  * perf_cpu_map__has_any_cpu_or_is_empty - is map either empty or has the "any CPU"/dummy value.
-<<<<<<< HEAD
- */
-LIBPERF_API bool perf_cpu_map__has_any_cpu_or_is_empty(const struct perf_cpu_map *map);
-=======
  */
 LIBPERF_API bool perf_cpu_map__has_any_cpu_or_is_empty(const struct perf_cpu_map *map);
 /**
@@ -81,7 +77,6 @@
 /**
  * perf_cpu_map__max - the maximum CPU value or -1 if empty or just the "any CPU"/dummy value.
  */
->>>>>>> 0c383648
 LIBPERF_API struct perf_cpu perf_cpu_map__max(const struct perf_cpu_map *map);
 LIBPERF_API bool perf_cpu_map__has(const struct perf_cpu_map *map, struct perf_cpu cpu);
 LIBPERF_API bool perf_cpu_map__equal(const struct perf_cpu_map *lhs,
