--- conflicted
+++ resolved
@@ -2769,11 +2769,6 @@
 
 static inline void __block_task(struct rq *rq, struct task_struct *p)
 {
-<<<<<<< HEAD
-	WRITE_ONCE(p->on_rq, 0);
-	ASSERT_EXCLUSIVE_WRITER(p->on_rq);
-=======
->>>>>>> e8a05819
 	if (p->sched_contributes_to_load)
 		rq->nr_uninterruptible++;
 
@@ -2781,8 +2776,6 @@
 		atomic_inc(&rq->nr_iowait);
 		delayacct_blkio_start();
 	}
-<<<<<<< HEAD
-=======
 
 	ASSERT_EXCLUSIVE_WRITER(p->on_rq);
 
@@ -2815,7 +2808,6 @@
 	 * own it.
 	 */
 	smp_store_release(&p->on_rq, 0);
->>>>>>> e8a05819
 }
 
 extern void activate_task(struct rq *rq, struct task_struct *p, int flags);
@@ -3838,11 +3830,7 @@
 
 extern int __sched_setscheduler(struct task_struct *p, const struct sched_attr *attr, bool user, bool pi);
 extern int __sched_setaffinity(struct task_struct *p, struct affinity_context *ctx);
-<<<<<<< HEAD
-extern const struct sched_class *__setscheduler_class(struct task_struct *p, int prio);
-=======
 extern const struct sched_class *__setscheduler_class(int policy, int prio);
->>>>>>> e8a05819
 extern void set_load_weight(struct task_struct *p, bool update_load);
 extern void enqueue_task(struct rq *rq, struct task_struct *p, int flags);
 extern bool dequeue_task(struct rq *rq, struct task_struct *p, int flags);
