// SPDX-License-Identifier: GPL-2.0-only
/*
 * kernel/workqueue.c - generic async execution with shared worker pool
 *
 * Copyright (C) 2002		Ingo Molnar
 *
 *   Derived from the taskqueue/keventd code by:
 *     David Woodhouse <dwmw2@infradead.org>
 *     Andrew Morton
 *     Kai Petzke <wpp@marie.physik.tu-berlin.de>
 *     Theodore Ts'o <tytso@mit.edu>
 *
 * Made to use alloc_percpu by Christoph Lameter.
 *
 * Copyright (C) 2010		SUSE Linux Products GmbH
 * Copyright (C) 2010		Tejun Heo <tj@kernel.org>
 *
 * This is the generic async execution mechanism.  Work items as are
 * executed in process context.  The worker pool is shared and
 * automatically managed.  There are two worker pools for each CPU (one for
 * normal work items and the other for high priority ones) and some extra
 * pools for workqueues which are not bound to any specific CPU - the
 * number of these backing pools is dynamic.
 *
 * Please read Documentation/core-api/workqueue.rst for details.
 */

#include <linux/export.h>
#include <linux/kernel.h>
#include <linux/sched.h>
#include <linux/init.h>
#include <linux/signal.h>
#include <linux/completion.h>
#include <linux/workqueue.h>
#include <linux/slab.h>
#include <linux/cpu.h>
#include <linux/notifier.h>
#include <linux/kthread.h>
#include <linux/hardirq.h>
#include <linux/mempolicy.h>
#include <linux/freezer.h>
#include <linux/debug_locks.h>
#include <linux/lockdep.h>
#include <linux/idr.h>
#include <linux/jhash.h>
#include <linux/hashtable.h>
#include <linux/rculist.h>
#include <linux/nodemask.h>
#include <linux/moduleparam.h>
#include <linux/uaccess.h>
#include <linux/sched/isolation.h>
#include <linux/nmi.h>

#include "workqueue_internal.h"

enum {
	/*
	 * worker_pool flags
	 *
	 * A bound pool is either associated or disassociated with its CPU.
	 * While associated (!DISASSOCIATED), all workers are bound to the
	 * CPU and none has %WORKER_UNBOUND set and concurrency management
	 * is in effect.
	 *
	 * While DISASSOCIATED, the cpu may be offline and all workers have
	 * %WORKER_UNBOUND set and concurrency management disabled, and may
	 * be executing on any CPU.  The pool behaves as an unbound one.
	 *
	 * Note that DISASSOCIATED should be flipped only while holding
	 * wq_pool_attach_mutex to avoid changing binding state while
	 * worker_attach_to_pool() is in progress.
	 */
	POOL_MANAGER_ACTIVE	= 1 << 0,	/* being managed */
	POOL_DISASSOCIATED	= 1 << 2,	/* cpu can't serve workers */

	/* worker flags */
	WORKER_DIE		= 1 << 1,	/* die die die */
	WORKER_IDLE		= 1 << 2,	/* is idle */
	WORKER_PREP		= 1 << 3,	/* preparing to run works */
	WORKER_CPU_INTENSIVE	= 1 << 6,	/* cpu intensive */
	WORKER_UNBOUND		= 1 << 7,	/* worker is unbound */
	WORKER_REBOUND		= 1 << 8,	/* worker was rebound */

	WORKER_NOT_RUNNING	= WORKER_PREP | WORKER_CPU_INTENSIVE |
				  WORKER_UNBOUND | WORKER_REBOUND,

	NR_STD_WORKER_POOLS	= 2,		/* # standard pools per cpu */

	UNBOUND_POOL_HASH_ORDER	= 6,		/* hashed by pool->attrs */
	BUSY_WORKER_HASH_ORDER	= 6,		/* 64 pointers */

	MAX_IDLE_WORKERS_RATIO	= 4,		/* 1/4 of busy can be idle */
	IDLE_WORKER_TIMEOUT	= 300 * HZ,	/* keep idle ones for 5 mins */

	MAYDAY_INITIAL_TIMEOUT  = HZ / 100 >= 2 ? HZ / 100 : 2,
						/* call for help after 10ms
						   (min two ticks) */
	MAYDAY_INTERVAL		= HZ / 10,	/* and then every 100ms */
	CREATE_COOLDOWN		= HZ,		/* time to breath after fail */

	/*
	 * Rescue workers are used only on emergencies and shared by
	 * all cpus.  Give MIN_NICE.
	 */
	RESCUER_NICE_LEVEL	= MIN_NICE,
	HIGHPRI_NICE_LEVEL	= MIN_NICE,

	WQ_NAME_LEN		= 24,
};

/*
 * Structure fields follow one of the following exclusion rules.
 *
 * I: Modifiable by initialization/destruction paths and read-only for
 *    everyone else.
 *
 * P: Preemption protected.  Disabling preemption is enough and should
 *    only be modified and accessed from the local cpu.
 *
 * L: pool->lock protected.  Access with pool->lock held.
 *
 * X: During normal operation, modification requires pool->lock and should
 *    be done only from local cpu.  Either disabling preemption on local
 *    cpu or grabbing pool->lock is enough for read access.  If
 *    POOL_DISASSOCIATED is set, it's identical to L.
 *
 * A: wq_pool_attach_mutex protected.
 *
 * PL: wq_pool_mutex protected.
 *
 * PR: wq_pool_mutex protected for writes.  RCU protected for reads.
 *
 * PW: wq_pool_mutex and wq->mutex protected for writes.  Either for reads.
 *
 * PWR: wq_pool_mutex and wq->mutex protected for writes.  Either or
 *      RCU for reads.
 *
 * WQ: wq->mutex protected.
 *
 * WR: wq->mutex protected for writes.  RCU protected for reads.
 *
 * MD: wq_mayday_lock protected.
 */

/* struct worker is defined in workqueue_internal.h */

struct worker_pool {
	spinlock_t		lock;		/* the pool lock */
	int			cpu;		/* I: the associated cpu */
	int			node;		/* I: the associated node ID */
	int			id;		/* I: pool ID */
	unsigned int		flags;		/* X: flags */

	unsigned long		watchdog_ts;	/* L: watchdog timestamp */

	struct list_head	worklist;	/* L: list of pending works */

	int			nr_workers;	/* L: total number of workers */
	int			nr_idle;	/* L: currently idle workers */

	struct list_head	idle_list;	/* X: list of idle workers */
	struct timer_list	idle_timer;	/* L: worker idle timeout */
	struct timer_list	mayday_timer;	/* L: SOS timer for workers */

	/* a workers is either on busy_hash or idle_list, or the manager */
	DECLARE_HASHTABLE(busy_hash, BUSY_WORKER_HASH_ORDER);
						/* L: hash of busy workers */

	struct worker		*manager;	/* L: purely informational */
	struct list_head	workers;	/* A: attached workers */
	struct completion	*detach_completion; /* all workers detached */

	struct ida		worker_ida;	/* worker IDs for task name */

	struct workqueue_attrs	*attrs;		/* I: worker attributes */
	struct hlist_node	hash_node;	/* PL: unbound_pool_hash node */
	int			refcnt;		/* PL: refcnt for unbound pools */

	/*
	 * The current concurrency level.  As it's likely to be accessed
	 * from other CPUs during try_to_wake_up(), put it in a separate
	 * cacheline.
	 */
	atomic_t		nr_running ____cacheline_aligned_in_smp;

	/*
	 * Destruction of pool is RCU protected to allow dereferences
	 * from get_work_pool().
	 */
	struct rcu_head		rcu;
} ____cacheline_aligned_in_smp;

/*
 * The per-pool workqueue.  While queued, the lower WORK_STRUCT_FLAG_BITS
 * of work_struct->data are used for flags and the remaining high bits
 * point to the pwq; thus, pwqs need to be aligned at two's power of the
 * number of flag bits.
 */
struct pool_workqueue {
	struct worker_pool	*pool;		/* I: the associated pool */
	struct workqueue_struct *wq;		/* I: the owning workqueue */
	int			work_color;	/* L: current color */
	int			flush_color;	/* L: flushing color */
	int			refcnt;		/* L: reference count */
	int			nr_in_flight[WORK_NR_COLORS];
						/* L: nr of in_flight works */
	int			nr_active;	/* L: nr of active works */
	int			max_active;	/* L: max active works */
	struct list_head	delayed_works;	/* L: delayed works */
	struct list_head	pwqs_node;	/* WR: node on wq->pwqs */
	struct list_head	mayday_node;	/* MD: node on wq->maydays */

	/*
	 * Release of unbound pwq is punted to system_wq.  See put_pwq()
	 * and pwq_unbound_release_workfn() for details.  pool_workqueue
	 * itself is also RCU protected so that the first pwq can be
	 * determined without grabbing wq->mutex.
	 */
	struct work_struct	unbound_release_work;
	struct rcu_head		rcu;
} __aligned(1 << WORK_STRUCT_FLAG_BITS);

/*
 * Structure used to wait for workqueue flush.
 */
struct wq_flusher {
	struct list_head	list;		/* WQ: list of flushers */
	int			flush_color;	/* WQ: flush color waiting for */
	struct completion	done;		/* flush completion */
};

struct wq_device;

/*
 * The externally visible workqueue.  It relays the issued work items to
 * the appropriate worker_pool through its pool_workqueues.
 */
struct workqueue_struct {
	struct list_head	pwqs;		/* WR: all pwqs of this wq */
	struct list_head	list;		/* PR: list of all workqueues */

	struct mutex		mutex;		/* protects this wq */
	int			work_color;	/* WQ: current work color */
	int			flush_color;	/* WQ: current flush color */
	atomic_t		nr_pwqs_to_flush; /* flush in progress */
	struct wq_flusher	*first_flusher;	/* WQ: first flusher */
	struct list_head	flusher_queue;	/* WQ: flush waiters */
	struct list_head	flusher_overflow; /* WQ: flush overflow list */

	struct list_head	maydays;	/* MD: pwqs requesting rescue */
	struct worker		*rescuer;	/* MD: rescue worker */

	int			nr_drainers;	/* WQ: drain in progress */
	int			saved_max_active; /* WQ: saved pwq max_active */

	struct workqueue_attrs	*unbound_attrs;	/* PW: only for unbound wqs */
	struct pool_workqueue	*dfl_pwq;	/* PW: only for unbound wqs */

#ifdef CONFIG_SYSFS
	struct wq_device	*wq_dev;	/* I: for sysfs interface */
#endif
#ifdef CONFIG_LOCKDEP
	char			*lock_name;
	struct lock_class_key	key;
	struct lockdep_map	lockdep_map;
#endif
	char			name[WQ_NAME_LEN]; /* I: workqueue name */

	/*
	 * Destruction of workqueue_struct is RCU protected to allow walking
	 * the workqueues list without grabbing wq_pool_mutex.
	 * This is used to dump all workqueues from sysrq.
	 */
	struct rcu_head		rcu;

	/* hot fields used during command issue, aligned to cacheline */
	unsigned int		flags ____cacheline_aligned; /* WQ: WQ_* flags */
	struct pool_workqueue __percpu *cpu_pwqs; /* I: per-cpu pwqs */
	struct pool_workqueue __rcu *numa_pwq_tbl[]; /* PWR: unbound pwqs indexed by node */
};

static struct kmem_cache *pwq_cache;

static cpumask_var_t *wq_numa_possible_cpumask;
					/* possible CPUs of each node */

static bool wq_disable_numa;
module_param_named(disable_numa, wq_disable_numa, bool, 0444);

/* see the comment above the definition of WQ_POWER_EFFICIENT */
static bool wq_power_efficient = IS_ENABLED(CONFIG_WQ_POWER_EFFICIENT_DEFAULT);
module_param_named(power_efficient, wq_power_efficient, bool, 0444);

static bool wq_online;			/* can kworkers be created yet? */

static bool wq_numa_enabled;		/* unbound NUMA affinity enabled */

/* buf for wq_update_unbound_numa_attrs(), protected by CPU hotplug exclusion */
static struct workqueue_attrs *wq_update_unbound_numa_attrs_buf;

static DEFINE_MUTEX(wq_pool_mutex);	/* protects pools and workqueues list */
static DEFINE_MUTEX(wq_pool_attach_mutex); /* protects worker attach/detach */
static DEFINE_SPINLOCK(wq_mayday_lock);	/* protects wq->maydays list */
static DECLARE_WAIT_QUEUE_HEAD(wq_manager_wait); /* wait for manager to go away */

static LIST_HEAD(workqueues);		/* PR: list of all workqueues */
static bool workqueue_freezing;		/* PL: have wqs started freezing? */

/* PL: allowable cpus for unbound wqs and work items */
static cpumask_var_t wq_unbound_cpumask;

/* CPU where unbound work was last round robin scheduled from this CPU */
static DEFINE_PER_CPU(int, wq_rr_cpu_last);

/*
 * Local execution of unbound work items is no longer guaranteed.  The
 * following always forces round-robin CPU selection on unbound work items
 * to uncover usages which depend on it.
 */
#ifdef CONFIG_DEBUG_WQ_FORCE_RR_CPU
static bool wq_debug_force_rr_cpu = true;
#else
static bool wq_debug_force_rr_cpu = false;
#endif
module_param_named(debug_force_rr_cpu, wq_debug_force_rr_cpu, bool, 0644);

/* the per-cpu worker pools */
static DEFINE_PER_CPU_SHARED_ALIGNED(struct worker_pool [NR_STD_WORKER_POOLS], cpu_worker_pools);

static DEFINE_IDR(worker_pool_idr);	/* PR: idr of all pools */

/* PL: hash of all unbound pools keyed by pool->attrs */
static DEFINE_HASHTABLE(unbound_pool_hash, UNBOUND_POOL_HASH_ORDER);

/* I: attributes used when instantiating standard unbound pools on demand */
static struct workqueue_attrs *unbound_std_wq_attrs[NR_STD_WORKER_POOLS];

/* I: attributes used when instantiating ordered pools on demand */
static struct workqueue_attrs *ordered_wq_attrs[NR_STD_WORKER_POOLS];

struct workqueue_struct *system_wq __read_mostly;
EXPORT_SYMBOL(system_wq);
struct workqueue_struct *system_highpri_wq __read_mostly;
EXPORT_SYMBOL_GPL(system_highpri_wq);
struct workqueue_struct *system_long_wq __read_mostly;
EXPORT_SYMBOL_GPL(system_long_wq);
struct workqueue_struct *system_unbound_wq __read_mostly;
EXPORT_SYMBOL_GPL(system_unbound_wq);
struct workqueue_struct *system_freezable_wq __read_mostly;
EXPORT_SYMBOL_GPL(system_freezable_wq);
struct workqueue_struct *system_power_efficient_wq __read_mostly;
EXPORT_SYMBOL_GPL(system_power_efficient_wq);
struct workqueue_struct *system_freezable_power_efficient_wq __read_mostly;
EXPORT_SYMBOL_GPL(system_freezable_power_efficient_wq);

static int worker_thread(void *__worker);
static void workqueue_sysfs_unregister(struct workqueue_struct *wq);
static void show_pwq(struct pool_workqueue *pwq);

#define CREATE_TRACE_POINTS
#include <trace/events/workqueue.h>

#define assert_rcu_or_pool_mutex()					\
	RCU_LOCKDEP_WARN(!rcu_read_lock_held() &&			\
			 !lockdep_is_held(&wq_pool_mutex),		\
			 "RCU or wq_pool_mutex should be held")

#define assert_rcu_or_wq_mutex_or_pool_mutex(wq)			\
	RCU_LOCKDEP_WARN(!rcu_read_lock_held() &&			\
			 !lockdep_is_held(&wq->mutex) &&		\
			 !lockdep_is_held(&wq_pool_mutex),		\
			 "RCU, wq->mutex or wq_pool_mutex should be held")

#define for_each_cpu_worker_pool(pool, cpu)				\
	for ((pool) = &per_cpu(cpu_worker_pools, cpu)[0];		\
	     (pool) < &per_cpu(cpu_worker_pools, cpu)[NR_STD_WORKER_POOLS]; \
	     (pool)++)

/**
 * for_each_pool - iterate through all worker_pools in the system
 * @pool: iteration cursor
 * @pi: integer used for iteration
 *
 * This must be called either with wq_pool_mutex held or RCU read
 * locked.  If the pool needs to be used beyond the locking in effect, the
 * caller is responsible for guaranteeing that the pool stays online.
 *
 * The if/else clause exists only for the lockdep assertion and can be
 * ignored.
 */
#define for_each_pool(pool, pi)						\
	idr_for_each_entry(&worker_pool_idr, pool, pi)			\
		if (({ assert_rcu_or_pool_mutex(); false; })) { }	\
		else

/**
 * for_each_pool_worker - iterate through all workers of a worker_pool
 * @worker: iteration cursor
 * @pool: worker_pool to iterate workers of
 *
 * This must be called with wq_pool_attach_mutex.
 *
 * The if/else clause exists only for the lockdep assertion and can be
 * ignored.
 */
#define for_each_pool_worker(worker, pool)				\
	list_for_each_entry((worker), &(pool)->workers, node)		\
		if (({ lockdep_assert_held(&wq_pool_attach_mutex); false; })) { } \
		else

/**
 * for_each_pwq - iterate through all pool_workqueues of the specified workqueue
 * @pwq: iteration cursor
 * @wq: the target workqueue
 *
 * This must be called either with wq->mutex held or RCU read locked.
 * If the pwq needs to be used beyond the locking in effect, the caller is
 * responsible for guaranteeing that the pwq stays online.
 *
 * The if/else clause exists only for the lockdep assertion and can be
 * ignored.
 */
#define for_each_pwq(pwq, wq)						\
	list_for_each_entry_rcu((pwq), &(wq)->pwqs, pwqs_node,		\
<<<<<<< HEAD
				lockdep_is_held(&wq->mutex))		\
		if (({ assert_rcu_or_wq_mutex(wq); false; })) { }	\
		else
=======
				 lockdep_is_held(&(wq->mutex)))
>>>>>>> 43e0ae7a

#ifdef CONFIG_DEBUG_OBJECTS_WORK

static struct debug_obj_descr work_debug_descr;

static void *work_debug_hint(void *addr)
{
	return ((struct work_struct *) addr)->func;
}

static bool work_is_static_object(void *addr)
{
	struct work_struct *work = addr;

	return test_bit(WORK_STRUCT_STATIC_BIT, work_data_bits(work));
}

/*
 * fixup_init is called when:
 * - an active object is initialized
 */
static bool work_fixup_init(void *addr, enum debug_obj_state state)
{
	struct work_struct *work = addr;

	switch (state) {
	case ODEBUG_STATE_ACTIVE:
		cancel_work_sync(work);
		debug_object_init(work, &work_debug_descr);
		return true;
	default:
		return false;
	}
}

/*
 * fixup_free is called when:
 * - an active object is freed
 */
static bool work_fixup_free(void *addr, enum debug_obj_state state)
{
	struct work_struct *work = addr;

	switch (state) {
	case ODEBUG_STATE_ACTIVE:
		cancel_work_sync(work);
		debug_object_free(work, &work_debug_descr);
		return true;
	default:
		return false;
	}
}

static struct debug_obj_descr work_debug_descr = {
	.name		= "work_struct",
	.debug_hint	= work_debug_hint,
	.is_static_object = work_is_static_object,
	.fixup_init	= work_fixup_init,
	.fixup_free	= work_fixup_free,
};

static inline void debug_work_activate(struct work_struct *work)
{
	debug_object_activate(work, &work_debug_descr);
}

static inline void debug_work_deactivate(struct work_struct *work)
{
	debug_object_deactivate(work, &work_debug_descr);
}

void __init_work(struct work_struct *work, int onstack)
{
	if (onstack)
		debug_object_init_on_stack(work, &work_debug_descr);
	else
		debug_object_init(work, &work_debug_descr);
}
EXPORT_SYMBOL_GPL(__init_work);

void destroy_work_on_stack(struct work_struct *work)
{
	debug_object_free(work, &work_debug_descr);
}
EXPORT_SYMBOL_GPL(destroy_work_on_stack);

void destroy_delayed_work_on_stack(struct delayed_work *work)
{
	destroy_timer_on_stack(&work->timer);
	debug_object_free(&work->work, &work_debug_descr);
}
EXPORT_SYMBOL_GPL(destroy_delayed_work_on_stack);

#else
static inline void debug_work_activate(struct work_struct *work) { }
static inline void debug_work_deactivate(struct work_struct *work) { }
#endif

/**
 * worker_pool_assign_id - allocate ID and assing it to @pool
 * @pool: the pool pointer of interest
 *
 * Returns 0 if ID in [0, WORK_OFFQ_POOL_NONE) is allocated and assigned
 * successfully, -errno on failure.
 */
static int worker_pool_assign_id(struct worker_pool *pool)
{
	int ret;

	lockdep_assert_held(&wq_pool_mutex);

	ret = idr_alloc(&worker_pool_idr, pool, 0, WORK_OFFQ_POOL_NONE,
			GFP_KERNEL);
	if (ret >= 0) {
		pool->id = ret;
		return 0;
	}
	return ret;
}

/**
 * unbound_pwq_by_node - return the unbound pool_workqueue for the given node
 * @wq: the target workqueue
 * @node: the node ID
 *
 * This must be called with any of wq_pool_mutex, wq->mutex or RCU
 * read locked.
 * If the pwq needs to be used beyond the locking in effect, the caller is
 * responsible for guaranteeing that the pwq stays online.
 *
 * Return: The unbound pool_workqueue for @node.
 */
static struct pool_workqueue *unbound_pwq_by_node(struct workqueue_struct *wq,
						  int node)
{
	assert_rcu_or_wq_mutex_or_pool_mutex(wq);

	/*
	 * XXX: @node can be NUMA_NO_NODE if CPU goes offline while a
	 * delayed item is pending.  The plan is to keep CPU -> NODE
	 * mapping valid and stable across CPU on/offlines.  Once that
	 * happens, this workaround can be removed.
	 */
	if (unlikely(node == NUMA_NO_NODE))
		return wq->dfl_pwq;

	return rcu_dereference_raw(wq->numa_pwq_tbl[node]);
}

static unsigned int work_color_to_flags(int color)
{
	return color << WORK_STRUCT_COLOR_SHIFT;
}

static int get_work_color(struct work_struct *work)
{
	return (*work_data_bits(work) >> WORK_STRUCT_COLOR_SHIFT) &
		((1 << WORK_STRUCT_COLOR_BITS) - 1);
}

static int work_next_color(int color)
{
	return (color + 1) % WORK_NR_COLORS;
}

/*
 * While queued, %WORK_STRUCT_PWQ is set and non flag bits of a work's data
 * contain the pointer to the queued pwq.  Once execution starts, the flag
 * is cleared and the high bits contain OFFQ flags and pool ID.
 *
 * set_work_pwq(), set_work_pool_and_clear_pending(), mark_work_canceling()
 * and clear_work_data() can be used to set the pwq, pool or clear
 * work->data.  These functions should only be called while the work is
 * owned - ie. while the PENDING bit is set.
 *
 * get_work_pool() and get_work_pwq() can be used to obtain the pool or pwq
 * corresponding to a work.  Pool is available once the work has been
 * queued anywhere after initialization until it is sync canceled.  pwq is
 * available only while the work item is queued.
 *
 * %WORK_OFFQ_CANCELING is used to mark a work item which is being
 * canceled.  While being canceled, a work item may have its PENDING set
 * but stay off timer and worklist for arbitrarily long and nobody should
 * try to steal the PENDING bit.
 */
static inline void set_work_data(struct work_struct *work, unsigned long data,
				 unsigned long flags)
{
	WARN_ON_ONCE(!work_pending(work));
	atomic_long_set(&work->data, data | flags | work_static(work));
}

static void set_work_pwq(struct work_struct *work, struct pool_workqueue *pwq,
			 unsigned long extra_flags)
{
	set_work_data(work, (unsigned long)pwq,
		      WORK_STRUCT_PENDING | WORK_STRUCT_PWQ | extra_flags);
}

static void set_work_pool_and_keep_pending(struct work_struct *work,
					   int pool_id)
{
	set_work_data(work, (unsigned long)pool_id << WORK_OFFQ_POOL_SHIFT,
		      WORK_STRUCT_PENDING);
}

static void set_work_pool_and_clear_pending(struct work_struct *work,
					    int pool_id)
{
	/*
	 * The following wmb is paired with the implied mb in
	 * test_and_set_bit(PENDING) and ensures all updates to @work made
	 * here are visible to and precede any updates by the next PENDING
	 * owner.
	 */
	smp_wmb();
	set_work_data(work, (unsigned long)pool_id << WORK_OFFQ_POOL_SHIFT, 0);
	/*
	 * The following mb guarantees that previous clear of a PENDING bit
	 * will not be reordered with any speculative LOADS or STORES from
	 * work->current_func, which is executed afterwards.  This possible
	 * reordering can lead to a missed execution on attempt to queue
	 * the same @work.  E.g. consider this case:
	 *
	 *   CPU#0                         CPU#1
	 *   ----------------------------  --------------------------------
	 *
	 * 1  STORE event_indicated
	 * 2  queue_work_on() {
	 * 3    test_and_set_bit(PENDING)
	 * 4 }                             set_..._and_clear_pending() {
	 * 5                                 set_work_data() # clear bit
	 * 6                                 smp_mb()
	 * 7                               work->current_func() {
	 * 8				      LOAD event_indicated
	 *				   }
	 *
	 * Without an explicit full barrier speculative LOAD on line 8 can
	 * be executed before CPU#0 does STORE on line 1.  If that happens,
	 * CPU#0 observes the PENDING bit is still set and new execution of
	 * a @work is not queued in a hope, that CPU#1 will eventually
	 * finish the queued @work.  Meanwhile CPU#1 does not see
	 * event_indicated is set, because speculative LOAD was executed
	 * before actual STORE.
	 */
	smp_mb();
}

static void clear_work_data(struct work_struct *work)
{
	smp_wmb();	/* see set_work_pool_and_clear_pending() */
	set_work_data(work, WORK_STRUCT_NO_POOL, 0);
}

static struct pool_workqueue *get_work_pwq(struct work_struct *work)
{
	unsigned long data = atomic_long_read(&work->data);

	if (data & WORK_STRUCT_PWQ)
		return (void *)(data & WORK_STRUCT_WQ_DATA_MASK);
	else
		return NULL;
}

/**
 * get_work_pool - return the worker_pool a given work was associated with
 * @work: the work item of interest
 *
 * Pools are created and destroyed under wq_pool_mutex, and allows read
 * access under RCU read lock.  As such, this function should be
 * called under wq_pool_mutex or inside of a rcu_read_lock() region.
 *
 * All fields of the returned pool are accessible as long as the above
 * mentioned locking is in effect.  If the returned pool needs to be used
 * beyond the critical section, the caller is responsible for ensuring the
 * returned pool is and stays online.
 *
 * Return: The worker_pool @work was last associated with.  %NULL if none.
 */
static struct worker_pool *get_work_pool(struct work_struct *work)
{
	unsigned long data = atomic_long_read(&work->data);
	int pool_id;

	assert_rcu_or_pool_mutex();

	if (data & WORK_STRUCT_PWQ)
		return ((struct pool_workqueue *)
			(data & WORK_STRUCT_WQ_DATA_MASK))->pool;

	pool_id = data >> WORK_OFFQ_POOL_SHIFT;
	if (pool_id == WORK_OFFQ_POOL_NONE)
		return NULL;

	return idr_find(&worker_pool_idr, pool_id);
}

/**
 * get_work_pool_id - return the worker pool ID a given work is associated with
 * @work: the work item of interest
 *
 * Return: The worker_pool ID @work was last associated with.
 * %WORK_OFFQ_POOL_NONE if none.
 */
static int get_work_pool_id(struct work_struct *work)
{
	unsigned long data = atomic_long_read(&work->data);

	if (data & WORK_STRUCT_PWQ)
		return ((struct pool_workqueue *)
			(data & WORK_STRUCT_WQ_DATA_MASK))->pool->id;

	return data >> WORK_OFFQ_POOL_SHIFT;
}

static void mark_work_canceling(struct work_struct *work)
{
	unsigned long pool_id = get_work_pool_id(work);

	pool_id <<= WORK_OFFQ_POOL_SHIFT;
	set_work_data(work, pool_id | WORK_OFFQ_CANCELING, WORK_STRUCT_PENDING);
}

static bool work_is_canceling(struct work_struct *work)
{
	unsigned long data = atomic_long_read(&work->data);

	return !(data & WORK_STRUCT_PWQ) && (data & WORK_OFFQ_CANCELING);
}

/*
 * Policy functions.  These define the policies on how the global worker
 * pools are managed.  Unless noted otherwise, these functions assume that
 * they're being called with pool->lock held.
 */

static bool __need_more_worker(struct worker_pool *pool)
{
	return !atomic_read(&pool->nr_running);
}

/*
 * Need to wake up a worker?  Called from anything but currently
 * running workers.
 *
 * Note that, because unbound workers never contribute to nr_running, this
 * function will always return %true for unbound pools as long as the
 * worklist isn't empty.
 */
static bool need_more_worker(struct worker_pool *pool)
{
	return !list_empty(&pool->worklist) && __need_more_worker(pool);
}

/* Can I start working?  Called from busy but !running workers. */
static bool may_start_working(struct worker_pool *pool)
{
	return pool->nr_idle;
}

/* Do I need to keep working?  Called from currently running workers. */
static bool keep_working(struct worker_pool *pool)
{
	return !list_empty(&pool->worklist) &&
		atomic_read(&pool->nr_running) <= 1;
}

/* Do we need a new worker?  Called from manager. */
static bool need_to_create_worker(struct worker_pool *pool)
{
	return need_more_worker(pool) && !may_start_working(pool);
}

/* Do we have too many workers and should some go away? */
static bool too_many_workers(struct worker_pool *pool)
{
	bool managing = pool->flags & POOL_MANAGER_ACTIVE;
	int nr_idle = pool->nr_idle + managing; /* manager is considered idle */
	int nr_busy = pool->nr_workers - nr_idle;

	return nr_idle > 2 && (nr_idle - 2) * MAX_IDLE_WORKERS_RATIO >= nr_busy;
}

/*
 * Wake up functions.
 */

/* Return the first idle worker.  Safe with preemption disabled */
static struct worker *first_idle_worker(struct worker_pool *pool)
{
	if (unlikely(list_empty(&pool->idle_list)))
		return NULL;

	return list_first_entry(&pool->idle_list, struct worker, entry);
}

/**
 * wake_up_worker - wake up an idle worker
 * @pool: worker pool to wake worker from
 *
 * Wake up the first idle worker of @pool.
 *
 * CONTEXT:
 * spin_lock_irq(pool->lock).
 */
static void wake_up_worker(struct worker_pool *pool)
{
	struct worker *worker = first_idle_worker(pool);

	if (likely(worker))
		wake_up_process(worker->task);
}

/**
 * wq_worker_running - a worker is running again
 * @task: task waking up
 *
 * This function is called when a worker returns from schedule()
 */
void wq_worker_running(struct task_struct *task)
{
	struct worker *worker = kthread_data(task);

	if (!worker->sleeping)
		return;
	if (!(worker->flags & WORKER_NOT_RUNNING))
		atomic_inc(&worker->pool->nr_running);
	worker->sleeping = 0;
}

/**
 * wq_worker_sleeping - a worker is going to sleep
 * @task: task going to sleep
 *
 * This function is called from schedule() when a busy worker is
 * going to sleep.
 */
void wq_worker_sleeping(struct task_struct *task)
{
	struct worker *next, *worker = kthread_data(task);
	struct worker_pool *pool;

	/*
	 * Rescuers, which may not have all the fields set up like normal
	 * workers, also reach here, let's not access anything before
	 * checking NOT_RUNNING.
	 */
	if (worker->flags & WORKER_NOT_RUNNING)
		return;

	pool = worker->pool;

	if (WARN_ON_ONCE(worker->sleeping))
		return;

	worker->sleeping = 1;
	spin_lock_irq(&pool->lock);

	/*
	 * The counterpart of the following dec_and_test, implied mb,
	 * worklist not empty test sequence is in insert_work().
	 * Please read comment there.
	 *
	 * NOT_RUNNING is clear.  This means that we're bound to and
	 * running on the local cpu w/ rq lock held and preemption
	 * disabled, which in turn means that none else could be
	 * manipulating idle_list, so dereferencing idle_list without pool
	 * lock is safe.
	 */
	if (atomic_dec_and_test(&pool->nr_running) &&
	    !list_empty(&pool->worklist)) {
		next = first_idle_worker(pool);
		if (next)
			wake_up_process(next->task);
	}
	spin_unlock_irq(&pool->lock);
}

/**
 * wq_worker_last_func - retrieve worker's last work function
 * @task: Task to retrieve last work function of.
 *
 * Determine the last function a worker executed. This is called from
 * the scheduler to get a worker's last known identity.
 *
 * CONTEXT:
 * spin_lock_irq(rq->lock)
 *
 * This function is called during schedule() when a kworker is going
 * to sleep. It's used by psi to identify aggregation workers during
 * dequeuing, to allow periodic aggregation to shut-off when that
 * worker is the last task in the system or cgroup to go to sleep.
 *
 * As this function doesn't involve any workqueue-related locking, it
 * only returns stable values when called from inside the scheduler's
 * queuing and dequeuing paths, when @task, which must be a kworker,
 * is guaranteed to not be processing any works.
 *
 * Return:
 * The last work function %current executed as a worker, NULL if it
 * hasn't executed any work yet.
 */
work_func_t wq_worker_last_func(struct task_struct *task)
{
	struct worker *worker = kthread_data(task);

	return worker->last_func;
}

/**
 * worker_set_flags - set worker flags and adjust nr_running accordingly
 * @worker: self
 * @flags: flags to set
 *
 * Set @flags in @worker->flags and adjust nr_running accordingly.
 *
 * CONTEXT:
 * spin_lock_irq(pool->lock)
 */
static inline void worker_set_flags(struct worker *worker, unsigned int flags)
{
	struct worker_pool *pool = worker->pool;

	WARN_ON_ONCE(worker->task != current);

	/* If transitioning into NOT_RUNNING, adjust nr_running. */
	if ((flags & WORKER_NOT_RUNNING) &&
	    !(worker->flags & WORKER_NOT_RUNNING)) {
		atomic_dec(&pool->nr_running);
	}

	worker->flags |= flags;
}

/**
 * worker_clr_flags - clear worker flags and adjust nr_running accordingly
 * @worker: self
 * @flags: flags to clear
 *
 * Clear @flags in @worker->flags and adjust nr_running accordingly.
 *
 * CONTEXT:
 * spin_lock_irq(pool->lock)
 */
static inline void worker_clr_flags(struct worker *worker, unsigned int flags)
{
	struct worker_pool *pool = worker->pool;
	unsigned int oflags = worker->flags;

	WARN_ON_ONCE(worker->task != current);

	worker->flags &= ~flags;

	/*
	 * If transitioning out of NOT_RUNNING, increment nr_running.  Note
	 * that the nested NOT_RUNNING is not a noop.  NOT_RUNNING is mask
	 * of multiple flags, not a single flag.
	 */
	if ((flags & WORKER_NOT_RUNNING) && (oflags & WORKER_NOT_RUNNING))
		if (!(worker->flags & WORKER_NOT_RUNNING))
			atomic_inc(&pool->nr_running);
}

/**
 * find_worker_executing_work - find worker which is executing a work
 * @pool: pool of interest
 * @work: work to find worker for
 *
 * Find a worker which is executing @work on @pool by searching
 * @pool->busy_hash which is keyed by the address of @work.  For a worker
 * to match, its current execution should match the address of @work and
 * its work function.  This is to avoid unwanted dependency between
 * unrelated work executions through a work item being recycled while still
 * being executed.
 *
 * This is a bit tricky.  A work item may be freed once its execution
 * starts and nothing prevents the freed area from being recycled for
 * another work item.  If the same work item address ends up being reused
 * before the original execution finishes, workqueue will identify the
 * recycled work item as currently executing and make it wait until the
 * current execution finishes, introducing an unwanted dependency.
 *
 * This function checks the work item address and work function to avoid
 * false positives.  Note that this isn't complete as one may construct a
 * work function which can introduce dependency onto itself through a
 * recycled work item.  Well, if somebody wants to shoot oneself in the
 * foot that badly, there's only so much we can do, and if such deadlock
 * actually occurs, it should be easy to locate the culprit work function.
 *
 * CONTEXT:
 * spin_lock_irq(pool->lock).
 *
 * Return:
 * Pointer to worker which is executing @work if found, %NULL
 * otherwise.
 */
static struct worker *find_worker_executing_work(struct worker_pool *pool,
						 struct work_struct *work)
{
	struct worker *worker;

	hash_for_each_possible(pool->busy_hash, worker, hentry,
			       (unsigned long)work)
		if (worker->current_work == work &&
		    worker->current_func == work->func)
			return worker;

	return NULL;
}

/**
 * move_linked_works - move linked works to a list
 * @work: start of series of works to be scheduled
 * @head: target list to append @work to
 * @nextp: out parameter for nested worklist walking
 *
 * Schedule linked works starting from @work to @head.  Work series to
 * be scheduled starts at @work and includes any consecutive work with
 * WORK_STRUCT_LINKED set in its predecessor.
 *
 * If @nextp is not NULL, it's updated to point to the next work of
 * the last scheduled work.  This allows move_linked_works() to be
 * nested inside outer list_for_each_entry_safe().
 *
 * CONTEXT:
 * spin_lock_irq(pool->lock).
 */
static void move_linked_works(struct work_struct *work, struct list_head *head,
			      struct work_struct **nextp)
{
	struct work_struct *n;

	/*
	 * Linked worklist will always end before the end of the list,
	 * use NULL for list head.
	 */
	list_for_each_entry_safe_from(work, n, NULL, entry) {
		list_move_tail(&work->entry, head);
		if (!(*work_data_bits(work) & WORK_STRUCT_LINKED))
			break;
	}

	/*
	 * If we're already inside safe list traversal and have moved
	 * multiple works to the scheduled queue, the next position
	 * needs to be updated.
	 */
	if (nextp)
		*nextp = n;
}

/**
 * get_pwq - get an extra reference on the specified pool_workqueue
 * @pwq: pool_workqueue to get
 *
 * Obtain an extra reference on @pwq.  The caller should guarantee that
 * @pwq has positive refcnt and be holding the matching pool->lock.
 */
static void get_pwq(struct pool_workqueue *pwq)
{
	lockdep_assert_held(&pwq->pool->lock);
	WARN_ON_ONCE(pwq->refcnt <= 0);
	pwq->refcnt++;
}

/**
 * put_pwq - put a pool_workqueue reference
 * @pwq: pool_workqueue to put
 *
 * Drop a reference of @pwq.  If its refcnt reaches zero, schedule its
 * destruction.  The caller should be holding the matching pool->lock.
 */
static void put_pwq(struct pool_workqueue *pwq)
{
	lockdep_assert_held(&pwq->pool->lock);
	if (likely(--pwq->refcnt))
		return;
	if (WARN_ON_ONCE(!(pwq->wq->flags & WQ_UNBOUND)))
		return;
	/*
	 * @pwq can't be released under pool->lock, bounce to
	 * pwq_unbound_release_workfn().  This never recurses on the same
	 * pool->lock as this path is taken only for unbound workqueues and
	 * the release work item is scheduled on a per-cpu workqueue.  To
	 * avoid lockdep warning, unbound pool->locks are given lockdep
	 * subclass of 1 in get_unbound_pool().
	 */
	schedule_work(&pwq->unbound_release_work);
}

/**
 * put_pwq_unlocked - put_pwq() with surrounding pool lock/unlock
 * @pwq: pool_workqueue to put (can be %NULL)
 *
 * put_pwq() with locking.  This function also allows %NULL @pwq.
 */
static void put_pwq_unlocked(struct pool_workqueue *pwq)
{
	if (pwq) {
		/*
		 * As both pwqs and pools are RCU protected, the
		 * following lock operations are safe.
		 */
		spin_lock_irq(&pwq->pool->lock);
		put_pwq(pwq);
		spin_unlock_irq(&pwq->pool->lock);
	}
}

static void pwq_activate_delayed_work(struct work_struct *work)
{
	struct pool_workqueue *pwq = get_work_pwq(work);

	trace_workqueue_activate_work(work);
	if (list_empty(&pwq->pool->worklist))
		pwq->pool->watchdog_ts = jiffies;
	move_linked_works(work, &pwq->pool->worklist, NULL);
	__clear_bit(WORK_STRUCT_DELAYED_BIT, work_data_bits(work));
	pwq->nr_active++;
}

static void pwq_activate_first_delayed(struct pool_workqueue *pwq)
{
	struct work_struct *work = list_first_entry(&pwq->delayed_works,
						    struct work_struct, entry);

	pwq_activate_delayed_work(work);
}

/**
 * pwq_dec_nr_in_flight - decrement pwq's nr_in_flight
 * @pwq: pwq of interest
 * @color: color of work which left the queue
 *
 * A work either has completed or is removed from pending queue,
 * decrement nr_in_flight of its pwq and handle workqueue flushing.
 *
 * CONTEXT:
 * spin_lock_irq(pool->lock).
 */
static void pwq_dec_nr_in_flight(struct pool_workqueue *pwq, int color)
{
	/* uncolored work items don't participate in flushing or nr_active */
	if (color == WORK_NO_COLOR)
		goto out_put;

	pwq->nr_in_flight[color]--;

	pwq->nr_active--;
	if (!list_empty(&pwq->delayed_works)) {
		/* one down, submit a delayed one */
		if (pwq->nr_active < pwq->max_active)
			pwq_activate_first_delayed(pwq);
	}

	/* is flush in progress and are we at the flushing tip? */
	if (likely(pwq->flush_color != color))
		goto out_put;

	/* are there still in-flight works? */
	if (pwq->nr_in_flight[color])
		goto out_put;

	/* this pwq is done, clear flush_color */
	pwq->flush_color = -1;

	/*
	 * If this was the last pwq, wake up the first flusher.  It
	 * will handle the rest.
	 */
	if (atomic_dec_and_test(&pwq->wq->nr_pwqs_to_flush))
		complete(&pwq->wq->first_flusher->done);
out_put:
	put_pwq(pwq);
}

/**
 * try_to_grab_pending - steal work item from worklist and disable irq
 * @work: work item to steal
 * @is_dwork: @work is a delayed_work
 * @flags: place to store irq state
 *
 * Try to grab PENDING bit of @work.  This function can handle @work in any
 * stable state - idle, on timer or on worklist.
 *
 * Return:
 *  1		if @work was pending and we successfully stole PENDING
 *  0		if @work was idle and we claimed PENDING
 *  -EAGAIN	if PENDING couldn't be grabbed at the moment, safe to busy-retry
 *  -ENOENT	if someone else is canceling @work, this state may persist
 *		for arbitrarily long
 *
 * Note:
 * On >= 0 return, the caller owns @work's PENDING bit.  To avoid getting
 * interrupted while holding PENDING and @work off queue, irq must be
 * disabled on entry.  This, combined with delayed_work->timer being
 * irqsafe, ensures that we return -EAGAIN for finite short period of time.
 *
 * On successful return, >= 0, irq is disabled and the caller is
 * responsible for releasing it using local_irq_restore(*@flags).
 *
 * This function is safe to call from any context including IRQ handler.
 */
static int try_to_grab_pending(struct work_struct *work, bool is_dwork,
			       unsigned long *flags)
{
	struct worker_pool *pool;
	struct pool_workqueue *pwq;

	local_irq_save(*flags);

	/* try to steal the timer if it exists */
	if (is_dwork) {
		struct delayed_work *dwork = to_delayed_work(work);

		/*
		 * dwork->timer is irqsafe.  If del_timer() fails, it's
		 * guaranteed that the timer is not queued anywhere and not
		 * running on the local CPU.
		 */
		if (likely(del_timer(&dwork->timer)))
			return 1;
	}

	/* try to claim PENDING the normal way */
	if (!test_and_set_bit(WORK_STRUCT_PENDING_BIT, work_data_bits(work)))
		return 0;

	rcu_read_lock();
	/*
	 * The queueing is in progress, or it is already queued. Try to
	 * steal it from ->worklist without clearing WORK_STRUCT_PENDING.
	 */
	pool = get_work_pool(work);
	if (!pool)
		goto fail;

	spin_lock(&pool->lock);
	/*
	 * work->data is guaranteed to point to pwq only while the work
	 * item is queued on pwq->wq, and both updating work->data to point
	 * to pwq on queueing and to pool on dequeueing are done under
	 * pwq->pool->lock.  This in turn guarantees that, if work->data
	 * points to pwq which is associated with a locked pool, the work
	 * item is currently queued on that pool.
	 */
	pwq = get_work_pwq(work);
	if (pwq && pwq->pool == pool) {
		debug_work_deactivate(work);

		/*
		 * A delayed work item cannot be grabbed directly because
		 * it might have linked NO_COLOR work items which, if left
		 * on the delayed_list, will confuse pwq->nr_active
		 * management later on and cause stall.  Make sure the work
		 * item is activated before grabbing.
		 */
		if (*work_data_bits(work) & WORK_STRUCT_DELAYED)
			pwq_activate_delayed_work(work);

		list_del_init(&work->entry);
		pwq_dec_nr_in_flight(pwq, get_work_color(work));

		/* work->data points to pwq iff queued, point to pool */
		set_work_pool_and_keep_pending(work, pool->id);

		spin_unlock(&pool->lock);
		rcu_read_unlock();
		return 1;
	}
	spin_unlock(&pool->lock);
fail:
	rcu_read_unlock();
	local_irq_restore(*flags);
	if (work_is_canceling(work))
		return -ENOENT;
	cpu_relax();
	return -EAGAIN;
}

/**
 * insert_work - insert a work into a pool
 * @pwq: pwq @work belongs to
 * @work: work to insert
 * @head: insertion point
 * @extra_flags: extra WORK_STRUCT_* flags to set
 *
 * Insert @work which belongs to @pwq after @head.  @extra_flags is or'd to
 * work_struct flags.
 *
 * CONTEXT:
 * spin_lock_irq(pool->lock).
 */
static void insert_work(struct pool_workqueue *pwq, struct work_struct *work,
			struct list_head *head, unsigned int extra_flags)
{
	struct worker_pool *pool = pwq->pool;

	/* we own @work, set data and link */
	set_work_pwq(work, pwq, extra_flags);
	list_add_tail(&work->entry, head);
	get_pwq(pwq);

	/*
	 * Ensure either wq_worker_sleeping() sees the above
	 * list_add_tail() or we see zero nr_running to avoid workers lying
	 * around lazily while there are works to be processed.
	 */
	smp_mb();

	if (__need_more_worker(pool))
		wake_up_worker(pool);
}

/*
 * Test whether @work is being queued from another work executing on the
 * same workqueue.
 */
static bool is_chained_work(struct workqueue_struct *wq)
{
	struct worker *worker;

	worker = current_wq_worker();
	/*
	 * Return %true iff I'm a worker executing a work item on @wq.  If
	 * I'm @worker, it's safe to dereference it without locking.
	 */
	return worker && worker->current_pwq->wq == wq;
}

/*
 * When queueing an unbound work item to a wq, prefer local CPU if allowed
 * by wq_unbound_cpumask.  Otherwise, round robin among the allowed ones to
 * avoid perturbing sensitive tasks.
 */
static int wq_select_unbound_cpu(int cpu)
{
	static bool printed_dbg_warning;
	int new_cpu;

	if (likely(!wq_debug_force_rr_cpu)) {
		if (cpumask_test_cpu(cpu, wq_unbound_cpumask))
			return cpu;
	} else if (!printed_dbg_warning) {
		pr_warn("workqueue: round-robin CPU selection forced, expect performance impact\n");
		printed_dbg_warning = true;
	}

	if (cpumask_empty(wq_unbound_cpumask))
		return cpu;

	new_cpu = __this_cpu_read(wq_rr_cpu_last);
	new_cpu = cpumask_next_and(new_cpu, wq_unbound_cpumask, cpu_online_mask);
	if (unlikely(new_cpu >= nr_cpu_ids)) {
		new_cpu = cpumask_first_and(wq_unbound_cpumask, cpu_online_mask);
		if (unlikely(new_cpu >= nr_cpu_ids))
			return cpu;
	}
	__this_cpu_write(wq_rr_cpu_last, new_cpu);

	return new_cpu;
}

static void __queue_work(int cpu, struct workqueue_struct *wq,
			 struct work_struct *work)
{
	struct pool_workqueue *pwq;
	struct worker_pool *last_pool;
	struct list_head *worklist;
	unsigned int work_flags;
	unsigned int req_cpu = cpu;

	/*
	 * While a work item is PENDING && off queue, a task trying to
	 * steal the PENDING will busy-loop waiting for it to either get
	 * queued or lose PENDING.  Grabbing PENDING and queueing should
	 * happen with IRQ disabled.
	 */
	lockdep_assert_irqs_disabled();

	debug_work_activate(work);

	/* if draining, only works from the same workqueue are allowed */
	if (unlikely(wq->flags & __WQ_DRAINING) &&
	    WARN_ON_ONCE(!is_chained_work(wq)))
		return;
	rcu_read_lock();
retry:
	if (req_cpu == WORK_CPU_UNBOUND)
		cpu = wq_select_unbound_cpu(raw_smp_processor_id());

	/* pwq which will be used unless @work is executing elsewhere */
	if (!(wq->flags & WQ_UNBOUND))
		pwq = per_cpu_ptr(wq->cpu_pwqs, cpu);
	else
		pwq = unbound_pwq_by_node(wq, cpu_to_node(cpu));

	/*
	 * If @work was previously on a different pool, it might still be
	 * running there, in which case the work needs to be queued on that
	 * pool to guarantee non-reentrancy.
	 */
	last_pool = get_work_pool(work);
	if (last_pool && last_pool != pwq->pool) {
		struct worker *worker;

		spin_lock(&last_pool->lock);

		worker = find_worker_executing_work(last_pool, work);

		if (worker && worker->current_pwq->wq == wq) {
			pwq = worker->current_pwq;
		} else {
			/* meh... not running there, queue here */
			spin_unlock(&last_pool->lock);
			spin_lock(&pwq->pool->lock);
		}
	} else {
		spin_lock(&pwq->pool->lock);
	}

	/*
	 * pwq is determined and locked.  For unbound pools, we could have
	 * raced with pwq release and it could already be dead.  If its
	 * refcnt is zero, repeat pwq selection.  Note that pwqs never die
	 * without another pwq replacing it in the numa_pwq_tbl or while
	 * work items are executing on it, so the retrying is guaranteed to
	 * make forward-progress.
	 */
	if (unlikely(!pwq->refcnt)) {
		if (wq->flags & WQ_UNBOUND) {
			spin_unlock(&pwq->pool->lock);
			cpu_relax();
			goto retry;
		}
		/* oops */
		WARN_ONCE(true, "workqueue: per-cpu pwq for %s on cpu%d has 0 refcnt",
			  wq->name, cpu);
	}

	/* pwq determined, queue */
	trace_workqueue_queue_work(req_cpu, pwq, work);

	if (WARN_ON(!list_empty(&work->entry)))
		goto out;

	pwq->nr_in_flight[pwq->work_color]++;
	work_flags = work_color_to_flags(pwq->work_color);

	if (likely(pwq->nr_active < pwq->max_active)) {
		trace_workqueue_activate_work(work);
		pwq->nr_active++;
		worklist = &pwq->pool->worklist;
		if (list_empty(worklist))
			pwq->pool->watchdog_ts = jiffies;
	} else {
		work_flags |= WORK_STRUCT_DELAYED;
		worklist = &pwq->delayed_works;
	}

	insert_work(pwq, work, worklist, work_flags);

out:
	spin_unlock(&pwq->pool->lock);
	rcu_read_unlock();
}

/**
 * queue_work_on - queue work on specific cpu
 * @cpu: CPU number to execute work on
 * @wq: workqueue to use
 * @work: work to queue
 *
 * We queue the work to a specific CPU, the caller must ensure it
 * can't go away.
 *
 * Return: %false if @work was already on a queue, %true otherwise.
 */
bool queue_work_on(int cpu, struct workqueue_struct *wq,
		   struct work_struct *work)
{
	bool ret = false;
	unsigned long flags;

	local_irq_save(flags);

	if (!test_and_set_bit(WORK_STRUCT_PENDING_BIT, work_data_bits(work))) {
		__queue_work(cpu, wq, work);
		ret = true;
	}

	local_irq_restore(flags);
	return ret;
}
EXPORT_SYMBOL(queue_work_on);

/**
 * workqueue_select_cpu_near - Select a CPU based on NUMA node
 * @node: NUMA node ID that we want to select a CPU from
 *
 * This function will attempt to find a "random" cpu available on a given
 * node. If there are no CPUs available on the given node it will return
 * WORK_CPU_UNBOUND indicating that we should just schedule to any
 * available CPU if we need to schedule this work.
 */
static int workqueue_select_cpu_near(int node)
{
	int cpu;

	/* No point in doing this if NUMA isn't enabled for workqueues */
	if (!wq_numa_enabled)
		return WORK_CPU_UNBOUND;

	/* Delay binding to CPU if node is not valid or online */
	if (node < 0 || node >= MAX_NUMNODES || !node_online(node))
		return WORK_CPU_UNBOUND;

	/* Use local node/cpu if we are already there */
	cpu = raw_smp_processor_id();
	if (node == cpu_to_node(cpu))
		return cpu;

	/* Use "random" otherwise know as "first" online CPU of node */
	cpu = cpumask_any_and(cpumask_of_node(node), cpu_online_mask);

	/* If CPU is valid return that, otherwise just defer */
	return cpu < nr_cpu_ids ? cpu : WORK_CPU_UNBOUND;
}

/**
 * queue_work_node - queue work on a "random" cpu for a given NUMA node
 * @node: NUMA node that we are targeting the work for
 * @wq: workqueue to use
 * @work: work to queue
 *
 * We queue the work to a "random" CPU within a given NUMA node. The basic
 * idea here is to provide a way to somehow associate work with a given
 * NUMA node.
 *
 * This function will only make a best effort attempt at getting this onto
 * the right NUMA node. If no node is requested or the requested node is
 * offline then we just fall back to standard queue_work behavior.
 *
 * Currently the "random" CPU ends up being the first available CPU in the
 * intersection of cpu_online_mask and the cpumask of the node, unless we
 * are running on the node. In that case we just use the current CPU.
 *
 * Return: %false if @work was already on a queue, %true otherwise.
 */
bool queue_work_node(int node, struct workqueue_struct *wq,
		     struct work_struct *work)
{
	unsigned long flags;
	bool ret = false;

	/*
	 * This current implementation is specific to unbound workqueues.
	 * Specifically we only return the first available CPU for a given
	 * node instead of cycling through individual CPUs within the node.
	 *
	 * If this is used with a per-cpu workqueue then the logic in
	 * workqueue_select_cpu_near would need to be updated to allow for
	 * some round robin type logic.
	 */
	WARN_ON_ONCE(!(wq->flags & WQ_UNBOUND));

	local_irq_save(flags);

	if (!test_and_set_bit(WORK_STRUCT_PENDING_BIT, work_data_bits(work))) {
		int cpu = workqueue_select_cpu_near(node);

		__queue_work(cpu, wq, work);
		ret = true;
	}

	local_irq_restore(flags);
	return ret;
}
EXPORT_SYMBOL_GPL(queue_work_node);

void delayed_work_timer_fn(struct timer_list *t)
{
	struct delayed_work *dwork = from_timer(dwork, t, timer);

	/* should have been called from irqsafe timer with irq already off */
	__queue_work(dwork->cpu, dwork->wq, &dwork->work);
}
EXPORT_SYMBOL(delayed_work_timer_fn);

static void __queue_delayed_work(int cpu, struct workqueue_struct *wq,
				struct delayed_work *dwork, unsigned long delay)
{
	struct timer_list *timer = &dwork->timer;
	struct work_struct *work = &dwork->work;

	WARN_ON_ONCE(!wq);
	WARN_ON_ONCE(timer->function != delayed_work_timer_fn);
	WARN_ON_ONCE(timer_pending(timer));
	WARN_ON_ONCE(!list_empty(&work->entry));

	/*
	 * If @delay is 0, queue @dwork->work immediately.  This is for
	 * both optimization and correctness.  The earliest @timer can
	 * expire is on the closest next tick and delayed_work users depend
	 * on that there's no such delay when @delay is 0.
	 */
	if (!delay) {
		__queue_work(cpu, wq, &dwork->work);
		return;
	}

	dwork->wq = wq;
	dwork->cpu = cpu;
	timer->expires = jiffies + delay;

	if (unlikely(cpu != WORK_CPU_UNBOUND))
		add_timer_on(timer, cpu);
	else
		add_timer(timer);
}

/**
 * queue_delayed_work_on - queue work on specific CPU after delay
 * @cpu: CPU number to execute work on
 * @wq: workqueue to use
 * @dwork: work to queue
 * @delay: number of jiffies to wait before queueing
 *
 * Return: %false if @work was already on a queue, %true otherwise.  If
 * @delay is zero and @dwork is idle, it will be scheduled for immediate
 * execution.
 */
bool queue_delayed_work_on(int cpu, struct workqueue_struct *wq,
			   struct delayed_work *dwork, unsigned long delay)
{
	struct work_struct *work = &dwork->work;
	bool ret = false;
	unsigned long flags;

	/* read the comment in __queue_work() */
	local_irq_save(flags);

	if (!test_and_set_bit(WORK_STRUCT_PENDING_BIT, work_data_bits(work))) {
		__queue_delayed_work(cpu, wq, dwork, delay);
		ret = true;
	}

	local_irq_restore(flags);
	return ret;
}
EXPORT_SYMBOL(queue_delayed_work_on);

/**
 * mod_delayed_work_on - modify delay of or queue a delayed work on specific CPU
 * @cpu: CPU number to execute work on
 * @wq: workqueue to use
 * @dwork: work to queue
 * @delay: number of jiffies to wait before queueing
 *
 * If @dwork is idle, equivalent to queue_delayed_work_on(); otherwise,
 * modify @dwork's timer so that it expires after @delay.  If @delay is
 * zero, @work is guaranteed to be scheduled immediately regardless of its
 * current state.
 *
 * Return: %false if @dwork was idle and queued, %true if @dwork was
 * pending and its timer was modified.
 *
 * This function is safe to call from any context including IRQ handler.
 * See try_to_grab_pending() for details.
 */
bool mod_delayed_work_on(int cpu, struct workqueue_struct *wq,
			 struct delayed_work *dwork, unsigned long delay)
{
	unsigned long flags;
	int ret;

	do {
		ret = try_to_grab_pending(&dwork->work, true, &flags);
	} while (unlikely(ret == -EAGAIN));

	if (likely(ret >= 0)) {
		__queue_delayed_work(cpu, wq, dwork, delay);
		local_irq_restore(flags);
	}

	/* -ENOENT from try_to_grab_pending() becomes %true */
	return ret;
}
EXPORT_SYMBOL_GPL(mod_delayed_work_on);

static void rcu_work_rcufn(struct rcu_head *rcu)
{
	struct rcu_work *rwork = container_of(rcu, struct rcu_work, rcu);

	/* read the comment in __queue_work() */
	local_irq_disable();
	__queue_work(WORK_CPU_UNBOUND, rwork->wq, &rwork->work);
	local_irq_enable();
}

/**
 * queue_rcu_work - queue work after a RCU grace period
 * @wq: workqueue to use
 * @rwork: work to queue
 *
 * Return: %false if @rwork was already pending, %true otherwise.  Note
 * that a full RCU grace period is guaranteed only after a %true return.
 * While @rwork is guaranteed to be executed after a %false return, the
 * execution may happen before a full RCU grace period has passed.
 */
bool queue_rcu_work(struct workqueue_struct *wq, struct rcu_work *rwork)
{
	struct work_struct *work = &rwork->work;

	if (!test_and_set_bit(WORK_STRUCT_PENDING_BIT, work_data_bits(work))) {
		rwork->wq = wq;
		call_rcu(&rwork->rcu, rcu_work_rcufn);
		return true;
	}

	return false;
}
EXPORT_SYMBOL(queue_rcu_work);

/**
 * worker_enter_idle - enter idle state
 * @worker: worker which is entering idle state
 *
 * @worker is entering idle state.  Update stats and idle timer if
 * necessary.
 *
 * LOCKING:
 * spin_lock_irq(pool->lock).
 */
static void worker_enter_idle(struct worker *worker)
{
	struct worker_pool *pool = worker->pool;

	if (WARN_ON_ONCE(worker->flags & WORKER_IDLE) ||
	    WARN_ON_ONCE(!list_empty(&worker->entry) &&
			 (worker->hentry.next || worker->hentry.pprev)))
		return;

	/* can't use worker_set_flags(), also called from create_worker() */
	worker->flags |= WORKER_IDLE;
	pool->nr_idle++;
	worker->last_active = jiffies;

	/* idle_list is LIFO */
	list_add(&worker->entry, &pool->idle_list);

	if (too_many_workers(pool) && !timer_pending(&pool->idle_timer))
		mod_timer(&pool->idle_timer, jiffies + IDLE_WORKER_TIMEOUT);

	/*
	 * Sanity check nr_running.  Because unbind_workers() releases
	 * pool->lock between setting %WORKER_UNBOUND and zapping
	 * nr_running, the warning may trigger spuriously.  Check iff
	 * unbind is not in progress.
	 */
	WARN_ON_ONCE(!(pool->flags & POOL_DISASSOCIATED) &&
		     pool->nr_workers == pool->nr_idle &&
		     atomic_read(&pool->nr_running));
}

/**
 * worker_leave_idle - leave idle state
 * @worker: worker which is leaving idle state
 *
 * @worker is leaving idle state.  Update stats.
 *
 * LOCKING:
 * spin_lock_irq(pool->lock).
 */
static void worker_leave_idle(struct worker *worker)
{
	struct worker_pool *pool = worker->pool;

	if (WARN_ON_ONCE(!(worker->flags & WORKER_IDLE)))
		return;
	worker_clr_flags(worker, WORKER_IDLE);
	pool->nr_idle--;
	list_del_init(&worker->entry);
}

static struct worker *alloc_worker(int node)
{
	struct worker *worker;

	worker = kzalloc_node(sizeof(*worker), GFP_KERNEL, node);
	if (worker) {
		INIT_LIST_HEAD(&worker->entry);
		INIT_LIST_HEAD(&worker->scheduled);
		INIT_LIST_HEAD(&worker->node);
		/* on creation a worker is in !idle && prep state */
		worker->flags = WORKER_PREP;
	}
	return worker;
}

/**
 * worker_attach_to_pool() - attach a worker to a pool
 * @worker: worker to be attached
 * @pool: the target pool
 *
 * Attach @worker to @pool.  Once attached, the %WORKER_UNBOUND flag and
 * cpu-binding of @worker are kept coordinated with the pool across
 * cpu-[un]hotplugs.
 */
static void worker_attach_to_pool(struct worker *worker,
				   struct worker_pool *pool)
{
	mutex_lock(&wq_pool_attach_mutex);

	/*
	 * set_cpus_allowed_ptr() will fail if the cpumask doesn't have any
	 * online CPUs.  It'll be re-applied when any of the CPUs come up.
	 */
	set_cpus_allowed_ptr(worker->task, pool->attrs->cpumask);

	/*
	 * The wq_pool_attach_mutex ensures %POOL_DISASSOCIATED remains
	 * stable across this function.  See the comments above the flag
	 * definition for details.
	 */
	if (pool->flags & POOL_DISASSOCIATED)
		worker->flags |= WORKER_UNBOUND;

	list_add_tail(&worker->node, &pool->workers);
	worker->pool = pool;

	mutex_unlock(&wq_pool_attach_mutex);
}

/**
 * worker_detach_from_pool() - detach a worker from its pool
 * @worker: worker which is attached to its pool
 *
 * Undo the attaching which had been done in worker_attach_to_pool().  The
 * caller worker shouldn't access to the pool after detached except it has
 * other reference to the pool.
 */
static void worker_detach_from_pool(struct worker *worker)
{
	struct worker_pool *pool = worker->pool;
	struct completion *detach_completion = NULL;

	mutex_lock(&wq_pool_attach_mutex);

	list_del(&worker->node);
	worker->pool = NULL;

	if (list_empty(&pool->workers))
		detach_completion = pool->detach_completion;
	mutex_unlock(&wq_pool_attach_mutex);

	/* clear leftover flags without pool->lock after it is detached */
	worker->flags &= ~(WORKER_UNBOUND | WORKER_REBOUND);

	if (detach_completion)
		complete(detach_completion);
}

/**
 * create_worker - create a new workqueue worker
 * @pool: pool the new worker will belong to
 *
 * Create and start a new worker which is attached to @pool.
 *
 * CONTEXT:
 * Might sleep.  Does GFP_KERNEL allocations.
 *
 * Return:
 * Pointer to the newly created worker.
 */
static struct worker *create_worker(struct worker_pool *pool)
{
	struct worker *worker = NULL;
	int id = -1;
	char id_buf[16];

	/* ID is needed to determine kthread name */
	id = ida_simple_get(&pool->worker_ida, 0, 0, GFP_KERNEL);
	if (id < 0)
		goto fail;

	worker = alloc_worker(pool->node);
	if (!worker)
		goto fail;

	worker->id = id;

	if (pool->cpu >= 0)
		snprintf(id_buf, sizeof(id_buf), "%d:%d%s", pool->cpu, id,
			 pool->attrs->nice < 0  ? "H" : "");
	else
		snprintf(id_buf, sizeof(id_buf), "u%d:%d", pool->id, id);

	worker->task = kthread_create_on_node(worker_thread, worker, pool->node,
					      "kworker/%s", id_buf);
	if (IS_ERR(worker->task))
		goto fail;

	set_user_nice(worker->task, pool->attrs->nice);
	kthread_bind_mask(worker->task, pool->attrs->cpumask);

	/* successful, attach the worker to the pool */
	worker_attach_to_pool(worker, pool);

	/* start the newly created worker */
	spin_lock_irq(&pool->lock);
	worker->pool->nr_workers++;
	worker_enter_idle(worker);
	wake_up_process(worker->task);
	spin_unlock_irq(&pool->lock);

	return worker;

fail:
	if (id >= 0)
		ida_simple_remove(&pool->worker_ida, id);
	kfree(worker);
	return NULL;
}

/**
 * destroy_worker - destroy a workqueue worker
 * @worker: worker to be destroyed
 *
 * Destroy @worker and adjust @pool stats accordingly.  The worker should
 * be idle.
 *
 * CONTEXT:
 * spin_lock_irq(pool->lock).
 */
static void destroy_worker(struct worker *worker)
{
	struct worker_pool *pool = worker->pool;

	lockdep_assert_held(&pool->lock);

	/* sanity check frenzy */
	if (WARN_ON(worker->current_work) ||
	    WARN_ON(!list_empty(&worker->scheduled)) ||
	    WARN_ON(!(worker->flags & WORKER_IDLE)))
		return;

	pool->nr_workers--;
	pool->nr_idle--;

	list_del_init(&worker->entry);
	worker->flags |= WORKER_DIE;
	wake_up_process(worker->task);
}

static void idle_worker_timeout(struct timer_list *t)
{
	struct worker_pool *pool = from_timer(pool, t, idle_timer);

	spin_lock_irq(&pool->lock);

	while (too_many_workers(pool)) {
		struct worker *worker;
		unsigned long expires;

		/* idle_list is kept in LIFO order, check the last one */
		worker = list_entry(pool->idle_list.prev, struct worker, entry);
		expires = worker->last_active + IDLE_WORKER_TIMEOUT;

		if (time_before(jiffies, expires)) {
			mod_timer(&pool->idle_timer, expires);
			break;
		}

		destroy_worker(worker);
	}

	spin_unlock_irq(&pool->lock);
}

static void send_mayday(struct work_struct *work)
{
	struct pool_workqueue *pwq = get_work_pwq(work);
	struct workqueue_struct *wq = pwq->wq;

	lockdep_assert_held(&wq_mayday_lock);

	if (!wq->rescuer)
		return;

	/* mayday mayday mayday */
	if (list_empty(&pwq->mayday_node)) {
		/*
		 * If @pwq is for an unbound wq, its base ref may be put at
		 * any time due to an attribute change.  Pin @pwq until the
		 * rescuer is done with it.
		 */
		get_pwq(pwq);
		list_add_tail(&pwq->mayday_node, &wq->maydays);
		wake_up_process(wq->rescuer->task);
	}
}

static void pool_mayday_timeout(struct timer_list *t)
{
	struct worker_pool *pool = from_timer(pool, t, mayday_timer);
	struct work_struct *work;

	spin_lock_irq(&pool->lock);
	spin_lock(&wq_mayday_lock);		/* for wq->maydays */

	if (need_to_create_worker(pool)) {
		/*
		 * We've been trying to create a new worker but
		 * haven't been successful.  We might be hitting an
		 * allocation deadlock.  Send distress signals to
		 * rescuers.
		 */
		list_for_each_entry(work, &pool->worklist, entry)
			send_mayday(work);
	}

	spin_unlock(&wq_mayday_lock);
	spin_unlock_irq(&pool->lock);

	mod_timer(&pool->mayday_timer, jiffies + MAYDAY_INTERVAL);
}

/**
 * maybe_create_worker - create a new worker if necessary
 * @pool: pool to create a new worker for
 *
 * Create a new worker for @pool if necessary.  @pool is guaranteed to
 * have at least one idle worker on return from this function.  If
 * creating a new worker takes longer than MAYDAY_INTERVAL, mayday is
 * sent to all rescuers with works scheduled on @pool to resolve
 * possible allocation deadlock.
 *
 * On return, need_to_create_worker() is guaranteed to be %false and
 * may_start_working() %true.
 *
 * LOCKING:
 * spin_lock_irq(pool->lock) which may be released and regrabbed
 * multiple times.  Does GFP_KERNEL allocations.  Called only from
 * manager.
 */
static void maybe_create_worker(struct worker_pool *pool)
__releases(&pool->lock)
__acquires(&pool->lock)
{
restart:
	spin_unlock_irq(&pool->lock);

	/* if we don't make progress in MAYDAY_INITIAL_TIMEOUT, call for help */
	mod_timer(&pool->mayday_timer, jiffies + MAYDAY_INITIAL_TIMEOUT);

	while (true) {
		if (create_worker(pool) || !need_to_create_worker(pool))
			break;

		schedule_timeout_interruptible(CREATE_COOLDOWN);

		if (!need_to_create_worker(pool))
			break;
	}

	del_timer_sync(&pool->mayday_timer);
	spin_lock_irq(&pool->lock);
	/*
	 * This is necessary even after a new worker was just successfully
	 * created as @pool->lock was dropped and the new worker might have
	 * already become busy.
	 */
	if (need_to_create_worker(pool))
		goto restart;
}

/**
 * manage_workers - manage worker pool
 * @worker: self
 *
 * Assume the manager role and manage the worker pool @worker belongs
 * to.  At any given time, there can be only zero or one manager per
 * pool.  The exclusion is handled automatically by this function.
 *
 * The caller can safely start processing works on false return.  On
 * true return, it's guaranteed that need_to_create_worker() is false
 * and may_start_working() is true.
 *
 * CONTEXT:
 * spin_lock_irq(pool->lock) which may be released and regrabbed
 * multiple times.  Does GFP_KERNEL allocations.
 *
 * Return:
 * %false if the pool doesn't need management and the caller can safely
 * start processing works, %true if management function was performed and
 * the conditions that the caller verified before calling the function may
 * no longer be true.
 */
static bool manage_workers(struct worker *worker)
{
	struct worker_pool *pool = worker->pool;

	if (pool->flags & POOL_MANAGER_ACTIVE)
		return false;

	pool->flags |= POOL_MANAGER_ACTIVE;
	pool->manager = worker;

	maybe_create_worker(pool);

	pool->manager = NULL;
	pool->flags &= ~POOL_MANAGER_ACTIVE;
	wake_up(&wq_manager_wait);
	return true;
}

/**
 * process_one_work - process single work
 * @worker: self
 * @work: work to process
 *
 * Process @work.  This function contains all the logics necessary to
 * process a single work including synchronization against and
 * interaction with other workers on the same cpu, queueing and
 * flushing.  As long as context requirement is met, any worker can
 * call this function to process a work.
 *
 * CONTEXT:
 * spin_lock_irq(pool->lock) which is released and regrabbed.
 */
static void process_one_work(struct worker *worker, struct work_struct *work)
__releases(&pool->lock)
__acquires(&pool->lock)
{
	struct pool_workqueue *pwq = get_work_pwq(work);
	struct worker_pool *pool = worker->pool;
	bool cpu_intensive = pwq->wq->flags & WQ_CPU_INTENSIVE;
	int work_color;
	struct worker *collision;
#ifdef CONFIG_LOCKDEP
	/*
	 * It is permissible to free the struct work_struct from
	 * inside the function that is called from it, this we need to
	 * take into account for lockdep too.  To avoid bogus "held
	 * lock freed" warnings as well as problems when looking into
	 * work->lockdep_map, make a copy and use that here.
	 */
	struct lockdep_map lockdep_map;

	lockdep_copy_map(&lockdep_map, &work->lockdep_map);
#endif
	/* ensure we're on the correct CPU */
	WARN_ON_ONCE(!(pool->flags & POOL_DISASSOCIATED) &&
		     raw_smp_processor_id() != pool->cpu);

	/*
	 * A single work shouldn't be executed concurrently by
	 * multiple workers on a single cpu.  Check whether anyone is
	 * already processing the work.  If so, defer the work to the
	 * currently executing one.
	 */
	collision = find_worker_executing_work(pool, work);
	if (unlikely(collision)) {
		move_linked_works(work, &collision->scheduled, NULL);
		return;
	}

	/* claim and dequeue */
	debug_work_deactivate(work);
	hash_add(pool->busy_hash, &worker->hentry, (unsigned long)work);
	worker->current_work = work;
	worker->current_func = work->func;
	worker->current_pwq = pwq;
	work_color = get_work_color(work);

	/*
	 * Record wq name for cmdline and debug reporting, may get
	 * overridden through set_worker_desc().
	 */
	strscpy(worker->desc, pwq->wq->name, WORKER_DESC_LEN);

	list_del_init(&work->entry);

	/*
	 * CPU intensive works don't participate in concurrency management.
	 * They're the scheduler's responsibility.  This takes @worker out
	 * of concurrency management and the next code block will chain
	 * execution of the pending work items.
	 */
	if (unlikely(cpu_intensive))
		worker_set_flags(worker, WORKER_CPU_INTENSIVE);

	/*
	 * Wake up another worker if necessary.  The condition is always
	 * false for normal per-cpu workers since nr_running would always
	 * be >= 1 at this point.  This is used to chain execution of the
	 * pending work items for WORKER_NOT_RUNNING workers such as the
	 * UNBOUND and CPU_INTENSIVE ones.
	 */
	if (need_more_worker(pool))
		wake_up_worker(pool);

	/*
	 * Record the last pool and clear PENDING which should be the last
	 * update to @work.  Also, do this inside @pool->lock so that
	 * PENDING and queued state changes happen together while IRQ is
	 * disabled.
	 */
	set_work_pool_and_clear_pending(work, pool->id);

	spin_unlock_irq(&pool->lock);

	lock_map_acquire(&pwq->wq->lockdep_map);
	lock_map_acquire(&lockdep_map);
	/*
	 * Strictly speaking we should mark the invariant state without holding
	 * any locks, that is, before these two lock_map_acquire()'s.
	 *
	 * However, that would result in:
	 *
	 *   A(W1)
	 *   WFC(C)
	 *		A(W1)
	 *		C(C)
	 *
	 * Which would create W1->C->W1 dependencies, even though there is no
	 * actual deadlock possible. There are two solutions, using a
	 * read-recursive acquire on the work(queue) 'locks', but this will then
	 * hit the lockdep limitation on recursive locks, or simply discard
	 * these locks.
	 *
	 * AFAICT there is no possible deadlock scenario between the
	 * flush_work() and complete() primitives (except for single-threaded
	 * workqueues), so hiding them isn't a problem.
	 */
	lockdep_invariant_state(true);
	trace_workqueue_execute_start(work);
	worker->current_func(work);
	/*
	 * While we must be careful to not use "work" after this, the trace
	 * point will only record its address.
	 */
	trace_workqueue_execute_end(work);
	lock_map_release(&lockdep_map);
	lock_map_release(&pwq->wq->lockdep_map);

	if (unlikely(in_atomic() || lockdep_depth(current) > 0)) {
		pr_err("BUG: workqueue leaked lock or atomic: %s/0x%08x/%d\n"
		       "     last function: %ps\n",
		       current->comm, preempt_count(), task_pid_nr(current),
		       worker->current_func);
		debug_show_held_locks(current);
		dump_stack();
	}

	/*
	 * The following prevents a kworker from hogging CPU on !PREEMPT
	 * kernels, where a requeueing work item waiting for something to
	 * happen could deadlock with stop_machine as such work item could
	 * indefinitely requeue itself while all other CPUs are trapped in
	 * stop_machine. At the same time, report a quiescent RCU state so
	 * the same condition doesn't freeze RCU.
	 */
	cond_resched();

	spin_lock_irq(&pool->lock);

	/* clear cpu intensive status */
	if (unlikely(cpu_intensive))
		worker_clr_flags(worker, WORKER_CPU_INTENSIVE);

	/* tag the worker for identification in schedule() */
	worker->last_func = worker->current_func;

	/* we're done with it, release */
	hash_del(&worker->hentry);
	worker->current_work = NULL;
	worker->current_func = NULL;
	worker->current_pwq = NULL;
	pwq_dec_nr_in_flight(pwq, work_color);
}

/**
 * process_scheduled_works - process scheduled works
 * @worker: self
 *
 * Process all scheduled works.  Please note that the scheduled list
 * may change while processing a work, so this function repeatedly
 * fetches a work from the top and executes it.
 *
 * CONTEXT:
 * spin_lock_irq(pool->lock) which may be released and regrabbed
 * multiple times.
 */
static void process_scheduled_works(struct worker *worker)
{
	while (!list_empty(&worker->scheduled)) {
		struct work_struct *work = list_first_entry(&worker->scheduled,
						struct work_struct, entry);
		process_one_work(worker, work);
	}
}

static void set_pf_worker(bool val)
{
	mutex_lock(&wq_pool_attach_mutex);
	if (val)
		current->flags |= PF_WQ_WORKER;
	else
		current->flags &= ~PF_WQ_WORKER;
	mutex_unlock(&wq_pool_attach_mutex);
}

/**
 * worker_thread - the worker thread function
 * @__worker: self
 *
 * The worker thread function.  All workers belong to a worker_pool -
 * either a per-cpu one or dynamic unbound one.  These workers process all
 * work items regardless of their specific target workqueue.  The only
 * exception is work items which belong to workqueues with a rescuer which
 * will be explained in rescuer_thread().
 *
 * Return: 0
 */
static int worker_thread(void *__worker)
{
	struct worker *worker = __worker;
	struct worker_pool *pool = worker->pool;

	/* tell the scheduler that this is a workqueue worker */
	set_pf_worker(true);
woke_up:
	spin_lock_irq(&pool->lock);

	/* am I supposed to die? */
	if (unlikely(worker->flags & WORKER_DIE)) {
		spin_unlock_irq(&pool->lock);
		WARN_ON_ONCE(!list_empty(&worker->entry));
		set_pf_worker(false);

		set_task_comm(worker->task, "kworker/dying");
		ida_simple_remove(&pool->worker_ida, worker->id);
		worker_detach_from_pool(worker);
		kfree(worker);
		return 0;
	}

	worker_leave_idle(worker);
recheck:
	/* no more worker necessary? */
	if (!need_more_worker(pool))
		goto sleep;

	/* do we need to manage? */
	if (unlikely(!may_start_working(pool)) && manage_workers(worker))
		goto recheck;

	/*
	 * ->scheduled list can only be filled while a worker is
	 * preparing to process a work or actually processing it.
	 * Make sure nobody diddled with it while I was sleeping.
	 */
	WARN_ON_ONCE(!list_empty(&worker->scheduled));

	/*
	 * Finish PREP stage.  We're guaranteed to have at least one idle
	 * worker or that someone else has already assumed the manager
	 * role.  This is where @worker starts participating in concurrency
	 * management if applicable and concurrency management is restored
	 * after being rebound.  See rebind_workers() for details.
	 */
	worker_clr_flags(worker, WORKER_PREP | WORKER_REBOUND);

	do {
		struct work_struct *work =
			list_first_entry(&pool->worklist,
					 struct work_struct, entry);

		pool->watchdog_ts = jiffies;

		if (likely(!(*work_data_bits(work) & WORK_STRUCT_LINKED))) {
			/* optimization path, not strictly necessary */
			process_one_work(worker, work);
			if (unlikely(!list_empty(&worker->scheduled)))
				process_scheduled_works(worker);
		} else {
			move_linked_works(work, &worker->scheduled, NULL);
			process_scheduled_works(worker);
		}
	} while (keep_working(pool));

	worker_set_flags(worker, WORKER_PREP);
sleep:
	/*
	 * pool->lock is held and there's no work to process and no need to
	 * manage, sleep.  Workers are woken up only while holding
	 * pool->lock or from local cpu, so setting the current state
	 * before releasing pool->lock is enough to prevent losing any
	 * event.
	 */
	worker_enter_idle(worker);
	__set_current_state(TASK_IDLE);
	spin_unlock_irq(&pool->lock);
	schedule();
	goto woke_up;
}

/**
 * rescuer_thread - the rescuer thread function
 * @__rescuer: self
 *
 * Workqueue rescuer thread function.  There's one rescuer for each
 * workqueue which has WQ_MEM_RECLAIM set.
 *
 * Regular work processing on a pool may block trying to create a new
 * worker which uses GFP_KERNEL allocation which has slight chance of
 * developing into deadlock if some works currently on the same queue
 * need to be processed to satisfy the GFP_KERNEL allocation.  This is
 * the problem rescuer solves.
 *
 * When such condition is possible, the pool summons rescuers of all
 * workqueues which have works queued on the pool and let them process
 * those works so that forward progress can be guaranteed.
 *
 * This should happen rarely.
 *
 * Return: 0
 */
static int rescuer_thread(void *__rescuer)
{
	struct worker *rescuer = __rescuer;
	struct workqueue_struct *wq = rescuer->rescue_wq;
	struct list_head *scheduled = &rescuer->scheduled;
	bool should_stop;

	set_user_nice(current, RESCUER_NICE_LEVEL);

	/*
	 * Mark rescuer as worker too.  As WORKER_PREP is never cleared, it
	 * doesn't participate in concurrency management.
	 */
	set_pf_worker(true);
repeat:
	set_current_state(TASK_IDLE);

	/*
	 * By the time the rescuer is requested to stop, the workqueue
	 * shouldn't have any work pending, but @wq->maydays may still have
	 * pwq(s) queued.  This can happen by non-rescuer workers consuming
	 * all the work items before the rescuer got to them.  Go through
	 * @wq->maydays processing before acting on should_stop so that the
	 * list is always empty on exit.
	 */
	should_stop = kthread_should_stop();

	/* see whether any pwq is asking for help */
	spin_lock_irq(&wq_mayday_lock);

	while (!list_empty(&wq->maydays)) {
		struct pool_workqueue *pwq = list_first_entry(&wq->maydays,
					struct pool_workqueue, mayday_node);
		struct worker_pool *pool = pwq->pool;
		struct work_struct *work, *n;
		bool first = true;

		__set_current_state(TASK_RUNNING);
		list_del_init(&pwq->mayday_node);

		spin_unlock_irq(&wq_mayday_lock);

		worker_attach_to_pool(rescuer, pool);

		spin_lock_irq(&pool->lock);

		/*
		 * Slurp in all works issued via this workqueue and
		 * process'em.
		 */
		WARN_ON_ONCE(!list_empty(scheduled));
		list_for_each_entry_safe(work, n, &pool->worklist, entry) {
			if (get_work_pwq(work) == pwq) {
				if (first)
					pool->watchdog_ts = jiffies;
				move_linked_works(work, scheduled, &n);
			}
			first = false;
		}

		if (!list_empty(scheduled)) {
			process_scheduled_works(rescuer);

			/*
			 * The above execution of rescued work items could
			 * have created more to rescue through
			 * pwq_activate_first_delayed() or chained
			 * queueing.  Let's put @pwq back on mayday list so
			 * that such back-to-back work items, which may be
			 * being used to relieve memory pressure, don't
			 * incur MAYDAY_INTERVAL delay inbetween.
			 */
			if (need_to_create_worker(pool)) {
				spin_lock(&wq_mayday_lock);
				/*
				 * Queue iff we aren't racing destruction
				 * and somebody else hasn't queued it already.
				 */
				if (wq->rescuer && list_empty(&pwq->mayday_node)) {
					get_pwq(pwq);
					list_add_tail(&pwq->mayday_node, &wq->maydays);
				}
				spin_unlock(&wq_mayday_lock);
			}
		}

		/*
		 * Put the reference grabbed by send_mayday().  @pool won't
		 * go away while we're still attached to it.
		 */
		put_pwq(pwq);

		/*
		 * Leave this pool.  If need_more_worker() is %true, notify a
		 * regular worker; otherwise, we end up with 0 concurrency
		 * and stalling the execution.
		 */
		if (need_more_worker(pool))
			wake_up_worker(pool);

		spin_unlock_irq(&pool->lock);

		worker_detach_from_pool(rescuer);

		spin_lock_irq(&wq_mayday_lock);
	}

	spin_unlock_irq(&wq_mayday_lock);

	if (should_stop) {
		__set_current_state(TASK_RUNNING);
		set_pf_worker(false);
		return 0;
	}

	/* rescuers should never participate in concurrency management */
	WARN_ON_ONCE(!(rescuer->flags & WORKER_NOT_RUNNING));
	schedule();
	goto repeat;
}

/**
 * check_flush_dependency - check for flush dependency sanity
 * @target_wq: workqueue being flushed
 * @target_work: work item being flushed (NULL for workqueue flushes)
 *
 * %current is trying to flush the whole @target_wq or @target_work on it.
 * If @target_wq doesn't have %WQ_MEM_RECLAIM, verify that %current is not
 * reclaiming memory or running on a workqueue which doesn't have
 * %WQ_MEM_RECLAIM as that can break forward-progress guarantee leading to
 * a deadlock.
 */
static void check_flush_dependency(struct workqueue_struct *target_wq,
				   struct work_struct *target_work)
{
	work_func_t target_func = target_work ? target_work->func : NULL;
	struct worker *worker;

	if (target_wq->flags & WQ_MEM_RECLAIM)
		return;

	worker = current_wq_worker();

	WARN_ONCE(current->flags & PF_MEMALLOC,
		  "workqueue: PF_MEMALLOC task %d(%s) is flushing !WQ_MEM_RECLAIM %s:%ps",
		  current->pid, current->comm, target_wq->name, target_func);
	WARN_ONCE(worker && ((worker->current_pwq->wq->flags &
			      (WQ_MEM_RECLAIM | __WQ_LEGACY)) == WQ_MEM_RECLAIM),
		  "workqueue: WQ_MEM_RECLAIM %s:%ps is flushing !WQ_MEM_RECLAIM %s:%ps",
		  worker->current_pwq->wq->name, worker->current_func,
		  target_wq->name, target_func);
}

struct wq_barrier {
	struct work_struct	work;
	struct completion	done;
	struct task_struct	*task;	/* purely informational */
};

static void wq_barrier_func(struct work_struct *work)
{
	struct wq_barrier *barr = container_of(work, struct wq_barrier, work);
	complete(&barr->done);
}

/**
 * insert_wq_barrier - insert a barrier work
 * @pwq: pwq to insert barrier into
 * @barr: wq_barrier to insert
 * @target: target work to attach @barr to
 * @worker: worker currently executing @target, NULL if @target is not executing
 *
 * @barr is linked to @target such that @barr is completed only after
 * @target finishes execution.  Please note that the ordering
 * guarantee is observed only with respect to @target and on the local
 * cpu.
 *
 * Currently, a queued barrier can't be canceled.  This is because
 * try_to_grab_pending() can't determine whether the work to be
 * grabbed is at the head of the queue and thus can't clear LINKED
 * flag of the previous work while there must be a valid next work
 * after a work with LINKED flag set.
 *
 * Note that when @worker is non-NULL, @target may be modified
 * underneath us, so we can't reliably determine pwq from @target.
 *
 * CONTEXT:
 * spin_lock_irq(pool->lock).
 */
static void insert_wq_barrier(struct pool_workqueue *pwq,
			      struct wq_barrier *barr,
			      struct work_struct *target, struct worker *worker)
{
	struct list_head *head;
	unsigned int linked = 0;

	/*
	 * debugobject calls are safe here even with pool->lock locked
	 * as we know for sure that this will not trigger any of the
	 * checks and call back into the fixup functions where we
	 * might deadlock.
	 */
	INIT_WORK_ONSTACK(&barr->work, wq_barrier_func);
	__set_bit(WORK_STRUCT_PENDING_BIT, work_data_bits(&barr->work));

	init_completion_map(&barr->done, &target->lockdep_map);

	barr->task = current;

	/*
	 * If @target is currently being executed, schedule the
	 * barrier to the worker; otherwise, put it after @target.
	 */
	if (worker)
		head = worker->scheduled.next;
	else {
		unsigned long *bits = work_data_bits(target);

		head = target->entry.next;
		/* there can already be other linked works, inherit and set */
		linked = *bits & WORK_STRUCT_LINKED;
		__set_bit(WORK_STRUCT_LINKED_BIT, bits);
	}

	debug_work_activate(&barr->work);
	insert_work(pwq, &barr->work, head,
		    work_color_to_flags(WORK_NO_COLOR) | linked);
}

/**
 * flush_workqueue_prep_pwqs - prepare pwqs for workqueue flushing
 * @wq: workqueue being flushed
 * @flush_color: new flush color, < 0 for no-op
 * @work_color: new work color, < 0 for no-op
 *
 * Prepare pwqs for workqueue flushing.
 *
 * If @flush_color is non-negative, flush_color on all pwqs should be
 * -1.  If no pwq has in-flight commands at the specified color, all
 * pwq->flush_color's stay at -1 and %false is returned.  If any pwq
 * has in flight commands, its pwq->flush_color is set to
 * @flush_color, @wq->nr_pwqs_to_flush is updated accordingly, pwq
 * wakeup logic is armed and %true is returned.
 *
 * The caller should have initialized @wq->first_flusher prior to
 * calling this function with non-negative @flush_color.  If
 * @flush_color is negative, no flush color update is done and %false
 * is returned.
 *
 * If @work_color is non-negative, all pwqs should have the same
 * work_color which is previous to @work_color and all will be
 * advanced to @work_color.
 *
 * CONTEXT:
 * mutex_lock(wq->mutex).
 *
 * Return:
 * %true if @flush_color >= 0 and there's something to flush.  %false
 * otherwise.
 */
static bool flush_workqueue_prep_pwqs(struct workqueue_struct *wq,
				      int flush_color, int work_color)
{
	bool wait = false;
	struct pool_workqueue *pwq;

	if (flush_color >= 0) {
		WARN_ON_ONCE(atomic_read(&wq->nr_pwqs_to_flush));
		atomic_set(&wq->nr_pwqs_to_flush, 1);
	}

	for_each_pwq(pwq, wq) {
		struct worker_pool *pool = pwq->pool;

		spin_lock_irq(&pool->lock);

		if (flush_color >= 0) {
			WARN_ON_ONCE(pwq->flush_color != -1);

			if (pwq->nr_in_flight[flush_color]) {
				pwq->flush_color = flush_color;
				atomic_inc(&wq->nr_pwqs_to_flush);
				wait = true;
			}
		}

		if (work_color >= 0) {
			WARN_ON_ONCE(work_color != work_next_color(pwq->work_color));
			pwq->work_color = work_color;
		}

		spin_unlock_irq(&pool->lock);
	}

	if (flush_color >= 0 && atomic_dec_and_test(&wq->nr_pwqs_to_flush))
		complete(&wq->first_flusher->done);

	return wait;
}

/**
 * flush_workqueue - ensure that any scheduled work has run to completion.
 * @wq: workqueue to flush
 *
 * This function sleeps until all work items which were queued on entry
 * have finished execution, but it is not livelocked by new incoming ones.
 */
void flush_workqueue(struct workqueue_struct *wq)
{
	struct wq_flusher this_flusher = {
		.list = LIST_HEAD_INIT(this_flusher.list),
		.flush_color = -1,
		.done = COMPLETION_INITIALIZER_ONSTACK_MAP(this_flusher.done, wq->lockdep_map),
	};
	int next_color;

	if (WARN_ON(!wq_online))
		return;

	lock_map_acquire(&wq->lockdep_map);
	lock_map_release(&wq->lockdep_map);

	mutex_lock(&wq->mutex);

	/*
	 * Start-to-wait phase
	 */
	next_color = work_next_color(wq->work_color);

	if (next_color != wq->flush_color) {
		/*
		 * Color space is not full.  The current work_color
		 * becomes our flush_color and work_color is advanced
		 * by one.
		 */
		WARN_ON_ONCE(!list_empty(&wq->flusher_overflow));
		this_flusher.flush_color = wq->work_color;
		wq->work_color = next_color;

		if (!wq->first_flusher) {
			/* no flush in progress, become the first flusher */
			WARN_ON_ONCE(wq->flush_color != this_flusher.flush_color);

			wq->first_flusher = &this_flusher;

			if (!flush_workqueue_prep_pwqs(wq, wq->flush_color,
						       wq->work_color)) {
				/* nothing to flush, done */
				wq->flush_color = next_color;
				wq->first_flusher = NULL;
				goto out_unlock;
			}
		} else {
			/* wait in queue */
			WARN_ON_ONCE(wq->flush_color == this_flusher.flush_color);
			list_add_tail(&this_flusher.list, &wq->flusher_queue);
			flush_workqueue_prep_pwqs(wq, -1, wq->work_color);
		}
	} else {
		/*
		 * Oops, color space is full, wait on overflow queue.
		 * The next flush completion will assign us
		 * flush_color and transfer to flusher_queue.
		 */
		list_add_tail(&this_flusher.list, &wq->flusher_overflow);
	}

	check_flush_dependency(wq, NULL);

	mutex_unlock(&wq->mutex);

	wait_for_completion(&this_flusher.done);

	/*
	 * Wake-up-and-cascade phase
	 *
	 * First flushers are responsible for cascading flushes and
	 * handling overflow.  Non-first flushers can simply return.
	 */
	if (wq->first_flusher != &this_flusher)
		return;

	mutex_lock(&wq->mutex);

	/* we might have raced, check again with mutex held */
	if (wq->first_flusher != &this_flusher)
		goto out_unlock;

	wq->first_flusher = NULL;

	WARN_ON_ONCE(!list_empty(&this_flusher.list));
	WARN_ON_ONCE(wq->flush_color != this_flusher.flush_color);

	while (true) {
		struct wq_flusher *next, *tmp;

		/* complete all the flushers sharing the current flush color */
		list_for_each_entry_safe(next, tmp, &wq->flusher_queue, list) {
			if (next->flush_color != wq->flush_color)
				break;
			list_del_init(&next->list);
			complete(&next->done);
		}

		WARN_ON_ONCE(!list_empty(&wq->flusher_overflow) &&
			     wq->flush_color != work_next_color(wq->work_color));

		/* this flush_color is finished, advance by one */
		wq->flush_color = work_next_color(wq->flush_color);

		/* one color has been freed, handle overflow queue */
		if (!list_empty(&wq->flusher_overflow)) {
			/*
			 * Assign the same color to all overflowed
			 * flushers, advance work_color and append to
			 * flusher_queue.  This is the start-to-wait
			 * phase for these overflowed flushers.
			 */
			list_for_each_entry(tmp, &wq->flusher_overflow, list)
				tmp->flush_color = wq->work_color;

			wq->work_color = work_next_color(wq->work_color);

			list_splice_tail_init(&wq->flusher_overflow,
					      &wq->flusher_queue);
			flush_workqueue_prep_pwqs(wq, -1, wq->work_color);
		}

		if (list_empty(&wq->flusher_queue)) {
			WARN_ON_ONCE(wq->flush_color != wq->work_color);
			break;
		}

		/*
		 * Need to flush more colors.  Make the next flusher
		 * the new first flusher and arm pwqs.
		 */
		WARN_ON_ONCE(wq->flush_color == wq->work_color);
		WARN_ON_ONCE(wq->flush_color != next->flush_color);

		list_del_init(&next->list);
		wq->first_flusher = next;

		if (flush_workqueue_prep_pwqs(wq, wq->flush_color, -1))
			break;

		/*
		 * Meh... this color is already done, clear first
		 * flusher and repeat cascading.
		 */
		wq->first_flusher = NULL;
	}

out_unlock:
	mutex_unlock(&wq->mutex);
}
EXPORT_SYMBOL(flush_workqueue);

/**
 * drain_workqueue - drain a workqueue
 * @wq: workqueue to drain
 *
 * Wait until the workqueue becomes empty.  While draining is in progress,
 * only chain queueing is allowed.  IOW, only currently pending or running
 * work items on @wq can queue further work items on it.  @wq is flushed
 * repeatedly until it becomes empty.  The number of flushing is determined
 * by the depth of chaining and should be relatively short.  Whine if it
 * takes too long.
 */
void drain_workqueue(struct workqueue_struct *wq)
{
	unsigned int flush_cnt = 0;
	struct pool_workqueue *pwq;

	/*
	 * __queue_work() needs to test whether there are drainers, is much
	 * hotter than drain_workqueue() and already looks at @wq->flags.
	 * Use __WQ_DRAINING so that queue doesn't have to check nr_drainers.
	 */
	mutex_lock(&wq->mutex);
	if (!wq->nr_drainers++)
		wq->flags |= __WQ_DRAINING;
	mutex_unlock(&wq->mutex);
reflush:
	flush_workqueue(wq);

	mutex_lock(&wq->mutex);

	for_each_pwq(pwq, wq) {
		bool drained;

		spin_lock_irq(&pwq->pool->lock);
		drained = !pwq->nr_active && list_empty(&pwq->delayed_works);
		spin_unlock_irq(&pwq->pool->lock);

		if (drained)
			continue;

		if (++flush_cnt == 10 ||
		    (flush_cnt % 100 == 0 && flush_cnt <= 1000))
			pr_warn("workqueue %s: drain_workqueue() isn't complete after %u tries\n",
				wq->name, flush_cnt);

		mutex_unlock(&wq->mutex);
		goto reflush;
	}

	if (!--wq->nr_drainers)
		wq->flags &= ~__WQ_DRAINING;
	mutex_unlock(&wq->mutex);
}
EXPORT_SYMBOL_GPL(drain_workqueue);

static bool start_flush_work(struct work_struct *work, struct wq_barrier *barr,
			     bool from_cancel)
{
	struct worker *worker = NULL;
	struct worker_pool *pool;
	struct pool_workqueue *pwq;

	might_sleep();

	rcu_read_lock();
	pool = get_work_pool(work);
	if (!pool) {
		rcu_read_unlock();
		return false;
	}

	spin_lock_irq(&pool->lock);
	/* see the comment in try_to_grab_pending() with the same code */
	pwq = get_work_pwq(work);
	if (pwq) {
		if (unlikely(pwq->pool != pool))
			goto already_gone;
	} else {
		worker = find_worker_executing_work(pool, work);
		if (!worker)
			goto already_gone;
		pwq = worker->current_pwq;
	}

	check_flush_dependency(pwq->wq, work);

	insert_wq_barrier(pwq, barr, work, worker);
	spin_unlock_irq(&pool->lock);

	/*
	 * Force a lock recursion deadlock when using flush_work() inside a
	 * single-threaded or rescuer equipped workqueue.
	 *
	 * For single threaded workqueues the deadlock happens when the work
	 * is after the work issuing the flush_work(). For rescuer equipped
	 * workqueues the deadlock happens when the rescuer stalls, blocking
	 * forward progress.
	 */
	if (!from_cancel &&
	    (pwq->wq->saved_max_active == 1 || pwq->wq->rescuer)) {
		lock_map_acquire(&pwq->wq->lockdep_map);
		lock_map_release(&pwq->wq->lockdep_map);
	}
	rcu_read_unlock();
	return true;
already_gone:
	spin_unlock_irq(&pool->lock);
	rcu_read_unlock();
	return false;
}

static bool __flush_work(struct work_struct *work, bool from_cancel)
{
	struct wq_barrier barr;

	if (WARN_ON(!wq_online))
		return false;

	if (WARN_ON(!work->func))
		return false;

	if (!from_cancel) {
		lock_map_acquire(&work->lockdep_map);
		lock_map_release(&work->lockdep_map);
	}

	if (start_flush_work(work, &barr, from_cancel)) {
		wait_for_completion(&barr.done);
		destroy_work_on_stack(&barr.work);
		return true;
	} else {
		return false;
	}
}

/**
 * flush_work - wait for a work to finish executing the last queueing instance
 * @work: the work to flush
 *
 * Wait until @work has finished execution.  @work is guaranteed to be idle
 * on return if it hasn't been requeued since flush started.
 *
 * Return:
 * %true if flush_work() waited for the work to finish execution,
 * %false if it was already idle.
 */
bool flush_work(struct work_struct *work)
{
	return __flush_work(work, false);
}
EXPORT_SYMBOL_GPL(flush_work);

struct cwt_wait {
	wait_queue_entry_t		wait;
	struct work_struct	*work;
};

static int cwt_wakefn(wait_queue_entry_t *wait, unsigned mode, int sync, void *key)
{
	struct cwt_wait *cwait = container_of(wait, struct cwt_wait, wait);

	if (cwait->work != key)
		return 0;
	return autoremove_wake_function(wait, mode, sync, key);
}

static bool __cancel_work_timer(struct work_struct *work, bool is_dwork)
{
	static DECLARE_WAIT_QUEUE_HEAD(cancel_waitq);
	unsigned long flags;
	int ret;

	do {
		ret = try_to_grab_pending(work, is_dwork, &flags);
		/*
		 * If someone else is already canceling, wait for it to
		 * finish.  flush_work() doesn't work for PREEMPT_NONE
		 * because we may get scheduled between @work's completion
		 * and the other canceling task resuming and clearing
		 * CANCELING - flush_work() will return false immediately
		 * as @work is no longer busy, try_to_grab_pending() will
		 * return -ENOENT as @work is still being canceled and the
		 * other canceling task won't be able to clear CANCELING as
		 * we're hogging the CPU.
		 *
		 * Let's wait for completion using a waitqueue.  As this
		 * may lead to the thundering herd problem, use a custom
		 * wake function which matches @work along with exclusive
		 * wait and wakeup.
		 */
		if (unlikely(ret == -ENOENT)) {
			struct cwt_wait cwait;

			init_wait(&cwait.wait);
			cwait.wait.func = cwt_wakefn;
			cwait.work = work;

			prepare_to_wait_exclusive(&cancel_waitq, &cwait.wait,
						  TASK_UNINTERRUPTIBLE);
			if (work_is_canceling(work))
				schedule();
			finish_wait(&cancel_waitq, &cwait.wait);
		}
	} while (unlikely(ret < 0));

	/* tell other tasks trying to grab @work to back off */
	mark_work_canceling(work);
	local_irq_restore(flags);

	/*
	 * This allows canceling during early boot.  We know that @work
	 * isn't executing.
	 */
	if (wq_online)
		__flush_work(work, true);

	clear_work_data(work);

	/*
	 * Paired with prepare_to_wait() above so that either
	 * waitqueue_active() is visible here or !work_is_canceling() is
	 * visible there.
	 */
	smp_mb();
	if (waitqueue_active(&cancel_waitq))
		__wake_up(&cancel_waitq, TASK_NORMAL, 1, work);

	return ret;
}

/**
 * cancel_work_sync - cancel a work and wait for it to finish
 * @work: the work to cancel
 *
 * Cancel @work and wait for its execution to finish.  This function
 * can be used even if the work re-queues itself or migrates to
 * another workqueue.  On return from this function, @work is
 * guaranteed to be not pending or executing on any CPU.
 *
 * cancel_work_sync(&delayed_work->work) must not be used for
 * delayed_work's.  Use cancel_delayed_work_sync() instead.
 *
 * The caller must ensure that the workqueue on which @work was last
 * queued can't be destroyed before this function returns.
 *
 * Return:
 * %true if @work was pending, %false otherwise.
 */
bool cancel_work_sync(struct work_struct *work)
{
	return __cancel_work_timer(work, false);
}
EXPORT_SYMBOL_GPL(cancel_work_sync);

/**
 * flush_delayed_work - wait for a dwork to finish executing the last queueing
 * @dwork: the delayed work to flush
 *
 * Delayed timer is cancelled and the pending work is queued for
 * immediate execution.  Like flush_work(), this function only
 * considers the last queueing instance of @dwork.
 *
 * Return:
 * %true if flush_work() waited for the work to finish execution,
 * %false if it was already idle.
 */
bool flush_delayed_work(struct delayed_work *dwork)
{
	local_irq_disable();
	if (del_timer_sync(&dwork->timer))
		__queue_work(dwork->cpu, dwork->wq, &dwork->work);
	local_irq_enable();
	return flush_work(&dwork->work);
}
EXPORT_SYMBOL(flush_delayed_work);

/**
 * flush_rcu_work - wait for a rwork to finish executing the last queueing
 * @rwork: the rcu work to flush
 *
 * Return:
 * %true if flush_rcu_work() waited for the work to finish execution,
 * %false if it was already idle.
 */
bool flush_rcu_work(struct rcu_work *rwork)
{
	if (test_bit(WORK_STRUCT_PENDING_BIT, work_data_bits(&rwork->work))) {
		rcu_barrier();
		flush_work(&rwork->work);
		return true;
	} else {
		return flush_work(&rwork->work);
	}
}
EXPORT_SYMBOL(flush_rcu_work);

static bool __cancel_work(struct work_struct *work, bool is_dwork)
{
	unsigned long flags;
	int ret;

	do {
		ret = try_to_grab_pending(work, is_dwork, &flags);
	} while (unlikely(ret == -EAGAIN));

	if (unlikely(ret < 0))
		return false;

	set_work_pool_and_clear_pending(work, get_work_pool_id(work));
	local_irq_restore(flags);
	return ret;
}

/**
 * cancel_delayed_work - cancel a delayed work
 * @dwork: delayed_work to cancel
 *
 * Kill off a pending delayed_work.
 *
 * Return: %true if @dwork was pending and canceled; %false if it wasn't
 * pending.
 *
 * Note:
 * The work callback function may still be running on return, unless
 * it returns %true and the work doesn't re-arm itself.  Explicitly flush or
 * use cancel_delayed_work_sync() to wait on it.
 *
 * This function is safe to call from any context including IRQ handler.
 */
bool cancel_delayed_work(struct delayed_work *dwork)
{
	return __cancel_work(&dwork->work, true);
}
EXPORT_SYMBOL(cancel_delayed_work);

/**
 * cancel_delayed_work_sync - cancel a delayed work and wait for it to finish
 * @dwork: the delayed work cancel
 *
 * This is cancel_work_sync() for delayed works.
 *
 * Return:
 * %true if @dwork was pending, %false otherwise.
 */
bool cancel_delayed_work_sync(struct delayed_work *dwork)
{
	return __cancel_work_timer(&dwork->work, true);
}
EXPORT_SYMBOL(cancel_delayed_work_sync);

/**
 * schedule_on_each_cpu - execute a function synchronously on each online CPU
 * @func: the function to call
 *
 * schedule_on_each_cpu() executes @func on each online CPU using the
 * system workqueue and blocks until all CPUs have completed.
 * schedule_on_each_cpu() is very slow.
 *
 * Return:
 * 0 on success, -errno on failure.
 */
int schedule_on_each_cpu(work_func_t func)
{
	int cpu;
	struct work_struct __percpu *works;

	works = alloc_percpu(struct work_struct);
	if (!works)
		return -ENOMEM;

	get_online_cpus();

	for_each_online_cpu(cpu) {
		struct work_struct *work = per_cpu_ptr(works, cpu);

		INIT_WORK(work, func);
		schedule_work_on(cpu, work);
	}

	for_each_online_cpu(cpu)
		flush_work(per_cpu_ptr(works, cpu));

	put_online_cpus();
	free_percpu(works);
	return 0;
}

/**
 * execute_in_process_context - reliably execute the routine with user context
 * @fn:		the function to execute
 * @ew:		guaranteed storage for the execute work structure (must
 *		be available when the work executes)
 *
 * Executes the function immediately if process context is available,
 * otherwise schedules the function for delayed execution.
 *
 * Return:	0 - function was executed
 *		1 - function was scheduled for execution
 */
int execute_in_process_context(work_func_t fn, struct execute_work *ew)
{
	if (!in_interrupt()) {
		fn(&ew->work);
		return 0;
	}

	INIT_WORK(&ew->work, fn);
	schedule_work(&ew->work);

	return 1;
}
EXPORT_SYMBOL_GPL(execute_in_process_context);

/**
 * free_workqueue_attrs - free a workqueue_attrs
 * @attrs: workqueue_attrs to free
 *
 * Undo alloc_workqueue_attrs().
 */
void free_workqueue_attrs(struct workqueue_attrs *attrs)
{
	if (attrs) {
		free_cpumask_var(attrs->cpumask);
		kfree(attrs);
	}
}

/**
 * alloc_workqueue_attrs - allocate a workqueue_attrs
 *
 * Allocate a new workqueue_attrs, initialize with default settings and
 * return it.
 *
 * Return: The allocated new workqueue_attr on success. %NULL on failure.
 */
struct workqueue_attrs *alloc_workqueue_attrs(void)
{
	struct workqueue_attrs *attrs;

	attrs = kzalloc(sizeof(*attrs), GFP_KERNEL);
	if (!attrs)
		goto fail;
	if (!alloc_cpumask_var(&attrs->cpumask, GFP_KERNEL))
		goto fail;

	cpumask_copy(attrs->cpumask, cpu_possible_mask);
	return attrs;
fail:
	free_workqueue_attrs(attrs);
	return NULL;
}

static void copy_workqueue_attrs(struct workqueue_attrs *to,
				 const struct workqueue_attrs *from)
{
	to->nice = from->nice;
	cpumask_copy(to->cpumask, from->cpumask);
	/*
	 * Unlike hash and equality test, this function doesn't ignore
	 * ->no_numa as it is used for both pool and wq attrs.  Instead,
	 * get_unbound_pool() explicitly clears ->no_numa after copying.
	 */
	to->no_numa = from->no_numa;
}

/* hash value of the content of @attr */
static u32 wqattrs_hash(const struct workqueue_attrs *attrs)
{
	u32 hash = 0;

	hash = jhash_1word(attrs->nice, hash);
	hash = jhash(cpumask_bits(attrs->cpumask),
		     BITS_TO_LONGS(nr_cpumask_bits) * sizeof(long), hash);
	return hash;
}

/* content equality test */
static bool wqattrs_equal(const struct workqueue_attrs *a,
			  const struct workqueue_attrs *b)
{
	if (a->nice != b->nice)
		return false;
	if (!cpumask_equal(a->cpumask, b->cpumask))
		return false;
	return true;
}

/**
 * init_worker_pool - initialize a newly zalloc'd worker_pool
 * @pool: worker_pool to initialize
 *
 * Initialize a newly zalloc'd @pool.  It also allocates @pool->attrs.
 *
 * Return: 0 on success, -errno on failure.  Even on failure, all fields
 * inside @pool proper are initialized and put_unbound_pool() can be called
 * on @pool safely to release it.
 */
static int init_worker_pool(struct worker_pool *pool)
{
	spin_lock_init(&pool->lock);
	pool->id = -1;
	pool->cpu = -1;
	pool->node = NUMA_NO_NODE;
	pool->flags |= POOL_DISASSOCIATED;
	pool->watchdog_ts = jiffies;
	INIT_LIST_HEAD(&pool->worklist);
	INIT_LIST_HEAD(&pool->idle_list);
	hash_init(pool->busy_hash);

	timer_setup(&pool->idle_timer, idle_worker_timeout, TIMER_DEFERRABLE);

	timer_setup(&pool->mayday_timer, pool_mayday_timeout, 0);

	INIT_LIST_HEAD(&pool->workers);

	ida_init(&pool->worker_ida);
	INIT_HLIST_NODE(&pool->hash_node);
	pool->refcnt = 1;

	/* shouldn't fail above this point */
	pool->attrs = alloc_workqueue_attrs();
	if (!pool->attrs)
		return -ENOMEM;
	return 0;
}

#ifdef CONFIG_LOCKDEP
static void wq_init_lockdep(struct workqueue_struct *wq)
{
	char *lock_name;

	lockdep_register_key(&wq->key);
	lock_name = kasprintf(GFP_KERNEL, "%s%s", "(wq_completion)", wq->name);
	if (!lock_name)
		lock_name = wq->name;

	wq->lock_name = lock_name;
	lockdep_init_map(&wq->lockdep_map, lock_name, &wq->key, 0);
}

static void wq_unregister_lockdep(struct workqueue_struct *wq)
{
	lockdep_unregister_key(&wq->key);
}

static void wq_free_lockdep(struct workqueue_struct *wq)
{
	if (wq->lock_name != wq->name)
		kfree(wq->lock_name);
}
#else
static void wq_init_lockdep(struct workqueue_struct *wq)
{
}

static void wq_unregister_lockdep(struct workqueue_struct *wq)
{
}

static void wq_free_lockdep(struct workqueue_struct *wq)
{
}
#endif

static void rcu_free_wq(struct rcu_head *rcu)
{
	struct workqueue_struct *wq =
		container_of(rcu, struct workqueue_struct, rcu);

	wq_free_lockdep(wq);

	if (!(wq->flags & WQ_UNBOUND))
		free_percpu(wq->cpu_pwqs);
	else
		free_workqueue_attrs(wq->unbound_attrs);

	kfree(wq->rescuer);
	kfree(wq);
}

static void rcu_free_pool(struct rcu_head *rcu)
{
	struct worker_pool *pool = container_of(rcu, struct worker_pool, rcu);

	ida_destroy(&pool->worker_ida);
	free_workqueue_attrs(pool->attrs);
	kfree(pool);
}

/**
 * put_unbound_pool - put a worker_pool
 * @pool: worker_pool to put
 *
 * Put @pool.  If its refcnt reaches zero, it gets destroyed in RCU
 * safe manner.  get_unbound_pool() calls this function on its failure path
 * and this function should be able to release pools which went through,
 * successfully or not, init_worker_pool().
 *
 * Should be called with wq_pool_mutex held.
 */
static void put_unbound_pool(struct worker_pool *pool)
{
	DECLARE_COMPLETION_ONSTACK(detach_completion);
	struct worker *worker;

	lockdep_assert_held(&wq_pool_mutex);

	if (--pool->refcnt)
		return;

	/* sanity checks */
	if (WARN_ON(!(pool->cpu < 0)) ||
	    WARN_ON(!list_empty(&pool->worklist)))
		return;

	/* release id and unhash */
	if (pool->id >= 0)
		idr_remove(&worker_pool_idr, pool->id);
	hash_del(&pool->hash_node);

	/*
	 * Become the manager and destroy all workers.  This prevents
	 * @pool's workers from blocking on attach_mutex.  We're the last
	 * manager and @pool gets freed with the flag set.
	 */
	spin_lock_irq(&pool->lock);
	wait_event_lock_irq(wq_manager_wait,
			    !(pool->flags & POOL_MANAGER_ACTIVE), pool->lock);
	pool->flags |= POOL_MANAGER_ACTIVE;

	while ((worker = first_idle_worker(pool)))
		destroy_worker(worker);
	WARN_ON(pool->nr_workers || pool->nr_idle);
	spin_unlock_irq(&pool->lock);

	mutex_lock(&wq_pool_attach_mutex);
	if (!list_empty(&pool->workers))
		pool->detach_completion = &detach_completion;
	mutex_unlock(&wq_pool_attach_mutex);

	if (pool->detach_completion)
		wait_for_completion(pool->detach_completion);

	/* shut down the timers */
	del_timer_sync(&pool->idle_timer);
	del_timer_sync(&pool->mayday_timer);

	/* RCU protected to allow dereferences from get_work_pool() */
	call_rcu(&pool->rcu, rcu_free_pool);
}

/**
 * get_unbound_pool - get a worker_pool with the specified attributes
 * @attrs: the attributes of the worker_pool to get
 *
 * Obtain a worker_pool which has the same attributes as @attrs, bump the
 * reference count and return it.  If there already is a matching
 * worker_pool, it will be used; otherwise, this function attempts to
 * create a new one.
 *
 * Should be called with wq_pool_mutex held.
 *
 * Return: On success, a worker_pool with the same attributes as @attrs.
 * On failure, %NULL.
 */
static struct worker_pool *get_unbound_pool(const struct workqueue_attrs *attrs)
{
	u32 hash = wqattrs_hash(attrs);
	struct worker_pool *pool;
	int node;
	int target_node = NUMA_NO_NODE;

	lockdep_assert_held(&wq_pool_mutex);

	/* do we already have a matching pool? */
	hash_for_each_possible(unbound_pool_hash, pool, hash_node, hash) {
		if (wqattrs_equal(pool->attrs, attrs)) {
			pool->refcnt++;
			return pool;
		}
	}

	/* if cpumask is contained inside a NUMA node, we belong to that node */
	if (wq_numa_enabled) {
		for_each_node(node) {
			if (cpumask_subset(attrs->cpumask,
					   wq_numa_possible_cpumask[node])) {
				target_node = node;
				break;
			}
		}
	}

	/* nope, create a new one */
	pool = kzalloc_node(sizeof(*pool), GFP_KERNEL, target_node);
	if (!pool || init_worker_pool(pool) < 0)
		goto fail;

	lockdep_set_subclass(&pool->lock, 1);	/* see put_pwq() */
	copy_workqueue_attrs(pool->attrs, attrs);
	pool->node = target_node;

	/*
	 * no_numa isn't a worker_pool attribute, always clear it.  See
	 * 'struct workqueue_attrs' comments for detail.
	 */
	pool->attrs->no_numa = false;

	if (worker_pool_assign_id(pool) < 0)
		goto fail;

	/* create and start the initial worker */
	if (wq_online && !create_worker(pool))
		goto fail;

	/* install */
	hash_add(unbound_pool_hash, &pool->hash_node, hash);

	return pool;
fail:
	if (pool)
		put_unbound_pool(pool);
	return NULL;
}

static void rcu_free_pwq(struct rcu_head *rcu)
{
	kmem_cache_free(pwq_cache,
			container_of(rcu, struct pool_workqueue, rcu));
}

/*
 * Scheduled on system_wq by put_pwq() when an unbound pwq hits zero refcnt
 * and needs to be destroyed.
 */
static void pwq_unbound_release_workfn(struct work_struct *work)
{
	struct pool_workqueue *pwq = container_of(work, struct pool_workqueue,
						  unbound_release_work);
	struct workqueue_struct *wq = pwq->wq;
	struct worker_pool *pool = pwq->pool;
	bool is_last;

	if (WARN_ON_ONCE(!(wq->flags & WQ_UNBOUND)))
		return;

	mutex_lock(&wq->mutex);
	list_del_rcu(&pwq->pwqs_node);
	is_last = list_empty(&wq->pwqs);
	mutex_unlock(&wq->mutex);

	mutex_lock(&wq_pool_mutex);
	put_unbound_pool(pool);
	mutex_unlock(&wq_pool_mutex);

	call_rcu(&pwq->rcu, rcu_free_pwq);

	/*
	 * If we're the last pwq going away, @wq is already dead and no one
	 * is gonna access it anymore.  Schedule RCU free.
	 */
	if (is_last) {
		wq_unregister_lockdep(wq);
		call_rcu(&wq->rcu, rcu_free_wq);
	}
}

/**
 * pwq_adjust_max_active - update a pwq's max_active to the current setting
 * @pwq: target pool_workqueue
 *
 * If @pwq isn't freezing, set @pwq->max_active to the associated
 * workqueue's saved_max_active and activate delayed work items
 * accordingly.  If @pwq is freezing, clear @pwq->max_active to zero.
 */
static void pwq_adjust_max_active(struct pool_workqueue *pwq)
{
	struct workqueue_struct *wq = pwq->wq;
	bool freezable = wq->flags & WQ_FREEZABLE;
	unsigned long flags;

	/* for @wq->saved_max_active */
	lockdep_assert_held(&wq->mutex);

	/* fast exit for non-freezable wqs */
	if (!freezable && pwq->max_active == wq->saved_max_active)
		return;

	/* this function can be called during early boot w/ irq disabled */
	spin_lock_irqsave(&pwq->pool->lock, flags);

	/*
	 * During [un]freezing, the caller is responsible for ensuring that
	 * this function is called at least once after @workqueue_freezing
	 * is updated and visible.
	 */
	if (!freezable || !workqueue_freezing) {
		pwq->max_active = wq->saved_max_active;

		while (!list_empty(&pwq->delayed_works) &&
		       pwq->nr_active < pwq->max_active)
			pwq_activate_first_delayed(pwq);

		/*
		 * Need to kick a worker after thawed or an unbound wq's
		 * max_active is bumped.  It's a slow path.  Do it always.
		 */
		wake_up_worker(pwq->pool);
	} else {
		pwq->max_active = 0;
	}

	spin_unlock_irqrestore(&pwq->pool->lock, flags);
}

/* initialize newly alloced @pwq which is associated with @wq and @pool */
static void init_pwq(struct pool_workqueue *pwq, struct workqueue_struct *wq,
		     struct worker_pool *pool)
{
	BUG_ON((unsigned long)pwq & WORK_STRUCT_FLAG_MASK);

	memset(pwq, 0, sizeof(*pwq));

	pwq->pool = pool;
	pwq->wq = wq;
	pwq->flush_color = -1;
	pwq->refcnt = 1;
	INIT_LIST_HEAD(&pwq->delayed_works);
	INIT_LIST_HEAD(&pwq->pwqs_node);
	INIT_LIST_HEAD(&pwq->mayday_node);
	INIT_WORK(&pwq->unbound_release_work, pwq_unbound_release_workfn);
}

/* sync @pwq with the current state of its associated wq and link it */
static void link_pwq(struct pool_workqueue *pwq)
{
	struct workqueue_struct *wq = pwq->wq;

	lockdep_assert_held(&wq->mutex);

	/* may be called multiple times, ignore if already linked */
	if (!list_empty(&pwq->pwqs_node))
		return;

	/* set the matching work_color */
	pwq->work_color = wq->work_color;

	/* sync max_active to the current setting */
	pwq_adjust_max_active(pwq);

	/* link in @pwq */
	list_add_rcu(&pwq->pwqs_node, &wq->pwqs);
}

/* obtain a pool matching @attr and create a pwq associating the pool and @wq */
static struct pool_workqueue *alloc_unbound_pwq(struct workqueue_struct *wq,
					const struct workqueue_attrs *attrs)
{
	struct worker_pool *pool;
	struct pool_workqueue *pwq;

	lockdep_assert_held(&wq_pool_mutex);

	pool = get_unbound_pool(attrs);
	if (!pool)
		return NULL;

	pwq = kmem_cache_alloc_node(pwq_cache, GFP_KERNEL, pool->node);
	if (!pwq) {
		put_unbound_pool(pool);
		return NULL;
	}

	init_pwq(pwq, wq, pool);
	return pwq;
}

/**
 * wq_calc_node_cpumask - calculate a wq_attrs' cpumask for the specified node
 * @attrs: the wq_attrs of the default pwq of the target workqueue
 * @node: the target NUMA node
 * @cpu_going_down: if >= 0, the CPU to consider as offline
 * @cpumask: outarg, the resulting cpumask
 *
 * Calculate the cpumask a workqueue with @attrs should use on @node.  If
 * @cpu_going_down is >= 0, that cpu is considered offline during
 * calculation.  The result is stored in @cpumask.
 *
 * If NUMA affinity is not enabled, @attrs->cpumask is always used.  If
 * enabled and @node has online CPUs requested by @attrs, the returned
 * cpumask is the intersection of the possible CPUs of @node and
 * @attrs->cpumask.
 *
 * The caller is responsible for ensuring that the cpumask of @node stays
 * stable.
 *
 * Return: %true if the resulting @cpumask is different from @attrs->cpumask,
 * %false if equal.
 */
static bool wq_calc_node_cpumask(const struct workqueue_attrs *attrs, int node,
				 int cpu_going_down, cpumask_t *cpumask)
{
	if (!wq_numa_enabled || attrs->no_numa)
		goto use_dfl;

	/* does @node have any online CPUs @attrs wants? */
	cpumask_and(cpumask, cpumask_of_node(node), attrs->cpumask);
	if (cpu_going_down >= 0)
		cpumask_clear_cpu(cpu_going_down, cpumask);

	if (cpumask_empty(cpumask))
		goto use_dfl;

	/* yeap, return possible CPUs in @node that @attrs wants */
	cpumask_and(cpumask, attrs->cpumask, wq_numa_possible_cpumask[node]);

	if (cpumask_empty(cpumask)) {
		pr_warn_once("WARNING: workqueue cpumask: online intersect > "
				"possible intersect\n");
		return false;
	}

	return !cpumask_equal(cpumask, attrs->cpumask);

use_dfl:
	cpumask_copy(cpumask, attrs->cpumask);
	return false;
}

/* install @pwq into @wq's numa_pwq_tbl[] for @node and return the old pwq */
static struct pool_workqueue *numa_pwq_tbl_install(struct workqueue_struct *wq,
						   int node,
						   struct pool_workqueue *pwq)
{
	struct pool_workqueue *old_pwq;

	lockdep_assert_held(&wq_pool_mutex);
	lockdep_assert_held(&wq->mutex);

	/* link_pwq() can handle duplicate calls */
	link_pwq(pwq);

	old_pwq = rcu_access_pointer(wq->numa_pwq_tbl[node]);
	rcu_assign_pointer(wq->numa_pwq_tbl[node], pwq);
	return old_pwq;
}

/* context to store the prepared attrs & pwqs before applying */
struct apply_wqattrs_ctx {
	struct workqueue_struct	*wq;		/* target workqueue */
	struct workqueue_attrs	*attrs;		/* attrs to apply */
	struct list_head	list;		/* queued for batching commit */
	struct pool_workqueue	*dfl_pwq;
	struct pool_workqueue	*pwq_tbl[];
};

/* free the resources after success or abort */
static void apply_wqattrs_cleanup(struct apply_wqattrs_ctx *ctx)
{
	if (ctx) {
		int node;

		for_each_node(node)
			put_pwq_unlocked(ctx->pwq_tbl[node]);
		put_pwq_unlocked(ctx->dfl_pwq);

		free_workqueue_attrs(ctx->attrs);

		kfree(ctx);
	}
}

/* allocate the attrs and pwqs for later installation */
static struct apply_wqattrs_ctx *
apply_wqattrs_prepare(struct workqueue_struct *wq,
		      const struct workqueue_attrs *attrs)
{
	struct apply_wqattrs_ctx *ctx;
	struct workqueue_attrs *new_attrs, *tmp_attrs;
	int node;

	lockdep_assert_held(&wq_pool_mutex);

	ctx = kzalloc(struct_size(ctx, pwq_tbl, nr_node_ids), GFP_KERNEL);

	new_attrs = alloc_workqueue_attrs();
	tmp_attrs = alloc_workqueue_attrs();
	if (!ctx || !new_attrs || !tmp_attrs)
		goto out_free;

	/*
	 * Calculate the attrs of the default pwq.
	 * If the user configured cpumask doesn't overlap with the
	 * wq_unbound_cpumask, we fallback to the wq_unbound_cpumask.
	 */
	copy_workqueue_attrs(new_attrs, attrs);
	cpumask_and(new_attrs->cpumask, new_attrs->cpumask, wq_unbound_cpumask);
	if (unlikely(cpumask_empty(new_attrs->cpumask)))
		cpumask_copy(new_attrs->cpumask, wq_unbound_cpumask);

	/*
	 * We may create multiple pwqs with differing cpumasks.  Make a
	 * copy of @new_attrs which will be modified and used to obtain
	 * pools.
	 */
	copy_workqueue_attrs(tmp_attrs, new_attrs);

	/*
	 * If something goes wrong during CPU up/down, we'll fall back to
	 * the default pwq covering whole @attrs->cpumask.  Always create
	 * it even if we don't use it immediately.
	 */
	ctx->dfl_pwq = alloc_unbound_pwq(wq, new_attrs);
	if (!ctx->dfl_pwq)
		goto out_free;

	for_each_node(node) {
		if (wq_calc_node_cpumask(new_attrs, node, -1, tmp_attrs->cpumask)) {
			ctx->pwq_tbl[node] = alloc_unbound_pwq(wq, tmp_attrs);
			if (!ctx->pwq_tbl[node])
				goto out_free;
		} else {
			ctx->dfl_pwq->refcnt++;
			ctx->pwq_tbl[node] = ctx->dfl_pwq;
		}
	}

	/* save the user configured attrs and sanitize it. */
	copy_workqueue_attrs(new_attrs, attrs);
	cpumask_and(new_attrs->cpumask, new_attrs->cpumask, cpu_possible_mask);
	ctx->attrs = new_attrs;

	ctx->wq = wq;
	free_workqueue_attrs(tmp_attrs);
	return ctx;

out_free:
	free_workqueue_attrs(tmp_attrs);
	free_workqueue_attrs(new_attrs);
	apply_wqattrs_cleanup(ctx);
	return NULL;
}

/* set attrs and install prepared pwqs, @ctx points to old pwqs on return */
static void apply_wqattrs_commit(struct apply_wqattrs_ctx *ctx)
{
	int node;

	/* all pwqs have been created successfully, let's install'em */
	mutex_lock(&ctx->wq->mutex);

	copy_workqueue_attrs(ctx->wq->unbound_attrs, ctx->attrs);

	/* save the previous pwq and install the new one */
	for_each_node(node)
		ctx->pwq_tbl[node] = numa_pwq_tbl_install(ctx->wq, node,
							  ctx->pwq_tbl[node]);

	/* @dfl_pwq might not have been used, ensure it's linked */
	link_pwq(ctx->dfl_pwq);
	swap(ctx->wq->dfl_pwq, ctx->dfl_pwq);

	mutex_unlock(&ctx->wq->mutex);
}

static void apply_wqattrs_lock(void)
{
	/* CPUs should stay stable across pwq creations and installations */
	get_online_cpus();
	mutex_lock(&wq_pool_mutex);
}

static void apply_wqattrs_unlock(void)
{
	mutex_unlock(&wq_pool_mutex);
	put_online_cpus();
}

static int apply_workqueue_attrs_locked(struct workqueue_struct *wq,
					const struct workqueue_attrs *attrs)
{
	struct apply_wqattrs_ctx *ctx;

	/* only unbound workqueues can change attributes */
	if (WARN_ON(!(wq->flags & WQ_UNBOUND)))
		return -EINVAL;

	/* creating multiple pwqs breaks ordering guarantee */
	if (!list_empty(&wq->pwqs)) {
		if (WARN_ON(wq->flags & __WQ_ORDERED_EXPLICIT))
			return -EINVAL;

		wq->flags &= ~__WQ_ORDERED;
	}

	ctx = apply_wqattrs_prepare(wq, attrs);
	if (!ctx)
		return -ENOMEM;

	/* the ctx has been prepared successfully, let's commit it */
	apply_wqattrs_commit(ctx);
	apply_wqattrs_cleanup(ctx);

	return 0;
}

/**
 * apply_workqueue_attrs - apply new workqueue_attrs to an unbound workqueue
 * @wq: the target workqueue
 * @attrs: the workqueue_attrs to apply, allocated with alloc_workqueue_attrs()
 *
 * Apply @attrs to an unbound workqueue @wq.  Unless disabled, on NUMA
 * machines, this function maps a separate pwq to each NUMA node with
 * possibles CPUs in @attrs->cpumask so that work items are affine to the
 * NUMA node it was issued on.  Older pwqs are released as in-flight work
 * items finish.  Note that a work item which repeatedly requeues itself
 * back-to-back will stay on its current pwq.
 *
 * Performs GFP_KERNEL allocations.
 *
 * Assumes caller has CPU hotplug read exclusion, i.e. get_online_cpus().
 *
 * Return: 0 on success and -errno on failure.
 */
int apply_workqueue_attrs(struct workqueue_struct *wq,
			  const struct workqueue_attrs *attrs)
{
	int ret;

	lockdep_assert_cpus_held();

	mutex_lock(&wq_pool_mutex);
	ret = apply_workqueue_attrs_locked(wq, attrs);
	mutex_unlock(&wq_pool_mutex);

	return ret;
}

/**
 * wq_update_unbound_numa - update NUMA affinity of a wq for CPU hot[un]plug
 * @wq: the target workqueue
 * @cpu: the CPU coming up or going down
 * @online: whether @cpu is coming up or going down
 *
 * This function is to be called from %CPU_DOWN_PREPARE, %CPU_ONLINE and
 * %CPU_DOWN_FAILED.  @cpu is being hot[un]plugged, update NUMA affinity of
 * @wq accordingly.
 *
 * If NUMA affinity can't be adjusted due to memory allocation failure, it
 * falls back to @wq->dfl_pwq which may not be optimal but is always
 * correct.
 *
 * Note that when the last allowed CPU of a NUMA node goes offline for a
 * workqueue with a cpumask spanning multiple nodes, the workers which were
 * already executing the work items for the workqueue will lose their CPU
 * affinity and may execute on any CPU.  This is similar to how per-cpu
 * workqueues behave on CPU_DOWN.  If a workqueue user wants strict
 * affinity, it's the user's responsibility to flush the work item from
 * CPU_DOWN_PREPARE.
 */
static void wq_update_unbound_numa(struct workqueue_struct *wq, int cpu,
				   bool online)
{
	int node = cpu_to_node(cpu);
	int cpu_off = online ? -1 : cpu;
	struct pool_workqueue *old_pwq = NULL, *pwq;
	struct workqueue_attrs *target_attrs;
	cpumask_t *cpumask;

	lockdep_assert_held(&wq_pool_mutex);

	if (!wq_numa_enabled || !(wq->flags & WQ_UNBOUND) ||
	    wq->unbound_attrs->no_numa)
		return;

	/*
	 * We don't wanna alloc/free wq_attrs for each wq for each CPU.
	 * Let's use a preallocated one.  The following buf is protected by
	 * CPU hotplug exclusion.
	 */
	target_attrs = wq_update_unbound_numa_attrs_buf;
	cpumask = target_attrs->cpumask;

	copy_workqueue_attrs(target_attrs, wq->unbound_attrs);
	pwq = unbound_pwq_by_node(wq, node);

	/*
	 * Let's determine what needs to be done.  If the target cpumask is
	 * different from the default pwq's, we need to compare it to @pwq's
	 * and create a new one if they don't match.  If the target cpumask
	 * equals the default pwq's, the default pwq should be used.
	 */
	if (wq_calc_node_cpumask(wq->dfl_pwq->pool->attrs, node, cpu_off, cpumask)) {
		if (cpumask_equal(cpumask, pwq->pool->attrs->cpumask))
			return;
	} else {
		goto use_dfl_pwq;
	}

	/* create a new pwq */
	pwq = alloc_unbound_pwq(wq, target_attrs);
	if (!pwq) {
		pr_warn("workqueue: allocation failed while updating NUMA affinity of \"%s\"\n",
			wq->name);
		goto use_dfl_pwq;
	}

	/* Install the new pwq. */
	mutex_lock(&wq->mutex);
	old_pwq = numa_pwq_tbl_install(wq, node, pwq);
	goto out_unlock;

use_dfl_pwq:
	mutex_lock(&wq->mutex);
	spin_lock_irq(&wq->dfl_pwq->pool->lock);
	get_pwq(wq->dfl_pwq);
	spin_unlock_irq(&wq->dfl_pwq->pool->lock);
	old_pwq = numa_pwq_tbl_install(wq, node, wq->dfl_pwq);
out_unlock:
	mutex_unlock(&wq->mutex);
	put_pwq_unlocked(old_pwq);
}

static int alloc_and_link_pwqs(struct workqueue_struct *wq)
{
	bool highpri = wq->flags & WQ_HIGHPRI;
	int cpu, ret;

	if (!(wq->flags & WQ_UNBOUND)) {
		wq->cpu_pwqs = alloc_percpu(struct pool_workqueue);
		if (!wq->cpu_pwqs)
			return -ENOMEM;

		for_each_possible_cpu(cpu) {
			struct pool_workqueue *pwq =
				per_cpu_ptr(wq->cpu_pwqs, cpu);
			struct worker_pool *cpu_pools =
				per_cpu(cpu_worker_pools, cpu);

			init_pwq(pwq, wq, &cpu_pools[highpri]);

			mutex_lock(&wq->mutex);
			link_pwq(pwq);
			mutex_unlock(&wq->mutex);
		}
		return 0;
	}

	get_online_cpus();
	if (wq->flags & __WQ_ORDERED) {
		ret = apply_workqueue_attrs(wq, ordered_wq_attrs[highpri]);
		/* there should only be single pwq for ordering guarantee */
		WARN(!ret && (wq->pwqs.next != &wq->dfl_pwq->pwqs_node ||
			      wq->pwqs.prev != &wq->dfl_pwq->pwqs_node),
		     "ordering guarantee broken for workqueue %s\n", wq->name);
	} else {
		ret = apply_workqueue_attrs(wq, unbound_std_wq_attrs[highpri]);
	}
	put_online_cpus();

	return ret;
}

static int wq_clamp_max_active(int max_active, unsigned int flags,
			       const char *name)
{
	int lim = flags & WQ_UNBOUND ? WQ_UNBOUND_MAX_ACTIVE : WQ_MAX_ACTIVE;

	if (max_active < 1 || max_active > lim)
		pr_warn("workqueue: max_active %d requested for %s is out of range, clamping between %d and %d\n",
			max_active, name, 1, lim);

	return clamp_val(max_active, 1, lim);
}

/*
 * Workqueues which may be used during memory reclaim should have a rescuer
 * to guarantee forward progress.
 */
static int init_rescuer(struct workqueue_struct *wq)
{
	struct worker *rescuer;
	int ret;

	if (!(wq->flags & WQ_MEM_RECLAIM))
		return 0;

	rescuer = alloc_worker(NUMA_NO_NODE);
	if (!rescuer)
		return -ENOMEM;

	rescuer->rescue_wq = wq;
	rescuer->task = kthread_create(rescuer_thread, rescuer, "%s", wq->name);
	ret = PTR_ERR_OR_ZERO(rescuer->task);
	if (ret) {
		kfree(rescuer);
		return ret;
	}

	wq->rescuer = rescuer;
	kthread_bind_mask(rescuer->task, cpu_possible_mask);
	wake_up_process(rescuer->task);

	return 0;
}

__printf(1, 4)
struct workqueue_struct *alloc_workqueue(const char *fmt,
					 unsigned int flags,
					 int max_active, ...)
{
	size_t tbl_size = 0;
	va_list args;
	struct workqueue_struct *wq;
	struct pool_workqueue *pwq;

	/*
	 * Unbound && max_active == 1 used to imply ordered, which is no
	 * longer the case on NUMA machines due to per-node pools.  While
	 * alloc_ordered_workqueue() is the right way to create an ordered
	 * workqueue, keep the previous behavior to avoid subtle breakages
	 * on NUMA.
	 */
	if ((flags & WQ_UNBOUND) && max_active == 1)
		flags |= __WQ_ORDERED;

	/* see the comment above the definition of WQ_POWER_EFFICIENT */
	if ((flags & WQ_POWER_EFFICIENT) && wq_power_efficient)
		flags |= WQ_UNBOUND;

	/* allocate wq and format name */
	if (flags & WQ_UNBOUND)
		tbl_size = nr_node_ids * sizeof(wq->numa_pwq_tbl[0]);

	wq = kzalloc(sizeof(*wq) + tbl_size, GFP_KERNEL);
	if (!wq)
		return NULL;

	if (flags & WQ_UNBOUND) {
		wq->unbound_attrs = alloc_workqueue_attrs();
		if (!wq->unbound_attrs)
			goto err_free_wq;
	}

	va_start(args, max_active);
	vsnprintf(wq->name, sizeof(wq->name), fmt, args);
	va_end(args);

	max_active = max_active ?: WQ_DFL_ACTIVE;
	max_active = wq_clamp_max_active(max_active, flags, wq->name);

	/* init wq */
	wq->flags = flags;
	wq->saved_max_active = max_active;
	mutex_init(&wq->mutex);
	atomic_set(&wq->nr_pwqs_to_flush, 0);
	INIT_LIST_HEAD(&wq->pwqs);
	INIT_LIST_HEAD(&wq->flusher_queue);
	INIT_LIST_HEAD(&wq->flusher_overflow);
	INIT_LIST_HEAD(&wq->maydays);

	wq_init_lockdep(wq);
	INIT_LIST_HEAD(&wq->list);

	if (alloc_and_link_pwqs(wq) < 0)
		goto err_unreg_lockdep;

	if (wq_online && init_rescuer(wq) < 0)
		goto err_destroy;

	if ((wq->flags & WQ_SYSFS) && workqueue_sysfs_register(wq))
		goto err_destroy;

	/*
	 * wq_pool_mutex protects global freeze state and workqueues list.
	 * Grab it, adjust max_active and add the new @wq to workqueues
	 * list.
	 */
	mutex_lock(&wq_pool_mutex);

	mutex_lock(&wq->mutex);
	for_each_pwq(pwq, wq)
		pwq_adjust_max_active(pwq);
	mutex_unlock(&wq->mutex);

	list_add_tail_rcu(&wq->list, &workqueues);

	mutex_unlock(&wq_pool_mutex);

	return wq;

err_unreg_lockdep:
	wq_unregister_lockdep(wq);
	wq_free_lockdep(wq);
err_free_wq:
	free_workqueue_attrs(wq->unbound_attrs);
	kfree(wq);
	return NULL;
err_destroy:
	destroy_workqueue(wq);
	return NULL;
}
EXPORT_SYMBOL_GPL(alloc_workqueue);

static bool pwq_busy(struct pool_workqueue *pwq)
{
	int i;

	for (i = 0; i < WORK_NR_COLORS; i++)
		if (pwq->nr_in_flight[i])
			return true;

	if ((pwq != pwq->wq->dfl_pwq) && (pwq->refcnt > 1))
		return true;
	if (pwq->nr_active || !list_empty(&pwq->delayed_works))
		return true;

	return false;
}

/**
 * destroy_workqueue - safely terminate a workqueue
 * @wq: target workqueue
 *
 * Safely destroy a workqueue. All work currently pending will be done first.
 */
void destroy_workqueue(struct workqueue_struct *wq)
{
	struct pool_workqueue *pwq;
	int node;

	/*
	 * Remove it from sysfs first so that sanity check failure doesn't
	 * lead to sysfs name conflicts.
	 */
	workqueue_sysfs_unregister(wq);

	/* drain it before proceeding with destruction */
	drain_workqueue(wq);

	/* kill rescuer, if sanity checks fail, leave it w/o rescuer */
	if (wq->rescuer) {
		struct worker *rescuer = wq->rescuer;

		/* this prevents new queueing */
		spin_lock_irq(&wq_mayday_lock);
		wq->rescuer = NULL;
		spin_unlock_irq(&wq_mayday_lock);

		/* rescuer will empty maydays list before exiting */
		kthread_stop(rescuer->task);
		kfree(rescuer);
	}

	/*
	 * Sanity checks - grab all the locks so that we wait for all
	 * in-flight operations which may do put_pwq().
	 */
	mutex_lock(&wq_pool_mutex);
	mutex_lock(&wq->mutex);
	for_each_pwq(pwq, wq) {
		spin_lock_irq(&pwq->pool->lock);
		if (WARN_ON(pwq_busy(pwq))) {
			pr_warning("%s: %s has the following busy pwq\n",
				   __func__, wq->name);
			show_pwq(pwq);
			spin_unlock_irq(&pwq->pool->lock);
			mutex_unlock(&wq->mutex);
			mutex_unlock(&wq_pool_mutex);
			show_workqueue_state();
			return;
		}
		spin_unlock_irq(&pwq->pool->lock);
	}
	mutex_unlock(&wq->mutex);
	mutex_unlock(&wq_pool_mutex);

	/*
	 * wq list is used to freeze wq, remove from list after
	 * flushing is complete in case freeze races us.
	 */
	mutex_lock(&wq_pool_mutex);
	list_del_rcu(&wq->list);
	mutex_unlock(&wq_pool_mutex);

	if (!(wq->flags & WQ_UNBOUND)) {
		wq_unregister_lockdep(wq);
		/*
		 * The base ref is never dropped on per-cpu pwqs.  Directly
		 * schedule RCU free.
		 */
		call_rcu(&wq->rcu, rcu_free_wq);
	} else {
		/*
		 * We're the sole accessor of @wq at this point.  Directly
		 * access numa_pwq_tbl[] and dfl_pwq to put the base refs.
		 * @wq will be freed when the last pwq is released.
		 */
		for_each_node(node) {
			pwq = rcu_access_pointer(wq->numa_pwq_tbl[node]);
			RCU_INIT_POINTER(wq->numa_pwq_tbl[node], NULL);
			put_pwq_unlocked(pwq);
		}

		/*
		 * Put dfl_pwq.  @wq may be freed any time after dfl_pwq is
		 * put.  Don't access it afterwards.
		 */
		pwq = wq->dfl_pwq;
		wq->dfl_pwq = NULL;
		put_pwq_unlocked(pwq);
	}
}
EXPORT_SYMBOL_GPL(destroy_workqueue);

/**
 * workqueue_set_max_active - adjust max_active of a workqueue
 * @wq: target workqueue
 * @max_active: new max_active value.
 *
 * Set max_active of @wq to @max_active.
 *
 * CONTEXT:
 * Don't call from IRQ context.
 */
void workqueue_set_max_active(struct workqueue_struct *wq, int max_active)
{
	struct pool_workqueue *pwq;

	/* disallow meddling with max_active for ordered workqueues */
	if (WARN_ON(wq->flags & __WQ_ORDERED_EXPLICIT))
		return;

	max_active = wq_clamp_max_active(max_active, wq->flags, wq->name);

	mutex_lock(&wq->mutex);

	wq->flags &= ~__WQ_ORDERED;
	wq->saved_max_active = max_active;

	for_each_pwq(pwq, wq)
		pwq_adjust_max_active(pwq);

	mutex_unlock(&wq->mutex);
}
EXPORT_SYMBOL_GPL(workqueue_set_max_active);

/**
 * current_work - retrieve %current task's work struct
 *
 * Determine if %current task is a workqueue worker and what it's working on.
 * Useful to find out the context that the %current task is running in.
 *
 * Return: work struct if %current task is a workqueue worker, %NULL otherwise.
 */
struct work_struct *current_work(void)
{
	struct worker *worker = current_wq_worker();

	return worker ? worker->current_work : NULL;
}
EXPORT_SYMBOL(current_work);

/**
 * current_is_workqueue_rescuer - is %current workqueue rescuer?
 *
 * Determine whether %current is a workqueue rescuer.  Can be used from
 * work functions to determine whether it's being run off the rescuer task.
 *
 * Return: %true if %current is a workqueue rescuer. %false otherwise.
 */
bool current_is_workqueue_rescuer(void)
{
	struct worker *worker = current_wq_worker();

	return worker && worker->rescue_wq;
}

/**
 * workqueue_congested - test whether a workqueue is congested
 * @cpu: CPU in question
 * @wq: target workqueue
 *
 * Test whether @wq's cpu workqueue for @cpu is congested.  There is
 * no synchronization around this function and the test result is
 * unreliable and only useful as advisory hints or for debugging.
 *
 * If @cpu is WORK_CPU_UNBOUND, the test is performed on the local CPU.
 * Note that both per-cpu and unbound workqueues may be associated with
 * multiple pool_workqueues which have separate congested states.  A
 * workqueue being congested on one CPU doesn't mean the workqueue is also
 * contested on other CPUs / NUMA nodes.
 *
 * Return:
 * %true if congested, %false otherwise.
 */
bool workqueue_congested(int cpu, struct workqueue_struct *wq)
{
	struct pool_workqueue *pwq;
	bool ret;

	rcu_read_lock();
	preempt_disable();

	if (cpu == WORK_CPU_UNBOUND)
		cpu = smp_processor_id();

	if (!(wq->flags & WQ_UNBOUND))
		pwq = per_cpu_ptr(wq->cpu_pwqs, cpu);
	else
		pwq = unbound_pwq_by_node(wq, cpu_to_node(cpu));

	ret = !list_empty(&pwq->delayed_works);
	preempt_enable();
	rcu_read_unlock();

	return ret;
}
EXPORT_SYMBOL_GPL(workqueue_congested);

/**
 * work_busy - test whether a work is currently pending or running
 * @work: the work to be tested
 *
 * Test whether @work is currently pending or running.  There is no
 * synchronization around this function and the test result is
 * unreliable and only useful as advisory hints or for debugging.
 *
 * Return:
 * OR'd bitmask of WORK_BUSY_* bits.
 */
unsigned int work_busy(struct work_struct *work)
{
	struct worker_pool *pool;
	unsigned long flags;
	unsigned int ret = 0;

	if (work_pending(work))
		ret |= WORK_BUSY_PENDING;

	rcu_read_lock();
	pool = get_work_pool(work);
	if (pool) {
		spin_lock_irqsave(&pool->lock, flags);
		if (find_worker_executing_work(pool, work))
			ret |= WORK_BUSY_RUNNING;
		spin_unlock_irqrestore(&pool->lock, flags);
	}
	rcu_read_unlock();

	return ret;
}
EXPORT_SYMBOL_GPL(work_busy);

/**
 * set_worker_desc - set description for the current work item
 * @fmt: printf-style format string
 * @...: arguments for the format string
 *
 * This function can be called by a running work function to describe what
 * the work item is about.  If the worker task gets dumped, this
 * information will be printed out together to help debugging.  The
 * description can be at most WORKER_DESC_LEN including the trailing '\0'.
 */
void set_worker_desc(const char *fmt, ...)
{
	struct worker *worker = current_wq_worker();
	va_list args;

	if (worker) {
		va_start(args, fmt);
		vsnprintf(worker->desc, sizeof(worker->desc), fmt, args);
		va_end(args);
	}
}
EXPORT_SYMBOL_GPL(set_worker_desc);

/**
 * print_worker_info - print out worker information and description
 * @log_lvl: the log level to use when printing
 * @task: target task
 *
 * If @task is a worker and currently executing a work item, print out the
 * name of the workqueue being serviced and worker description set with
 * set_worker_desc() by the currently executing work item.
 *
 * This function can be safely called on any task as long as the
 * task_struct itself is accessible.  While safe, this function isn't
 * synchronized and may print out mixups or garbages of limited length.
 */
void print_worker_info(const char *log_lvl, struct task_struct *task)
{
	work_func_t *fn = NULL;
	char name[WQ_NAME_LEN] = { };
	char desc[WORKER_DESC_LEN] = { };
	struct pool_workqueue *pwq = NULL;
	struct workqueue_struct *wq = NULL;
	struct worker *worker;

	if (!(task->flags & PF_WQ_WORKER))
		return;

	/*
	 * This function is called without any synchronization and @task
	 * could be in any state.  Be careful with dereferences.
	 */
	worker = kthread_probe_data(task);

	/*
	 * Carefully copy the associated workqueue's workfn, name and desc.
	 * Keep the original last '\0' in case the original is garbage.
	 */
	probe_kernel_read(&fn, &worker->current_func, sizeof(fn));
	probe_kernel_read(&pwq, &worker->current_pwq, sizeof(pwq));
	probe_kernel_read(&wq, &pwq->wq, sizeof(wq));
	probe_kernel_read(name, wq->name, sizeof(name) - 1);
	probe_kernel_read(desc, worker->desc, sizeof(desc) - 1);

	if (fn || name[0] || desc[0]) {
		printk("%sWorkqueue: %s %ps", log_lvl, name, fn);
		if (strcmp(name, desc))
			pr_cont(" (%s)", desc);
		pr_cont("\n");
	}
}

static void pr_cont_pool_info(struct worker_pool *pool)
{
	pr_cont(" cpus=%*pbl", nr_cpumask_bits, pool->attrs->cpumask);
	if (pool->node != NUMA_NO_NODE)
		pr_cont(" node=%d", pool->node);
	pr_cont(" flags=0x%x nice=%d", pool->flags, pool->attrs->nice);
}

static void pr_cont_work(bool comma, struct work_struct *work)
{
	if (work->func == wq_barrier_func) {
		struct wq_barrier *barr;

		barr = container_of(work, struct wq_barrier, work);

		pr_cont("%s BAR(%d)", comma ? "," : "",
			task_pid_nr(barr->task));
	} else {
		pr_cont("%s %ps", comma ? "," : "", work->func);
	}
}

static void show_pwq(struct pool_workqueue *pwq)
{
	struct worker_pool *pool = pwq->pool;
	struct work_struct *work;
	struct worker *worker;
	bool has_in_flight = false, has_pending = false;
	int bkt;

	pr_info("  pwq %d:", pool->id);
	pr_cont_pool_info(pool);

	pr_cont(" active=%d/%d refcnt=%d%s\n",
		pwq->nr_active, pwq->max_active, pwq->refcnt,
		!list_empty(&pwq->mayday_node) ? " MAYDAY" : "");

	hash_for_each(pool->busy_hash, bkt, worker, hentry) {
		if (worker->current_pwq == pwq) {
			has_in_flight = true;
			break;
		}
	}
	if (has_in_flight) {
		bool comma = false;

		pr_info("    in-flight:");
		hash_for_each(pool->busy_hash, bkt, worker, hentry) {
			if (worker->current_pwq != pwq)
				continue;

			pr_cont("%s %d%s:%ps", comma ? "," : "",
				task_pid_nr(worker->task),
				worker->rescue_wq ? "(RESCUER)" : "",
				worker->current_func);
			list_for_each_entry(work, &worker->scheduled, entry)
				pr_cont_work(false, work);
			comma = true;
		}
		pr_cont("\n");
	}

	list_for_each_entry(work, &pool->worklist, entry) {
		if (get_work_pwq(work) == pwq) {
			has_pending = true;
			break;
		}
	}
	if (has_pending) {
		bool comma = false;

		pr_info("    pending:");
		list_for_each_entry(work, &pool->worklist, entry) {
			if (get_work_pwq(work) != pwq)
				continue;

			pr_cont_work(comma, work);
			comma = !(*work_data_bits(work) & WORK_STRUCT_LINKED);
		}
		pr_cont("\n");
	}

	if (!list_empty(&pwq->delayed_works)) {
		bool comma = false;

		pr_info("    delayed:");
		list_for_each_entry(work, &pwq->delayed_works, entry) {
			pr_cont_work(comma, work);
			comma = !(*work_data_bits(work) & WORK_STRUCT_LINKED);
		}
		pr_cont("\n");
	}
}

/**
 * show_workqueue_state - dump workqueue state
 *
 * Called from a sysrq handler or try_to_freeze_tasks() and prints out
 * all busy workqueues and pools.
 */
void show_workqueue_state(void)
{
	struct workqueue_struct *wq;
	struct worker_pool *pool;
	unsigned long flags;
	int pi;

	rcu_read_lock();

	pr_info("Showing busy workqueues and worker pools:\n");

	list_for_each_entry_rcu(wq, &workqueues, list) {
		struct pool_workqueue *pwq;
		bool idle = true;

		for_each_pwq(pwq, wq) {
			if (pwq->nr_active || !list_empty(&pwq->delayed_works)) {
				idle = false;
				break;
			}
		}
		if (idle)
			continue;

		pr_info("workqueue %s: flags=0x%x\n", wq->name, wq->flags);

		for_each_pwq(pwq, wq) {
			spin_lock_irqsave(&pwq->pool->lock, flags);
			if (pwq->nr_active || !list_empty(&pwq->delayed_works))
				show_pwq(pwq);
			spin_unlock_irqrestore(&pwq->pool->lock, flags);
			/*
			 * We could be printing a lot from atomic context, e.g.
			 * sysrq-t -> show_workqueue_state(). Avoid triggering
			 * hard lockup.
			 */
			touch_nmi_watchdog();
		}
	}

	for_each_pool(pool, pi) {
		struct worker *worker;
		bool first = true;

		spin_lock_irqsave(&pool->lock, flags);
		if (pool->nr_workers == pool->nr_idle)
			goto next_pool;

		pr_info("pool %d:", pool->id);
		pr_cont_pool_info(pool);
		pr_cont(" hung=%us workers=%d",
			jiffies_to_msecs(jiffies - pool->watchdog_ts) / 1000,
			pool->nr_workers);
		if (pool->manager)
			pr_cont(" manager: %d",
				task_pid_nr(pool->manager->task));
		list_for_each_entry(worker, &pool->idle_list, entry) {
			pr_cont(" %s%d", first ? "idle: " : "",
				task_pid_nr(worker->task));
			first = false;
		}
		pr_cont("\n");
	next_pool:
		spin_unlock_irqrestore(&pool->lock, flags);
		/*
		 * We could be printing a lot from atomic context, e.g.
		 * sysrq-t -> show_workqueue_state(). Avoid triggering
		 * hard lockup.
		 */
		touch_nmi_watchdog();
	}

	rcu_read_unlock();
}

/* used to show worker information through /proc/PID/{comm,stat,status} */
void wq_worker_comm(char *buf, size_t size, struct task_struct *task)
{
	int off;

	/* always show the actual comm */
	off = strscpy(buf, task->comm, size);
	if (off < 0)
		return;

	/* stabilize PF_WQ_WORKER and worker pool association */
	mutex_lock(&wq_pool_attach_mutex);

	if (task->flags & PF_WQ_WORKER) {
		struct worker *worker = kthread_data(task);
		struct worker_pool *pool = worker->pool;

		if (pool) {
			spin_lock_irq(&pool->lock);
			/*
			 * ->desc tracks information (wq name or
			 * set_worker_desc()) for the latest execution.  If
			 * current, prepend '+', otherwise '-'.
			 */
			if (worker->desc[0] != '\0') {
				if (worker->current_work)
					scnprintf(buf + off, size - off, "+%s",
						  worker->desc);
				else
					scnprintf(buf + off, size - off, "-%s",
						  worker->desc);
			}
			spin_unlock_irq(&pool->lock);
		}
	}

	mutex_unlock(&wq_pool_attach_mutex);
}

#ifdef CONFIG_SMP

/*
 * CPU hotplug.
 *
 * There are two challenges in supporting CPU hotplug.  Firstly, there
 * are a lot of assumptions on strong associations among work, pwq and
 * pool which make migrating pending and scheduled works very
 * difficult to implement without impacting hot paths.  Secondly,
 * worker pools serve mix of short, long and very long running works making
 * blocked draining impractical.
 *
 * This is solved by allowing the pools to be disassociated from the CPU
 * running as an unbound one and allowing it to be reattached later if the
 * cpu comes back online.
 */

static void unbind_workers(int cpu)
{
	struct worker_pool *pool;
	struct worker *worker;

	for_each_cpu_worker_pool(pool, cpu) {
		mutex_lock(&wq_pool_attach_mutex);
		spin_lock_irq(&pool->lock);

		/*
		 * We've blocked all attach/detach operations. Make all workers
		 * unbound and set DISASSOCIATED.  Before this, all workers
		 * except for the ones which are still executing works from
		 * before the last CPU down must be on the cpu.  After
		 * this, they may become diasporas.
		 */
		for_each_pool_worker(worker, pool)
			worker->flags |= WORKER_UNBOUND;

		pool->flags |= POOL_DISASSOCIATED;

		spin_unlock_irq(&pool->lock);
		mutex_unlock(&wq_pool_attach_mutex);

		/*
		 * Call schedule() so that we cross rq->lock and thus can
		 * guarantee sched callbacks see the %WORKER_UNBOUND flag.
		 * This is necessary as scheduler callbacks may be invoked
		 * from other cpus.
		 */
		schedule();

		/*
		 * Sched callbacks are disabled now.  Zap nr_running.
		 * After this, nr_running stays zero and need_more_worker()
		 * and keep_working() are always true as long as the
		 * worklist is not empty.  This pool now behaves as an
		 * unbound (in terms of concurrency management) pool which
		 * are served by workers tied to the pool.
		 */
		atomic_set(&pool->nr_running, 0);

		/*
		 * With concurrency management just turned off, a busy
		 * worker blocking could lead to lengthy stalls.  Kick off
		 * unbound chain execution of currently pending work items.
		 */
		spin_lock_irq(&pool->lock);
		wake_up_worker(pool);
		spin_unlock_irq(&pool->lock);
	}
}

/**
 * rebind_workers - rebind all workers of a pool to the associated CPU
 * @pool: pool of interest
 *
 * @pool->cpu is coming online.  Rebind all workers to the CPU.
 */
static void rebind_workers(struct worker_pool *pool)
{
	struct worker *worker;

	lockdep_assert_held(&wq_pool_attach_mutex);

	/*
	 * Restore CPU affinity of all workers.  As all idle workers should
	 * be on the run-queue of the associated CPU before any local
	 * wake-ups for concurrency management happen, restore CPU affinity
	 * of all workers first and then clear UNBOUND.  As we're called
	 * from CPU_ONLINE, the following shouldn't fail.
	 */
	for_each_pool_worker(worker, pool)
		WARN_ON_ONCE(set_cpus_allowed_ptr(worker->task,
						  pool->attrs->cpumask) < 0);

	spin_lock_irq(&pool->lock);

	pool->flags &= ~POOL_DISASSOCIATED;

	for_each_pool_worker(worker, pool) {
		unsigned int worker_flags = worker->flags;

		/*
		 * A bound idle worker should actually be on the runqueue
		 * of the associated CPU for local wake-ups targeting it to
		 * work.  Kick all idle workers so that they migrate to the
		 * associated CPU.  Doing this in the same loop as
		 * replacing UNBOUND with REBOUND is safe as no worker will
		 * be bound before @pool->lock is released.
		 */
		if (worker_flags & WORKER_IDLE)
			wake_up_process(worker->task);

		/*
		 * We want to clear UNBOUND but can't directly call
		 * worker_clr_flags() or adjust nr_running.  Atomically
		 * replace UNBOUND with another NOT_RUNNING flag REBOUND.
		 * @worker will clear REBOUND using worker_clr_flags() when
		 * it initiates the next execution cycle thus restoring
		 * concurrency management.  Note that when or whether
		 * @worker clears REBOUND doesn't affect correctness.
		 *
		 * WRITE_ONCE() is necessary because @worker->flags may be
		 * tested without holding any lock in
		 * wq_worker_running().  Without it, NOT_RUNNING test may
		 * fail incorrectly leading to premature concurrency
		 * management operations.
		 */
		WARN_ON_ONCE(!(worker_flags & WORKER_UNBOUND));
		worker_flags |= WORKER_REBOUND;
		worker_flags &= ~WORKER_UNBOUND;
		WRITE_ONCE(worker->flags, worker_flags);
	}

	spin_unlock_irq(&pool->lock);
}

/**
 * restore_unbound_workers_cpumask - restore cpumask of unbound workers
 * @pool: unbound pool of interest
 * @cpu: the CPU which is coming up
 *
 * An unbound pool may end up with a cpumask which doesn't have any online
 * CPUs.  When a worker of such pool get scheduled, the scheduler resets
 * its cpus_allowed.  If @cpu is in @pool's cpumask which didn't have any
 * online CPU before, cpus_allowed of all its workers should be restored.
 */
static void restore_unbound_workers_cpumask(struct worker_pool *pool, int cpu)
{
	static cpumask_t cpumask;
	struct worker *worker;

	lockdep_assert_held(&wq_pool_attach_mutex);

	/* is @cpu allowed for @pool? */
	if (!cpumask_test_cpu(cpu, pool->attrs->cpumask))
		return;

	cpumask_and(&cpumask, pool->attrs->cpumask, cpu_online_mask);

	/* as we're called from CPU_ONLINE, the following shouldn't fail */
	for_each_pool_worker(worker, pool)
		WARN_ON_ONCE(set_cpus_allowed_ptr(worker->task, &cpumask) < 0);
}

int workqueue_prepare_cpu(unsigned int cpu)
{
	struct worker_pool *pool;

	for_each_cpu_worker_pool(pool, cpu) {
		if (pool->nr_workers)
			continue;
		if (!create_worker(pool))
			return -ENOMEM;
	}
	return 0;
}

int workqueue_online_cpu(unsigned int cpu)
{
	struct worker_pool *pool;
	struct workqueue_struct *wq;
	int pi;

	mutex_lock(&wq_pool_mutex);

	for_each_pool(pool, pi) {
		mutex_lock(&wq_pool_attach_mutex);

		if (pool->cpu == cpu)
			rebind_workers(pool);
		else if (pool->cpu < 0)
			restore_unbound_workers_cpumask(pool, cpu);

		mutex_unlock(&wq_pool_attach_mutex);
	}

	/* update NUMA affinity of unbound workqueues */
	list_for_each_entry(wq, &workqueues, list)
		wq_update_unbound_numa(wq, cpu, true);

	mutex_unlock(&wq_pool_mutex);
	return 0;
}

int workqueue_offline_cpu(unsigned int cpu)
{
	struct workqueue_struct *wq;

	/* unbinding per-cpu workers should happen on the local CPU */
	if (WARN_ON(cpu != smp_processor_id()))
		return -1;

	unbind_workers(cpu);

	/* update NUMA affinity of unbound workqueues */
	mutex_lock(&wq_pool_mutex);
	list_for_each_entry(wq, &workqueues, list)
		wq_update_unbound_numa(wq, cpu, false);
	mutex_unlock(&wq_pool_mutex);

	return 0;
}

struct work_for_cpu {
	struct work_struct work;
	long (*fn)(void *);
	void *arg;
	long ret;
};

static void work_for_cpu_fn(struct work_struct *work)
{
	struct work_for_cpu *wfc = container_of(work, struct work_for_cpu, work);

	wfc->ret = wfc->fn(wfc->arg);
}

/**
 * work_on_cpu - run a function in thread context on a particular cpu
 * @cpu: the cpu to run on
 * @fn: the function to run
 * @arg: the function arg
 *
 * It is up to the caller to ensure that the cpu doesn't go offline.
 * The caller must not hold any locks which would prevent @fn from completing.
 *
 * Return: The value @fn returns.
 */
long work_on_cpu(int cpu, long (*fn)(void *), void *arg)
{
	struct work_for_cpu wfc = { .fn = fn, .arg = arg };

	INIT_WORK_ONSTACK(&wfc.work, work_for_cpu_fn);
	schedule_work_on(cpu, &wfc.work);
	flush_work(&wfc.work);
	destroy_work_on_stack(&wfc.work);
	return wfc.ret;
}
EXPORT_SYMBOL_GPL(work_on_cpu);

/**
 * work_on_cpu_safe - run a function in thread context on a particular cpu
 * @cpu: the cpu to run on
 * @fn:  the function to run
 * @arg: the function argument
 *
 * Disables CPU hotplug and calls work_on_cpu(). The caller must not hold
 * any locks which would prevent @fn from completing.
 *
 * Return: The value @fn returns.
 */
long work_on_cpu_safe(int cpu, long (*fn)(void *), void *arg)
{
	long ret = -ENODEV;

	get_online_cpus();
	if (cpu_online(cpu))
		ret = work_on_cpu(cpu, fn, arg);
	put_online_cpus();
	return ret;
}
EXPORT_SYMBOL_GPL(work_on_cpu_safe);
#endif /* CONFIG_SMP */

#ifdef CONFIG_FREEZER

/**
 * freeze_workqueues_begin - begin freezing workqueues
 *
 * Start freezing workqueues.  After this function returns, all freezable
 * workqueues will queue new works to their delayed_works list instead of
 * pool->worklist.
 *
 * CONTEXT:
 * Grabs and releases wq_pool_mutex, wq->mutex and pool->lock's.
 */
void freeze_workqueues_begin(void)
{
	struct workqueue_struct *wq;
	struct pool_workqueue *pwq;

	mutex_lock(&wq_pool_mutex);

	WARN_ON_ONCE(workqueue_freezing);
	workqueue_freezing = true;

	list_for_each_entry(wq, &workqueues, list) {
		mutex_lock(&wq->mutex);
		for_each_pwq(pwq, wq)
			pwq_adjust_max_active(pwq);
		mutex_unlock(&wq->mutex);
	}

	mutex_unlock(&wq_pool_mutex);
}

/**
 * freeze_workqueues_busy - are freezable workqueues still busy?
 *
 * Check whether freezing is complete.  This function must be called
 * between freeze_workqueues_begin() and thaw_workqueues().
 *
 * CONTEXT:
 * Grabs and releases wq_pool_mutex.
 *
 * Return:
 * %true if some freezable workqueues are still busy.  %false if freezing
 * is complete.
 */
bool freeze_workqueues_busy(void)
{
	bool busy = false;
	struct workqueue_struct *wq;
	struct pool_workqueue *pwq;

	mutex_lock(&wq_pool_mutex);

	WARN_ON_ONCE(!workqueue_freezing);

	list_for_each_entry(wq, &workqueues, list) {
		if (!(wq->flags & WQ_FREEZABLE))
			continue;
		/*
		 * nr_active is monotonically decreasing.  It's safe
		 * to peek without lock.
		 */
		rcu_read_lock();
		for_each_pwq(pwq, wq) {
			WARN_ON_ONCE(pwq->nr_active < 0);
			if (pwq->nr_active) {
				busy = true;
				rcu_read_unlock();
				goto out_unlock;
			}
		}
		rcu_read_unlock();
	}
out_unlock:
	mutex_unlock(&wq_pool_mutex);
	return busy;
}

/**
 * thaw_workqueues - thaw workqueues
 *
 * Thaw workqueues.  Normal queueing is restored and all collected
 * frozen works are transferred to their respective pool worklists.
 *
 * CONTEXT:
 * Grabs and releases wq_pool_mutex, wq->mutex and pool->lock's.
 */
void thaw_workqueues(void)
{
	struct workqueue_struct *wq;
	struct pool_workqueue *pwq;

	mutex_lock(&wq_pool_mutex);

	if (!workqueue_freezing)
		goto out_unlock;

	workqueue_freezing = false;

	/* restore max_active and repopulate worklist */
	list_for_each_entry(wq, &workqueues, list) {
		mutex_lock(&wq->mutex);
		for_each_pwq(pwq, wq)
			pwq_adjust_max_active(pwq);
		mutex_unlock(&wq->mutex);
	}

out_unlock:
	mutex_unlock(&wq_pool_mutex);
}
#endif /* CONFIG_FREEZER */

static int workqueue_apply_unbound_cpumask(void)
{
	LIST_HEAD(ctxs);
	int ret = 0;
	struct workqueue_struct *wq;
	struct apply_wqattrs_ctx *ctx, *n;

	lockdep_assert_held(&wq_pool_mutex);

	list_for_each_entry(wq, &workqueues, list) {
		if (!(wq->flags & WQ_UNBOUND))
			continue;
		/* creating multiple pwqs breaks ordering guarantee */
		if (wq->flags & __WQ_ORDERED)
			continue;

		ctx = apply_wqattrs_prepare(wq, wq->unbound_attrs);
		if (!ctx) {
			ret = -ENOMEM;
			break;
		}

		list_add_tail(&ctx->list, &ctxs);
	}

	list_for_each_entry_safe(ctx, n, &ctxs, list) {
		if (!ret)
			apply_wqattrs_commit(ctx);
		apply_wqattrs_cleanup(ctx);
	}

	return ret;
}

/**
 *  workqueue_set_unbound_cpumask - Set the low-level unbound cpumask
 *  @cpumask: the cpumask to set
 *
 *  The low-level workqueues cpumask is a global cpumask that limits
 *  the affinity of all unbound workqueues.  This function check the @cpumask
 *  and apply it to all unbound workqueues and updates all pwqs of them.
 *
 *  Retun:	0	- Success
 *  		-EINVAL	- Invalid @cpumask
 *  		-ENOMEM	- Failed to allocate memory for attrs or pwqs.
 */
int workqueue_set_unbound_cpumask(cpumask_var_t cpumask)
{
	int ret = -EINVAL;
	cpumask_var_t saved_cpumask;

	if (!zalloc_cpumask_var(&saved_cpumask, GFP_KERNEL))
		return -ENOMEM;

	/*
	 * Not excluding isolated cpus on purpose.
	 * If the user wishes to include them, we allow that.
	 */
	cpumask_and(cpumask, cpumask, cpu_possible_mask);
	if (!cpumask_empty(cpumask)) {
		apply_wqattrs_lock();

		/* save the old wq_unbound_cpumask. */
		cpumask_copy(saved_cpumask, wq_unbound_cpumask);

		/* update wq_unbound_cpumask at first and apply it to wqs. */
		cpumask_copy(wq_unbound_cpumask, cpumask);
		ret = workqueue_apply_unbound_cpumask();

		/* restore the wq_unbound_cpumask when failed. */
		if (ret < 0)
			cpumask_copy(wq_unbound_cpumask, saved_cpumask);

		apply_wqattrs_unlock();
	}

	free_cpumask_var(saved_cpumask);
	return ret;
}

#ifdef CONFIG_SYSFS
/*
 * Workqueues with WQ_SYSFS flag set is visible to userland via
 * /sys/bus/workqueue/devices/WQ_NAME.  All visible workqueues have the
 * following attributes.
 *
 *  per_cpu	RO bool	: whether the workqueue is per-cpu or unbound
 *  max_active	RW int	: maximum number of in-flight work items
 *
 * Unbound workqueues have the following extra attributes.
 *
 *  pool_ids	RO int	: the associated pool IDs for each node
 *  nice	RW int	: nice value of the workers
 *  cpumask	RW mask	: bitmask of allowed CPUs for the workers
 *  numa	RW bool	: whether enable NUMA affinity
 */
struct wq_device {
	struct workqueue_struct		*wq;
	struct device			dev;
};

static struct workqueue_struct *dev_to_wq(struct device *dev)
{
	struct wq_device *wq_dev = container_of(dev, struct wq_device, dev);

	return wq_dev->wq;
}

static ssize_t per_cpu_show(struct device *dev, struct device_attribute *attr,
			    char *buf)
{
	struct workqueue_struct *wq = dev_to_wq(dev);

	return scnprintf(buf, PAGE_SIZE, "%d\n", (bool)!(wq->flags & WQ_UNBOUND));
}
static DEVICE_ATTR_RO(per_cpu);

static ssize_t max_active_show(struct device *dev,
			       struct device_attribute *attr, char *buf)
{
	struct workqueue_struct *wq = dev_to_wq(dev);

	return scnprintf(buf, PAGE_SIZE, "%d\n", wq->saved_max_active);
}

static ssize_t max_active_store(struct device *dev,
				struct device_attribute *attr, const char *buf,
				size_t count)
{
	struct workqueue_struct *wq = dev_to_wq(dev);
	int val;

	if (sscanf(buf, "%d", &val) != 1 || val <= 0)
		return -EINVAL;

	workqueue_set_max_active(wq, val);
	return count;
}
static DEVICE_ATTR_RW(max_active);

static struct attribute *wq_sysfs_attrs[] = {
	&dev_attr_per_cpu.attr,
	&dev_attr_max_active.attr,
	NULL,
};
ATTRIBUTE_GROUPS(wq_sysfs);

static ssize_t wq_pool_ids_show(struct device *dev,
				struct device_attribute *attr, char *buf)
{
	struct workqueue_struct *wq = dev_to_wq(dev);
	const char *delim = "";
	int node, written = 0;

	get_online_cpus();
	rcu_read_lock();
	for_each_node(node) {
		written += scnprintf(buf + written, PAGE_SIZE - written,
				     "%s%d:%d", delim, node,
				     unbound_pwq_by_node(wq, node)->pool->id);
		delim = " ";
	}
	written += scnprintf(buf + written, PAGE_SIZE - written, "\n");
	rcu_read_unlock();
	put_online_cpus();

	return written;
}

static ssize_t wq_nice_show(struct device *dev, struct device_attribute *attr,
			    char *buf)
{
	struct workqueue_struct *wq = dev_to_wq(dev);
	int written;

	mutex_lock(&wq->mutex);
	written = scnprintf(buf, PAGE_SIZE, "%d\n", wq->unbound_attrs->nice);
	mutex_unlock(&wq->mutex);

	return written;
}

/* prepare workqueue_attrs for sysfs store operations */
static struct workqueue_attrs *wq_sysfs_prep_attrs(struct workqueue_struct *wq)
{
	struct workqueue_attrs *attrs;

	lockdep_assert_held(&wq_pool_mutex);

	attrs = alloc_workqueue_attrs();
	if (!attrs)
		return NULL;

	copy_workqueue_attrs(attrs, wq->unbound_attrs);
	return attrs;
}

static ssize_t wq_nice_store(struct device *dev, struct device_attribute *attr,
			     const char *buf, size_t count)
{
	struct workqueue_struct *wq = dev_to_wq(dev);
	struct workqueue_attrs *attrs;
	int ret = -ENOMEM;

	apply_wqattrs_lock();

	attrs = wq_sysfs_prep_attrs(wq);
	if (!attrs)
		goto out_unlock;

	if (sscanf(buf, "%d", &attrs->nice) == 1 &&
	    attrs->nice >= MIN_NICE && attrs->nice <= MAX_NICE)
		ret = apply_workqueue_attrs_locked(wq, attrs);
	else
		ret = -EINVAL;

out_unlock:
	apply_wqattrs_unlock();
	free_workqueue_attrs(attrs);
	return ret ?: count;
}

static ssize_t wq_cpumask_show(struct device *dev,
			       struct device_attribute *attr, char *buf)
{
	struct workqueue_struct *wq = dev_to_wq(dev);
	int written;

	mutex_lock(&wq->mutex);
	written = scnprintf(buf, PAGE_SIZE, "%*pb\n",
			    cpumask_pr_args(wq->unbound_attrs->cpumask));
	mutex_unlock(&wq->mutex);
	return written;
}

static ssize_t wq_cpumask_store(struct device *dev,
				struct device_attribute *attr,
				const char *buf, size_t count)
{
	struct workqueue_struct *wq = dev_to_wq(dev);
	struct workqueue_attrs *attrs;
	int ret = -ENOMEM;

	apply_wqattrs_lock();

	attrs = wq_sysfs_prep_attrs(wq);
	if (!attrs)
		goto out_unlock;

	ret = cpumask_parse(buf, attrs->cpumask);
	if (!ret)
		ret = apply_workqueue_attrs_locked(wq, attrs);

out_unlock:
	apply_wqattrs_unlock();
	free_workqueue_attrs(attrs);
	return ret ?: count;
}

static ssize_t wq_numa_show(struct device *dev, struct device_attribute *attr,
			    char *buf)
{
	struct workqueue_struct *wq = dev_to_wq(dev);
	int written;

	mutex_lock(&wq->mutex);
	written = scnprintf(buf, PAGE_SIZE, "%d\n",
			    !wq->unbound_attrs->no_numa);
	mutex_unlock(&wq->mutex);

	return written;
}

static ssize_t wq_numa_store(struct device *dev, struct device_attribute *attr,
			     const char *buf, size_t count)
{
	struct workqueue_struct *wq = dev_to_wq(dev);
	struct workqueue_attrs *attrs;
	int v, ret = -ENOMEM;

	apply_wqattrs_lock();

	attrs = wq_sysfs_prep_attrs(wq);
	if (!attrs)
		goto out_unlock;

	ret = -EINVAL;
	if (sscanf(buf, "%d", &v) == 1) {
		attrs->no_numa = !v;
		ret = apply_workqueue_attrs_locked(wq, attrs);
	}

out_unlock:
	apply_wqattrs_unlock();
	free_workqueue_attrs(attrs);
	return ret ?: count;
}

static struct device_attribute wq_sysfs_unbound_attrs[] = {
	__ATTR(pool_ids, 0444, wq_pool_ids_show, NULL),
	__ATTR(nice, 0644, wq_nice_show, wq_nice_store),
	__ATTR(cpumask, 0644, wq_cpumask_show, wq_cpumask_store),
	__ATTR(numa, 0644, wq_numa_show, wq_numa_store),
	__ATTR_NULL,
};

static struct bus_type wq_subsys = {
	.name				= "workqueue",
	.dev_groups			= wq_sysfs_groups,
};

static ssize_t wq_unbound_cpumask_show(struct device *dev,
		struct device_attribute *attr, char *buf)
{
	int written;

	mutex_lock(&wq_pool_mutex);
	written = scnprintf(buf, PAGE_SIZE, "%*pb\n",
			    cpumask_pr_args(wq_unbound_cpumask));
	mutex_unlock(&wq_pool_mutex);

	return written;
}

static ssize_t wq_unbound_cpumask_store(struct device *dev,
		struct device_attribute *attr, const char *buf, size_t count)
{
	cpumask_var_t cpumask;
	int ret;

	if (!zalloc_cpumask_var(&cpumask, GFP_KERNEL))
		return -ENOMEM;

	ret = cpumask_parse(buf, cpumask);
	if (!ret)
		ret = workqueue_set_unbound_cpumask(cpumask);

	free_cpumask_var(cpumask);
	return ret ? ret : count;
}

static struct device_attribute wq_sysfs_cpumask_attr =
	__ATTR(cpumask, 0644, wq_unbound_cpumask_show,
	       wq_unbound_cpumask_store);

static int __init wq_sysfs_init(void)
{
	int err;

	err = subsys_virtual_register(&wq_subsys, NULL);
	if (err)
		return err;

	return device_create_file(wq_subsys.dev_root, &wq_sysfs_cpumask_attr);
}
core_initcall(wq_sysfs_init);

static void wq_device_release(struct device *dev)
{
	struct wq_device *wq_dev = container_of(dev, struct wq_device, dev);

	kfree(wq_dev);
}

/**
 * workqueue_sysfs_register - make a workqueue visible in sysfs
 * @wq: the workqueue to register
 *
 * Expose @wq in sysfs under /sys/bus/workqueue/devices.
 * alloc_workqueue*() automatically calls this function if WQ_SYSFS is set
 * which is the preferred method.
 *
 * Workqueue user should use this function directly iff it wants to apply
 * workqueue_attrs before making the workqueue visible in sysfs; otherwise,
 * apply_workqueue_attrs() may race against userland updating the
 * attributes.
 *
 * Return: 0 on success, -errno on failure.
 */
int workqueue_sysfs_register(struct workqueue_struct *wq)
{
	struct wq_device *wq_dev;
	int ret;

	/*
	 * Adjusting max_active or creating new pwqs by applying
	 * attributes breaks ordering guarantee.  Disallow exposing ordered
	 * workqueues.
	 */
	if (WARN_ON(wq->flags & __WQ_ORDERED_EXPLICIT))
		return -EINVAL;

	wq->wq_dev = wq_dev = kzalloc(sizeof(*wq_dev), GFP_KERNEL);
	if (!wq_dev)
		return -ENOMEM;

	wq_dev->wq = wq;
	wq_dev->dev.bus = &wq_subsys;
	wq_dev->dev.release = wq_device_release;
	dev_set_name(&wq_dev->dev, "%s", wq->name);

	/*
	 * unbound_attrs are created separately.  Suppress uevent until
	 * everything is ready.
	 */
	dev_set_uevent_suppress(&wq_dev->dev, true);

	ret = device_register(&wq_dev->dev);
	if (ret) {
		put_device(&wq_dev->dev);
		wq->wq_dev = NULL;
		return ret;
	}

	if (wq->flags & WQ_UNBOUND) {
		struct device_attribute *attr;

		for (attr = wq_sysfs_unbound_attrs; attr->attr.name; attr++) {
			ret = device_create_file(&wq_dev->dev, attr);
			if (ret) {
				device_unregister(&wq_dev->dev);
				wq->wq_dev = NULL;
				return ret;
			}
		}
	}

	dev_set_uevent_suppress(&wq_dev->dev, false);
	kobject_uevent(&wq_dev->dev.kobj, KOBJ_ADD);
	return 0;
}

/**
 * workqueue_sysfs_unregister - undo workqueue_sysfs_register()
 * @wq: the workqueue to unregister
 *
 * If @wq is registered to sysfs by workqueue_sysfs_register(), unregister.
 */
static void workqueue_sysfs_unregister(struct workqueue_struct *wq)
{
	struct wq_device *wq_dev = wq->wq_dev;

	if (!wq->wq_dev)
		return;

	wq->wq_dev = NULL;
	device_unregister(&wq_dev->dev);
}
#else	/* CONFIG_SYSFS */
static void workqueue_sysfs_unregister(struct workqueue_struct *wq)	{ }
#endif	/* CONFIG_SYSFS */

/*
 * Workqueue watchdog.
 *
 * Stall may be caused by various bugs - missing WQ_MEM_RECLAIM, illegal
 * flush dependency, a concurrency managed work item which stays RUNNING
 * indefinitely.  Workqueue stalls can be very difficult to debug as the
 * usual warning mechanisms don't trigger and internal workqueue state is
 * largely opaque.
 *
 * Workqueue watchdog monitors all worker pools periodically and dumps
 * state if some pools failed to make forward progress for a while where
 * forward progress is defined as the first item on ->worklist changing.
 *
 * This mechanism is controlled through the kernel parameter
 * "workqueue.watchdog_thresh" which can be updated at runtime through the
 * corresponding sysfs parameter file.
 */
#ifdef CONFIG_WQ_WATCHDOG

static unsigned long wq_watchdog_thresh = 30;
static struct timer_list wq_watchdog_timer;

static unsigned long wq_watchdog_touched = INITIAL_JIFFIES;
static DEFINE_PER_CPU(unsigned long, wq_watchdog_touched_cpu) = INITIAL_JIFFIES;

static void wq_watchdog_reset_touched(void)
{
	int cpu;

	wq_watchdog_touched = jiffies;
	for_each_possible_cpu(cpu)
		per_cpu(wq_watchdog_touched_cpu, cpu) = jiffies;
}

static void wq_watchdog_timer_fn(struct timer_list *unused)
{
	unsigned long thresh = READ_ONCE(wq_watchdog_thresh) * HZ;
	bool lockup_detected = false;
	struct worker_pool *pool;
	int pi;

	if (!thresh)
		return;

	rcu_read_lock();

	for_each_pool(pool, pi) {
		unsigned long pool_ts, touched, ts;

		if (list_empty(&pool->worklist))
			continue;

		/* get the latest of pool and touched timestamps */
		pool_ts = READ_ONCE(pool->watchdog_ts);
		touched = READ_ONCE(wq_watchdog_touched);

		if (time_after(pool_ts, touched))
			ts = pool_ts;
		else
			ts = touched;

		if (pool->cpu >= 0) {
			unsigned long cpu_touched =
				READ_ONCE(per_cpu(wq_watchdog_touched_cpu,
						  pool->cpu));
			if (time_after(cpu_touched, ts))
				ts = cpu_touched;
		}

		/* did we stall? */
		if (time_after(jiffies, ts + thresh)) {
			lockup_detected = true;
			pr_emerg("BUG: workqueue lockup - pool");
			pr_cont_pool_info(pool);
			pr_cont(" stuck for %us!\n",
				jiffies_to_msecs(jiffies - pool_ts) / 1000);
		}
	}

	rcu_read_unlock();

	if (lockup_detected)
		show_workqueue_state();

	wq_watchdog_reset_touched();
	mod_timer(&wq_watchdog_timer, jiffies + thresh);
}

notrace void wq_watchdog_touch(int cpu)
{
	if (cpu >= 0)
		per_cpu(wq_watchdog_touched_cpu, cpu) = jiffies;
	else
		wq_watchdog_touched = jiffies;
}

static void wq_watchdog_set_thresh(unsigned long thresh)
{
	wq_watchdog_thresh = 0;
	del_timer_sync(&wq_watchdog_timer);

	if (thresh) {
		wq_watchdog_thresh = thresh;
		wq_watchdog_reset_touched();
		mod_timer(&wq_watchdog_timer, jiffies + thresh * HZ);
	}
}

static int wq_watchdog_param_set_thresh(const char *val,
					const struct kernel_param *kp)
{
	unsigned long thresh;
	int ret;

	ret = kstrtoul(val, 0, &thresh);
	if (ret)
		return ret;

	if (system_wq)
		wq_watchdog_set_thresh(thresh);
	else
		wq_watchdog_thresh = thresh;

	return 0;
}

static const struct kernel_param_ops wq_watchdog_thresh_ops = {
	.set	= wq_watchdog_param_set_thresh,
	.get	= param_get_ulong,
};

module_param_cb(watchdog_thresh, &wq_watchdog_thresh_ops, &wq_watchdog_thresh,
		0644);

static void wq_watchdog_init(void)
{
	timer_setup(&wq_watchdog_timer, wq_watchdog_timer_fn, TIMER_DEFERRABLE);
	wq_watchdog_set_thresh(wq_watchdog_thresh);
}

#else	/* CONFIG_WQ_WATCHDOG */

static inline void wq_watchdog_init(void) { }

#endif	/* CONFIG_WQ_WATCHDOG */

static void __init wq_numa_init(void)
{
	cpumask_var_t *tbl;
	int node, cpu;

	if (num_possible_nodes() <= 1)
		return;

	if (wq_disable_numa) {
		pr_info("workqueue: NUMA affinity support disabled\n");
		return;
	}

	wq_update_unbound_numa_attrs_buf = alloc_workqueue_attrs();
	BUG_ON(!wq_update_unbound_numa_attrs_buf);

	/*
	 * We want masks of possible CPUs of each node which isn't readily
	 * available.  Build one from cpu_to_node() which should have been
	 * fully initialized by now.
	 */
	tbl = kcalloc(nr_node_ids, sizeof(tbl[0]), GFP_KERNEL);
	BUG_ON(!tbl);

	for_each_node(node)
		BUG_ON(!zalloc_cpumask_var_node(&tbl[node], GFP_KERNEL,
				node_online(node) ? node : NUMA_NO_NODE));

	for_each_possible_cpu(cpu) {
		node = cpu_to_node(cpu);
		if (WARN_ON(node == NUMA_NO_NODE)) {
			pr_warn("workqueue: NUMA node mapping not available for cpu%d, disabling NUMA support\n", cpu);
			/* happens iff arch is bonkers, let's just proceed */
			return;
		}
		cpumask_set_cpu(cpu, tbl[node]);
	}

	wq_numa_possible_cpumask = tbl;
	wq_numa_enabled = true;
}

/**
 * workqueue_init_early - early init for workqueue subsystem
 *
 * This is the first half of two-staged workqueue subsystem initialization
 * and invoked as soon as the bare basics - memory allocation, cpumasks and
 * idr are up.  It sets up all the data structures and system workqueues
 * and allows early boot code to create workqueues and queue/cancel work
 * items.  Actual work item execution starts only after kthreads can be
 * created and scheduled right before early initcalls.
 */
int __init workqueue_init_early(void)
{
	int std_nice[NR_STD_WORKER_POOLS] = { 0, HIGHPRI_NICE_LEVEL };
	int hk_flags = HK_FLAG_DOMAIN | HK_FLAG_WQ;
	int i, cpu;

	WARN_ON(__alignof__(struct pool_workqueue) < __alignof__(long long));

	BUG_ON(!alloc_cpumask_var(&wq_unbound_cpumask, GFP_KERNEL));
	cpumask_copy(wq_unbound_cpumask, housekeeping_cpumask(hk_flags));

	pwq_cache = KMEM_CACHE(pool_workqueue, SLAB_PANIC);

	/* initialize CPU pools */
	for_each_possible_cpu(cpu) {
		struct worker_pool *pool;

		i = 0;
		for_each_cpu_worker_pool(pool, cpu) {
			BUG_ON(init_worker_pool(pool));
			pool->cpu = cpu;
			cpumask_copy(pool->attrs->cpumask, cpumask_of(cpu));
			pool->attrs->nice = std_nice[i++];
			pool->node = cpu_to_node(cpu);

			/* alloc pool ID */
			mutex_lock(&wq_pool_mutex);
			BUG_ON(worker_pool_assign_id(pool));
			mutex_unlock(&wq_pool_mutex);
		}
	}

	/* create default unbound and ordered wq attrs */
	for (i = 0; i < NR_STD_WORKER_POOLS; i++) {
		struct workqueue_attrs *attrs;

		BUG_ON(!(attrs = alloc_workqueue_attrs()));
		attrs->nice = std_nice[i];
		unbound_std_wq_attrs[i] = attrs;

		/*
		 * An ordered wq should have only one pwq as ordering is
		 * guaranteed by max_active which is enforced by pwqs.
		 * Turn off NUMA so that dfl_pwq is used for all nodes.
		 */
		BUG_ON(!(attrs = alloc_workqueue_attrs()));
		attrs->nice = std_nice[i];
		attrs->no_numa = true;
		ordered_wq_attrs[i] = attrs;
	}

	system_wq = alloc_workqueue("events", 0, 0);
	system_highpri_wq = alloc_workqueue("events_highpri", WQ_HIGHPRI, 0);
	system_long_wq = alloc_workqueue("events_long", 0, 0);
	system_unbound_wq = alloc_workqueue("events_unbound", WQ_UNBOUND,
					    WQ_UNBOUND_MAX_ACTIVE);
	system_freezable_wq = alloc_workqueue("events_freezable",
					      WQ_FREEZABLE, 0);
	system_power_efficient_wq = alloc_workqueue("events_power_efficient",
					      WQ_POWER_EFFICIENT, 0);
	system_freezable_power_efficient_wq = alloc_workqueue("events_freezable_power_efficient",
					      WQ_FREEZABLE | WQ_POWER_EFFICIENT,
					      0);
	BUG_ON(!system_wq || !system_highpri_wq || !system_long_wq ||
	       !system_unbound_wq || !system_freezable_wq ||
	       !system_power_efficient_wq ||
	       !system_freezable_power_efficient_wq);

	return 0;
}

/**
 * workqueue_init - bring workqueue subsystem fully online
 *
 * This is the latter half of two-staged workqueue subsystem initialization
 * and invoked as soon as kthreads can be created and scheduled.
 * Workqueues have been created and work items queued on them, but there
 * are no kworkers executing the work items yet.  Populate the worker pools
 * with the initial workers and enable future kworker creations.
 */
int __init workqueue_init(void)
{
	struct workqueue_struct *wq;
	struct worker_pool *pool;
	int cpu, bkt;

	/*
	 * It'd be simpler to initialize NUMA in workqueue_init_early() but
	 * CPU to node mapping may not be available that early on some
	 * archs such as power and arm64.  As per-cpu pools created
	 * previously could be missing node hint and unbound pools NUMA
	 * affinity, fix them up.
	 *
	 * Also, while iterating workqueues, create rescuers if requested.
	 */
	wq_numa_init();

	mutex_lock(&wq_pool_mutex);

	for_each_possible_cpu(cpu) {
		for_each_cpu_worker_pool(pool, cpu) {
			pool->node = cpu_to_node(cpu);
		}
	}

	list_for_each_entry(wq, &workqueues, list) {
		wq_update_unbound_numa(wq, smp_processor_id(), true);
		WARN(init_rescuer(wq),
		     "workqueue: failed to create early rescuer for %s",
		     wq->name);
	}

	mutex_unlock(&wq_pool_mutex);

	/* create the initial workers */
	for_each_online_cpu(cpu) {
		for_each_cpu_worker_pool(pool, cpu) {
			pool->flags &= ~POOL_DISASSOCIATED;
			BUG_ON(!create_worker(pool));
		}
	}

	hash_for_each(unbound_pool_hash, bkt, pool, hash_node)
		BUG_ON(!create_worker(pool));

	wq_online = true;
	wq_watchdog_init();

	return 0;
}<|MERGE_RESOLUTION|>--- conflicted
+++ resolved
@@ -422,13 +422,7 @@
  */
 #define for_each_pwq(pwq, wq)						\
 	list_for_each_entry_rcu((pwq), &(wq)->pwqs, pwqs_node,		\
-<<<<<<< HEAD
-				lockdep_is_held(&wq->mutex))		\
-		if (({ assert_rcu_or_wq_mutex(wq); false; })) { }	\
-		else
-=======
 				 lockdep_is_held(&(wq->mutex)))
->>>>>>> 43e0ae7a
 
 #ifdef CONFIG_DEBUG_OBJECTS_WORK
 
