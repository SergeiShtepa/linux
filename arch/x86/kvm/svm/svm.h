// SPDX-License-Identifier: GPL-2.0-only
/*
 * Kernel-based Virtual Machine driver for Linux
 *
 * AMD SVM support
 *
 * Copyright (C) 2006 Qumranet, Inc.
 * Copyright 2010 Red Hat, Inc. and/or its affiliates.
 *
 * Authors:
 *   Yaniv Kamay  <yaniv@qumranet.com>
 *   Avi Kivity   <avi@qumranet.com>
 */

#ifndef __SVM_SVM_H
#define __SVM_SVM_H

#include <linux/kvm_types.h>
#include <linux/kvm_host.h>
#include <linux/bits.h>

#include <asm/svm.h>
#include <asm/sev-common.h>

#define __sme_page_pa(x) __sme_set(page_to_pfn(x) << PAGE_SHIFT)

#define	IOPM_SIZE PAGE_SIZE * 3
#define	MSRPM_SIZE PAGE_SIZE * 2

#define MAX_DIRECT_ACCESS_MSRS	20
#define MSRPM_OFFSETS	16
extern u32 msrpm_offsets[MSRPM_OFFSETS] __read_mostly;
extern bool npt_enabled;
extern bool intercept_smi;

/*
 * Clean bits in VMCB.
 * VMCB_ALL_CLEAN_MASK might also need to
 * be updated if this enum is modified.
 */
enum {
	VMCB_INTERCEPTS, /* Intercept vectors, TSC offset,
			    pause filter count */
	VMCB_PERM_MAP,   /* IOPM Base and MSRPM Base */
	VMCB_ASID,	 /* ASID */
	VMCB_INTR,	 /* int_ctl, int_vector */
	VMCB_NPT,        /* npt_en, nCR3, gPAT */
	VMCB_CR,	 /* CR0, CR3, CR4, EFER */
	VMCB_DR,         /* DR6, DR7 */
	VMCB_DT,         /* GDT, IDT */
	VMCB_SEG,        /* CS, DS, SS, ES, CPL */
	VMCB_CR2,        /* CR2 only */
	VMCB_LBR,        /* DBGCTL, BR_FROM, BR_TO, LAST_EX_FROM, LAST_EX_TO */
	VMCB_AVIC,       /* AVIC APIC_BAR, AVIC APIC_BACKING_PAGE,
			  * AVIC PHYSICAL_TABLE pointer,
			  * AVIC LOGICAL_TABLE pointer
			  */
	VMCB_SW = 31,    /* Reserved for hypervisor/software use */
};

#define VMCB_ALL_CLEAN_MASK (					\
	(1U << VMCB_INTERCEPTS) | (1U << VMCB_PERM_MAP) |	\
	(1U << VMCB_ASID) | (1U << VMCB_INTR) |			\
	(1U << VMCB_NPT) | (1U << VMCB_CR) | (1U << VMCB_DR) |	\
	(1U << VMCB_DT) | (1U << VMCB_SEG) | (1U << VMCB_CR2) |	\
	(1U << VMCB_LBR) | (1U << VMCB_AVIC) |			\
	(1U << VMCB_SW))

/* TPR and CR2 are always written before VMRUN */
#define VMCB_ALWAYS_DIRTY_MASK	((1U << VMCB_INTR) | (1U << VMCB_CR2))

struct kvm_sev_info {
	bool active;		/* SEV enabled guest */
	bool es_active;		/* SEV-ES enabled guest */
	unsigned int asid;	/* ASID used for this guest */
	unsigned int handle;	/* SEV firmware handle */
	int fd;			/* SEV device fd */
	unsigned long pages_locked; /* Number of pages locked */
	struct list_head regions_list;  /* List of registered regions */
	u64 ap_jump_table;	/* SEV-ES AP Jump Table address */
	struct kvm *enc_context_owner; /* Owner of copied encryption context */
	unsigned long num_mirrored_vms; /* Number of VMs sharing this ASID */
	struct misc_cg *misc_cg; /* For misc cgroup accounting */
	atomic_t migration_in_progress;
};

struct kvm_svm {
	struct kvm kvm;

	/* Struct members for AVIC */
	u32 avic_vm_id;
	struct page *avic_logical_id_table_page;
	struct page *avic_physical_id_table_page;
	struct hlist_node hnode;

	struct kvm_sev_info sev_info;
};

struct kvm_vcpu;

struct kvm_vmcb_info {
	struct vmcb *ptr;
	unsigned long pa;
	int cpu;
	uint64_t asid_generation;
};

struct svm_nested_state {
	struct kvm_vmcb_info vmcb02;
	u64 hsave_msr;
	u64 vm_cr_msr;
	u64 vmcb12_gpa;
	u64 last_vmcb12_gpa;

	/* These are the merged vectors */
	u32 *msrpm;

	/* A VMRUN has started but has not yet been performed, so
	 * we cannot inject a nested vmexit yet.  */
	bool nested_run_pending;

	/* cache for control fields of the guest */
	struct vmcb_control_area ctl;

	bool initialized;
};

struct vcpu_sev_es_state {
	/* SEV-ES support */
	struct vmcb_save_area *vmsa;
	struct ghcb *ghcb;
	struct kvm_host_map ghcb_map;
	bool received_first_sipi;

	/* SEV-ES scratch area support */
	void *ghcb_sa;
	u32 ghcb_sa_len;
	bool ghcb_sa_sync;
	bool ghcb_sa_free;
};

struct vcpu_svm {
	struct kvm_vcpu vcpu;
	/* vmcb always points at current_vmcb->ptr, it's purely a shorthand. */
	struct vmcb *vmcb;
	struct kvm_vmcb_info vmcb01;
	struct kvm_vmcb_info *current_vmcb;
	struct svm_cpu_data *svm_data;
	u32 asid;
	u32 sysenter_esp_hi;
	u32 sysenter_eip_hi;
	uint64_t tsc_aux;

	u64 msr_decfg;

	u64 next_rip;

	u64 spec_ctrl;

	u64 tsc_ratio_msr;
	/*
	 * Contains guest-controlled bits of VIRT_SPEC_CTRL, which will be
	 * translated into the appropriate L2_CFG bits on the host to
	 * perform speculative control.
	 */
	u64 virt_spec_ctrl;

	u32 *msrpm;

	ulong nmi_iret_rip;

	struct svm_nested_state nested;

	bool nmi_singlestep;
	u64 nmi_singlestep_guest_rflags;

	unsigned int3_injected;
	unsigned long int3_rip;

	/* cached guest cpuid flags for faster access */
	bool nrips_enabled                : 1;
	bool tsc_scaling_enabled          : 1;

	u32 ldr_reg;
	u32 dfr_reg;
	struct page *avic_backing_page;
	u64 *avic_physical_id_cache;
	bool avic_is_running;

	/*
	 * Per-vcpu list of struct amd_svm_iommu_ir:
	 * This is used mainly to store interrupt remapping information used
	 * when update the vcpu affinity. This avoids the need to scan for
	 * IRTE and try to match ga_tag in the IOMMU driver.
	 */
	struct list_head ir_list;
	spinlock_t ir_list_lock;

	/* Save desired MSR intercept (read: pass-through) state */
	struct {
		DECLARE_BITMAP(read, MAX_DIRECT_ACCESS_MSRS);
		DECLARE_BITMAP(write, MAX_DIRECT_ACCESS_MSRS);
	} shadow_msr_intercept;

<<<<<<< HEAD
	/* SEV-ES support */
	struct vmcb_save_area *vmsa;
	struct ghcb *ghcb;
	struct kvm_host_map ghcb_map;
	bool received_first_sipi;

	/* SEV-ES scratch area support */
	void *ghcb_sa;
	u32 ghcb_sa_len;
	bool ghcb_sa_sync;
	bool ghcb_sa_free;
=======
	struct vcpu_sev_es_state sev_es;
>>>>>>> df0cc57e

	bool guest_state_loaded;
};

struct svm_cpu_data {
	int cpu;

	u64 asid_generation;
	u32 max_asid;
	u32 next_asid;
	u32 min_asid;
	struct kvm_ldttss_desc *tss_desc;

	struct page *save_area;
	struct vmcb *current_vmcb;

	/* index = sev_asid, value = vmcb pointer */
	struct vmcb **sev_vmcbs;
};

DECLARE_PER_CPU(struct svm_cpu_data *, svm_data);

void recalc_intercepts(struct vcpu_svm *svm);

static __always_inline struct kvm_svm *to_kvm_svm(struct kvm *kvm)
{
	return container_of(kvm, struct kvm_svm, kvm);
}

static __always_inline bool sev_guest(struct kvm *kvm)
{
#ifdef CONFIG_KVM_AMD_SEV
	struct kvm_sev_info *sev = &to_kvm_svm(kvm)->sev_info;

	return sev->active;
#else
	return false;
#endif
}

static __always_inline bool sev_es_guest(struct kvm *kvm)
{
#ifdef CONFIG_KVM_AMD_SEV
	struct kvm_sev_info *sev = &to_kvm_svm(kvm)->sev_info;

	return sev->es_active && !WARN_ON_ONCE(!sev->active);
#else
	return false;
#endif
}

static inline void vmcb_mark_all_dirty(struct vmcb *vmcb)
{
	vmcb->control.clean = 0;
}

static inline void vmcb_mark_all_clean(struct vmcb *vmcb)
{
	vmcb->control.clean = VMCB_ALL_CLEAN_MASK
			       & ~VMCB_ALWAYS_DIRTY_MASK;
}

static inline bool vmcb_is_clean(struct vmcb *vmcb, int bit)
{
	return (vmcb->control.clean & (1 << bit));
}

static inline void vmcb_mark_dirty(struct vmcb *vmcb, int bit)
{
	vmcb->control.clean &= ~(1 << bit);
}

static inline bool vmcb_is_dirty(struct vmcb *vmcb, int bit)
{
        return !test_bit(bit, (unsigned long *)&vmcb->control.clean);
}

static __always_inline struct vcpu_svm *to_svm(struct kvm_vcpu *vcpu)
{
	return container_of(vcpu, struct vcpu_svm, vcpu);
}

static inline void vmcb_set_intercept(struct vmcb_control_area *control, u32 bit)
{
	WARN_ON_ONCE(bit >= 32 * MAX_INTERCEPT);
	__set_bit(bit, (unsigned long *)&control->intercepts);
}

static inline void vmcb_clr_intercept(struct vmcb_control_area *control, u32 bit)
{
	WARN_ON_ONCE(bit >= 32 * MAX_INTERCEPT);
	__clear_bit(bit, (unsigned long *)&control->intercepts);
}

static inline bool vmcb_is_intercept(struct vmcb_control_area *control, u32 bit)
{
	WARN_ON_ONCE(bit >= 32 * MAX_INTERCEPT);
	return test_bit(bit, (unsigned long *)&control->intercepts);
}

static inline void set_dr_intercepts(struct vcpu_svm *svm)
{
	struct vmcb *vmcb = svm->vmcb01.ptr;

	if (!sev_es_guest(svm->vcpu.kvm)) {
		vmcb_set_intercept(&vmcb->control, INTERCEPT_DR0_READ);
		vmcb_set_intercept(&vmcb->control, INTERCEPT_DR1_READ);
		vmcb_set_intercept(&vmcb->control, INTERCEPT_DR2_READ);
		vmcb_set_intercept(&vmcb->control, INTERCEPT_DR3_READ);
		vmcb_set_intercept(&vmcb->control, INTERCEPT_DR4_READ);
		vmcb_set_intercept(&vmcb->control, INTERCEPT_DR5_READ);
		vmcb_set_intercept(&vmcb->control, INTERCEPT_DR6_READ);
		vmcb_set_intercept(&vmcb->control, INTERCEPT_DR0_WRITE);
		vmcb_set_intercept(&vmcb->control, INTERCEPT_DR1_WRITE);
		vmcb_set_intercept(&vmcb->control, INTERCEPT_DR2_WRITE);
		vmcb_set_intercept(&vmcb->control, INTERCEPT_DR3_WRITE);
		vmcb_set_intercept(&vmcb->control, INTERCEPT_DR4_WRITE);
		vmcb_set_intercept(&vmcb->control, INTERCEPT_DR5_WRITE);
		vmcb_set_intercept(&vmcb->control, INTERCEPT_DR6_WRITE);
	}

	vmcb_set_intercept(&vmcb->control, INTERCEPT_DR7_READ);
	vmcb_set_intercept(&vmcb->control, INTERCEPT_DR7_WRITE);

	recalc_intercepts(svm);
}

static inline void clr_dr_intercepts(struct vcpu_svm *svm)
{
	struct vmcb *vmcb = svm->vmcb01.ptr;

	vmcb->control.intercepts[INTERCEPT_DR] = 0;

	/* DR7 access must remain intercepted for an SEV-ES guest */
	if (sev_es_guest(svm->vcpu.kvm)) {
		vmcb_set_intercept(&vmcb->control, INTERCEPT_DR7_READ);
		vmcb_set_intercept(&vmcb->control, INTERCEPT_DR7_WRITE);
	}

	recalc_intercepts(svm);
}

static inline void set_exception_intercept(struct vcpu_svm *svm, u32 bit)
{
	struct vmcb *vmcb = svm->vmcb01.ptr;

	WARN_ON_ONCE(bit >= 32);
	vmcb_set_intercept(&vmcb->control, INTERCEPT_EXCEPTION_OFFSET + bit);

	recalc_intercepts(svm);
}

static inline void clr_exception_intercept(struct vcpu_svm *svm, u32 bit)
{
	struct vmcb *vmcb = svm->vmcb01.ptr;

	WARN_ON_ONCE(bit >= 32);
	vmcb_clr_intercept(&vmcb->control, INTERCEPT_EXCEPTION_OFFSET + bit);

	recalc_intercepts(svm);
}

static inline void svm_set_intercept(struct vcpu_svm *svm, int bit)
{
	struct vmcb *vmcb = svm->vmcb01.ptr;

	vmcb_set_intercept(&vmcb->control, bit);

	recalc_intercepts(svm);
}

static inline void svm_clr_intercept(struct vcpu_svm *svm, int bit)
{
	struct vmcb *vmcb = svm->vmcb01.ptr;

	vmcb_clr_intercept(&vmcb->control, bit);

	recalc_intercepts(svm);
}

static inline bool svm_is_intercept(struct vcpu_svm *svm, int bit)
{
	return vmcb_is_intercept(&svm->vmcb->control, bit);
}

static inline bool vgif_enabled(struct vcpu_svm *svm)
{
	return !!(svm->vmcb->control.int_ctl & V_GIF_ENABLE_MASK);
}

static inline void enable_gif(struct vcpu_svm *svm)
{
	if (vgif_enabled(svm))
		svm->vmcb->control.int_ctl |= V_GIF_MASK;
	else
		svm->vcpu.arch.hflags |= HF_GIF_MASK;
}

static inline void disable_gif(struct vcpu_svm *svm)
{
	if (vgif_enabled(svm))
		svm->vmcb->control.int_ctl &= ~V_GIF_MASK;
	else
		svm->vcpu.arch.hflags &= ~HF_GIF_MASK;
}

static inline bool gif_set(struct vcpu_svm *svm)
{
	if (vgif_enabled(svm))
		return !!(svm->vmcb->control.int_ctl & V_GIF_MASK);
	else
		return !!(svm->vcpu.arch.hflags & HF_GIF_MASK);
}

/* svm.c */
#define MSR_INVALID				0xffffffffU

extern bool dump_invalid_vmcb;

u32 svm_msrpm_offset(u32 msr);
u32 *svm_vcpu_alloc_msrpm(void);
void svm_vcpu_init_msrpm(struct kvm_vcpu *vcpu, u32 *msrpm);
void svm_vcpu_free_msrpm(u32 *msrpm);

int svm_set_efer(struct kvm_vcpu *vcpu, u64 efer);
void svm_set_cr0(struct kvm_vcpu *vcpu, unsigned long cr0);
void svm_set_cr4(struct kvm_vcpu *vcpu, unsigned long cr4);
void svm_flush_tlb(struct kvm_vcpu *vcpu);
void disable_nmi_singlestep(struct vcpu_svm *svm);
bool svm_smi_blocked(struct kvm_vcpu *vcpu);
bool svm_nmi_blocked(struct kvm_vcpu *vcpu);
bool svm_interrupt_blocked(struct kvm_vcpu *vcpu);
void svm_set_gif(struct vcpu_svm *svm, bool value);
int svm_invoke_exit_handler(struct kvm_vcpu *vcpu, u64 exit_code);
void set_msr_interception(struct kvm_vcpu *vcpu, u32 *msrpm, u32 msr,
			  int read, int write);

/* nested.c */

#define NESTED_EXIT_HOST	0	/* Exit handled on host level */
#define NESTED_EXIT_DONE	1	/* Exit caused nested vmexit  */
#define NESTED_EXIT_CONTINUE	2	/* Further checks needed      */

static inline bool nested_svm_virtualize_tpr(struct kvm_vcpu *vcpu)
{
	struct vcpu_svm *svm = to_svm(vcpu);

	return is_guest_mode(vcpu) && (svm->nested.ctl.int_ctl & V_INTR_MASKING_MASK);
}

static inline bool nested_exit_on_smi(struct vcpu_svm *svm)
{
	return vmcb_is_intercept(&svm->nested.ctl, INTERCEPT_SMI);
}

static inline bool nested_exit_on_intr(struct vcpu_svm *svm)
{
	return vmcb_is_intercept(&svm->nested.ctl, INTERCEPT_INTR);
}

static inline bool nested_exit_on_nmi(struct vcpu_svm *svm)
{
	return vmcb_is_intercept(&svm->nested.ctl, INTERCEPT_NMI);
}

int enter_svm_guest_mode(struct kvm_vcpu *vcpu,
			 u64 vmcb_gpa, struct vmcb *vmcb12, bool from_vmrun);
void svm_leave_nested(struct vcpu_svm *svm);
void svm_free_nested(struct vcpu_svm *svm);
int svm_allocate_nested(struct vcpu_svm *svm);
int nested_svm_vmrun(struct kvm_vcpu *vcpu);
void svm_copy_vmrun_state(struct vmcb_save_area *to_save,
			  struct vmcb_save_area *from_save);
void svm_copy_vmloadsave_state(struct vmcb *to_vmcb, struct vmcb *from_vmcb);
int nested_svm_vmexit(struct vcpu_svm *svm);

static inline int nested_svm_simple_vmexit(struct vcpu_svm *svm, u32 exit_code)
{
	svm->vmcb->control.exit_code   = exit_code;
	svm->vmcb->control.exit_info_1 = 0;
	svm->vmcb->control.exit_info_2 = 0;
	return nested_svm_vmexit(svm);
}

int nested_svm_exit_handled(struct vcpu_svm *svm);
int nested_svm_check_permissions(struct kvm_vcpu *vcpu);
int nested_svm_check_exception(struct vcpu_svm *svm, unsigned nr,
			       bool has_error_code, u32 error_code);
int nested_svm_exit_special(struct vcpu_svm *svm);
<<<<<<< HEAD
=======
void nested_svm_update_tsc_ratio_msr(struct kvm_vcpu *vcpu);
void svm_write_tsc_multiplier(struct kvm_vcpu *vcpu, u64 multiplier);
>>>>>>> df0cc57e
void nested_load_control_from_vmcb12(struct vcpu_svm *svm,
				     struct vmcb_control_area *control);
void nested_sync_control_from_vmcb02(struct vcpu_svm *svm);
void nested_vmcb02_compute_g_pat(struct vcpu_svm *svm);
void svm_switch_vmcb(struct vcpu_svm *svm, struct kvm_vmcb_info *target_vmcb);

extern struct kvm_x86_nested_ops svm_nested_ops;

/* avic.c */

#define AVIC_LOGICAL_ID_ENTRY_GUEST_PHYSICAL_ID_MASK	(0xFF)
#define AVIC_LOGICAL_ID_ENTRY_VALID_BIT			31
#define AVIC_LOGICAL_ID_ENTRY_VALID_MASK		(1 << 31)

#define AVIC_PHYSICAL_ID_ENTRY_HOST_PHYSICAL_ID_MASK	(0xFFULL)
#define AVIC_PHYSICAL_ID_ENTRY_BACKING_PAGE_MASK	(0xFFFFFFFFFFULL << 12)
#define AVIC_PHYSICAL_ID_ENTRY_IS_RUNNING_MASK		(1ULL << 62)
#define AVIC_PHYSICAL_ID_ENTRY_VALID_MASK		(1ULL << 63)

#define VMCB_AVIC_APIC_BAR_MASK		0xFFFFFFFFFF000ULL

static inline bool avic_vcpu_is_running(struct kvm_vcpu *vcpu)
{
	struct vcpu_svm *svm = to_svm(vcpu);
	u64 *entry = svm->avic_physical_id_cache;

	if (!entry)
		return false;

	return (READ_ONCE(*entry) & AVIC_PHYSICAL_ID_ENTRY_IS_RUNNING_MASK);
}

int avic_ga_log_notifier(u32 ga_tag);
void avic_vm_destroy(struct kvm *kvm);
int avic_vm_init(struct kvm *kvm);
void avic_init_vmcb(struct vcpu_svm *svm);
int avic_incomplete_ipi_interception(struct kvm_vcpu *vcpu);
int avic_unaccelerated_access_interception(struct kvm_vcpu *vcpu);
int avic_init_vcpu(struct vcpu_svm *svm);
void avic_vcpu_load(struct kvm_vcpu *vcpu, int cpu);
void avic_vcpu_put(struct kvm_vcpu *vcpu);
void avic_post_state_restore(struct kvm_vcpu *vcpu);
void svm_set_virtual_apic_mode(struct kvm_vcpu *vcpu);
void svm_refresh_apicv_exec_ctrl(struct kvm_vcpu *vcpu);
bool svm_check_apicv_inhibit_reasons(ulong bit);
void svm_load_eoi_exitmap(struct kvm_vcpu *vcpu, u64 *eoi_exit_bitmap);
void svm_hwapic_irr_update(struct kvm_vcpu *vcpu, int max_irr);
void svm_hwapic_isr_update(struct kvm_vcpu *vcpu, int max_isr);
int svm_deliver_avic_intr(struct kvm_vcpu *vcpu, int vec);
bool svm_dy_apicv_has_pending_interrupt(struct kvm_vcpu *vcpu);
int svm_update_pi_irte(struct kvm *kvm, unsigned int host_irq,
		       uint32_t guest_irq, bool set);
void svm_vcpu_blocking(struct kvm_vcpu *vcpu);
void svm_vcpu_unblocking(struct kvm_vcpu *vcpu);

/* sev.c */

#define GHCB_VERSION_MAX	1ULL
#define GHCB_VERSION_MIN	1ULL


extern unsigned int max_sev_asid;

void sev_vm_destroy(struct kvm *kvm);
int svm_mem_enc_op(struct kvm *kvm, void __user *argp);
int svm_register_enc_region(struct kvm *kvm,
			    struct kvm_enc_region *range);
int svm_unregister_enc_region(struct kvm *kvm,
			      struct kvm_enc_region *range);
int svm_vm_copy_asid_from(struct kvm *kvm, unsigned int source_fd);
int svm_vm_migrate_from(struct kvm *kvm, unsigned int source_fd);
void pre_sev_run(struct vcpu_svm *svm, int cpu);
void __init sev_set_cpu_caps(void);
void __init sev_hardware_setup(void);
void sev_hardware_teardown(void);
int sev_cpu_init(struct svm_cpu_data *sd);
void sev_free_vcpu(struct kvm_vcpu *vcpu);
int sev_handle_vmgexit(struct kvm_vcpu *vcpu);
int sev_es_string_io(struct vcpu_svm *svm, int size, unsigned int port, int in);
void sev_es_init_vmcb(struct vcpu_svm *svm);
void sev_es_vcpu_reset(struct vcpu_svm *svm);
void sev_vcpu_deliver_sipi_vector(struct kvm_vcpu *vcpu, u8 vector);
void sev_es_prepare_guest_switch(struct vcpu_svm *svm, unsigned int cpu);
void sev_es_unmap_ghcb(struct vcpu_svm *svm);

/* vmenter.S */

void __svm_sev_es_vcpu_run(unsigned long vmcb_pa);
void __svm_vcpu_run(unsigned long vmcb_pa, unsigned long *regs);

#endif<|MERGE_RESOLUTION|>--- conflicted
+++ resolved
@@ -202,21 +202,7 @@
 		DECLARE_BITMAP(write, MAX_DIRECT_ACCESS_MSRS);
 	} shadow_msr_intercept;
 
-<<<<<<< HEAD
-	/* SEV-ES support */
-	struct vmcb_save_area *vmsa;
-	struct ghcb *ghcb;
-	struct kvm_host_map ghcb_map;
-	bool received_first_sipi;
-
-	/* SEV-ES scratch area support */
-	void *ghcb_sa;
-	u32 ghcb_sa_len;
-	bool ghcb_sa_sync;
-	bool ghcb_sa_free;
-=======
 	struct vcpu_sev_es_state sev_es;
->>>>>>> df0cc57e
 
 	bool guest_state_loaded;
 };
@@ -506,11 +492,8 @@
 int nested_svm_check_exception(struct vcpu_svm *svm, unsigned nr,
 			       bool has_error_code, u32 error_code);
 int nested_svm_exit_special(struct vcpu_svm *svm);
-<<<<<<< HEAD
-=======
 void nested_svm_update_tsc_ratio_msr(struct kvm_vcpu *vcpu);
 void svm_write_tsc_multiplier(struct kvm_vcpu *vcpu, u64 multiplier);
->>>>>>> df0cc57e
 void nested_load_control_from_vmcb12(struct vcpu_svm *svm,
 				     struct vmcb_control_area *control);
 void nested_sync_control_from_vmcb02(struct vcpu_svm *svm);
