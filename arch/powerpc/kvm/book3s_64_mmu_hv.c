--- conflicted
+++ resolved
@@ -1311,15 +1311,12 @@
 		goto out;
 
 	rpte = be64_to_cpu(hptep[1]);
-<<<<<<< HEAD
-=======
 
 	if (cpu_has_feature(CPU_FTR_ARCH_300)) {
 		vpte = hpte_new_to_old_v(vpte, rpte);
 		rpte = hpte_new_to_old_r(rpte);
 	}
 
->>>>>>> 661e50bc
 	pshift = kvmppc_hpte_base_page_shift(vpte, rpte);
 	avpn = HPTE_V_AVPN_VAL(vpte) & ~(((1ul << pshift) - 1) >> 23);
 	pteg = idx / HPTES_PER_GROUP;
