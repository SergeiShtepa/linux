# SPDX-License-Identifier: GPL-2.0
#
# Makefile for the kernel block layer
#

obj-y		:= bdev.o fops.o bio.o elevator.o blk-core.o blk-sysfs.o \
			blk-flush.o blk-settings.o blk-ioc.o blk-map.o \
			blk-merge.o blk-timeout.o \
			blk-lib.o blk-mq.o blk-mq-tag.o blk-stat.o \
			blk-mq-sysfs.o blk-mq-cpumap.o blk-mq-sched.o ioctl.o \
			genhd.o ioprio.o badblocks.o partitions/ blk-rq-qos.o \
<<<<<<< HEAD
			disk-events.o blk-ia-ranges.o early-lookup.o
=======
			disk-events.o blk-ia-ranges.o blk-filter.o
>>>>>>> d0966d56

obj-$(CONFIG_BOUNCE)		+= bounce.o
obj-$(CONFIG_BLK_DEV_BSG_COMMON) += bsg.o
obj-$(CONFIG_BLK_DEV_BSGLIB)	+= bsg-lib.o
obj-$(CONFIG_BLK_CGROUP)	+= blk-cgroup.o
obj-$(CONFIG_BLK_CGROUP_RWSTAT)	+= blk-cgroup-rwstat.o
obj-$(CONFIG_BLK_CGROUP_FC_APPID) += blk-cgroup-fc-appid.o
obj-$(CONFIG_BLK_DEV_THROTTLING)	+= blk-throttle.o
obj-$(CONFIG_BLK_CGROUP_IOPRIO)	+= blk-ioprio.o
obj-$(CONFIG_BLK_CGROUP_IOLATENCY)	+= blk-iolatency.o
obj-$(CONFIG_BLK_CGROUP_IOCOST)	+= blk-iocost.o
obj-$(CONFIG_MQ_IOSCHED_DEADLINE)	+= mq-deadline.o
obj-$(CONFIG_MQ_IOSCHED_KYBER)	+= kyber-iosched.o
bfq-y				:= bfq-iosched.o bfq-wf2q.o bfq-cgroup.o
obj-$(CONFIG_IOSCHED_BFQ)	+= bfq.o

obj-$(CONFIG_BLK_DEV_INTEGRITY) += bio-integrity.o blk-integrity.o
obj-$(CONFIG_BLK_DEV_INTEGRITY_T10)	+= t10-pi.o
obj-$(CONFIG_BLK_MQ_PCI)	+= blk-mq-pci.o
obj-$(CONFIG_BLK_MQ_VIRTIO)	+= blk-mq-virtio.o
obj-$(CONFIG_BLK_DEV_ZONED)	+= blk-zoned.o
obj-$(CONFIG_BLK_WBT)		+= blk-wbt.o
obj-$(CONFIG_BLK_DEBUG_FS)	+= blk-mq-debugfs.o
obj-$(CONFIG_BLK_DEBUG_FS_ZONED)+= blk-mq-debugfs-zoned.o
obj-$(CONFIG_BLK_SED_OPAL)	+= sed-opal.o
obj-$(CONFIG_BLK_PM)		+= blk-pm.o
obj-$(CONFIG_BLK_INLINE_ENCRYPTION)	+= blk-crypto.o blk-crypto-profile.o \
					   blk-crypto-sysfs.o
obj-$(CONFIG_BLK_INLINE_ENCRYPTION_FALLBACK)	+= blk-crypto-fallback.o
obj-$(CONFIG_BLOCK_HOLDER_DEPRECATED)	+= holder.o<|MERGE_RESOLUTION|>--- conflicted
+++ resolved
@@ -9,11 +9,8 @@
 			blk-lib.o blk-mq.o blk-mq-tag.o blk-stat.o \
 			blk-mq-sysfs.o blk-mq-cpumap.o blk-mq-sched.o ioctl.o \
 			genhd.o ioprio.o badblocks.o partitions/ blk-rq-qos.o \
-<<<<<<< HEAD
-			disk-events.o blk-ia-ranges.o early-lookup.o
-=======
-			disk-events.o blk-ia-ranges.o blk-filter.o
->>>>>>> d0966d56
+			disk-events.o blk-ia-ranges.o early-lookup.o \
+			blk-filter.o
 
 obj-$(CONFIG_BOUNCE)		+= bounce.o
 obj-$(CONFIG_BLK_DEV_BSG_COMMON) += bsg.o
