// SPDX-License-Identifier: GPL-2.0
/*
 * Common Block IO controller cgroup interface
 *
 * Based on ideas and code from CFQ, CFS and BFQ:
 * Copyright (C) 2003 Jens Axboe <axboe@kernel.dk>
 *
 * Copyright (C) 2008 Fabio Checconi <fabio@gandalf.sssup.it>
 *		      Paolo Valente <paolo.valente@unimore.it>
 *
 * Copyright (C) 2009 Vivek Goyal <vgoyal@redhat.com>
 * 	              Nauman Rafique <nauman@google.com>
 *
 * For policy-specific per-blkcg data:
 * Copyright (C) 2015 Paolo Valente <paolo.valente@unimore.it>
 *                    Arianna Avanzini <avanzini.arianna@gmail.com>
 */
#include <linux/ioprio.h>
#include <linux/kdev_t.h>
#include <linux/module.h>
#include <linux/sched/signal.h>
#include <linux/err.h>
#include <linux/blkdev.h>
#include <linux/backing-dev.h>
#include <linux/slab.h>
#include <linux/genhd.h>
#include <linux/delay.h>
#include <linux/atomic.h>
#include <linux/ctype.h>
#include <linux/blk-cgroup.h>
#include <linux/tracehook.h>
#include <linux/psi.h>
#include "blk.h"
#include "blk-ioprio.h"
<<<<<<< HEAD
=======
#include "blk-throttle.h"
>>>>>>> df0cc57e

/*
 * blkcg_pol_mutex protects blkcg_policy[] and policy [de]activation.
 * blkcg_pol_register_mutex nests outside of it and synchronizes entire
 * policy [un]register operations including cgroup file additions /
 * removals.  Putting cgroup file registration outside blkcg_pol_mutex
 * allows grabbing it from cgroup callbacks.
 */
static DEFINE_MUTEX(blkcg_pol_register_mutex);
static DEFINE_MUTEX(blkcg_pol_mutex);

struct blkcg blkcg_root;
EXPORT_SYMBOL_GPL(blkcg_root);

struct cgroup_subsys_state * const blkcg_root_css = &blkcg_root.css;
EXPORT_SYMBOL_GPL(blkcg_root_css);

static struct blkcg_policy *blkcg_policy[BLKCG_MAX_POLS];

static LIST_HEAD(all_blkcgs);		/* protected by blkcg_pol_mutex */

bool blkcg_debug_stats = false;
static struct workqueue_struct *blkcg_punt_bio_wq;

#define BLKG_DESTROY_BATCH_SIZE  64

static bool blkcg_policy_enabled(struct request_queue *q,
				 const struct blkcg_policy *pol)
{
	return pol && test_bit(pol->plid, q->blkcg_pols);
}

/**
 * blkg_free - free a blkg
 * @blkg: blkg to free
 *
 * Free @blkg which may be partially allocated.
 */
static void blkg_free(struct blkcg_gq *blkg)
{
	int i;

	if (!blkg)
		return;

	for (i = 0; i < BLKCG_MAX_POLS; i++)
		if (blkg->pd[i])
			blkcg_policy[i]->pd_free_fn(blkg->pd[i]);

	free_percpu(blkg->iostat_cpu);
	percpu_ref_exit(&blkg->refcnt);
	kfree(blkg);
}

static void __blkg_release(struct rcu_head *rcu)
{
	struct blkcg_gq *blkg = container_of(rcu, struct blkcg_gq, rcu_head);

	WARN_ON(!bio_list_empty(&blkg->async_bios));

	/* release the blkcg and parent blkg refs this blkg has been holding */
	css_put(&blkg->blkcg->css);
	if (blkg->parent)
		blkg_put(blkg->parent);
	blkg_free(blkg);
}

/*
 * A group is RCU protected, but having an rcu lock does not mean that one
 * can access all the fields of blkg and assume these are valid.  For
 * example, don't try to follow throtl_data and request queue links.
 *
 * Having a reference to blkg under an rcu allows accesses to only values
 * local to groups like group stats and group rate limits.
 */
static void blkg_release(struct percpu_ref *ref)
{
	struct blkcg_gq *blkg = container_of(ref, struct blkcg_gq, refcnt);

	call_rcu(&blkg->rcu_head, __blkg_release);
}

static void blkg_async_bio_workfn(struct work_struct *work)
{
	struct blkcg_gq *blkg = container_of(work, struct blkcg_gq,
					     async_bio_work);
	struct bio_list bios = BIO_EMPTY_LIST;
	struct bio *bio;
	struct blk_plug plug;
	bool need_plug = false;

	/* as long as there are pending bios, @blkg can't go away */
	spin_lock_bh(&blkg->async_bio_lock);
	bio_list_merge(&bios, &blkg->async_bios);
	bio_list_init(&blkg->async_bios);
	spin_unlock_bh(&blkg->async_bio_lock);

	/* start plug only when bio_list contains at least 2 bios */
	if (bios.head && bios.head->bi_next) {
		need_plug = true;
		blk_start_plug(&plug);
	}
	while ((bio = bio_list_pop(&bios)))
		submit_bio(bio);
	if (need_plug)
		blk_finish_plug(&plug);
}

/**
 * blkg_alloc - allocate a blkg
 * @blkcg: block cgroup the new blkg is associated with
 * @q: request_queue the new blkg is associated with
 * @gfp_mask: allocation mask to use
 *
 * Allocate a new blkg assocating @blkcg and @q.
 */
static struct blkcg_gq *blkg_alloc(struct blkcg *blkcg, struct request_queue *q,
				   gfp_t gfp_mask)
{
	struct blkcg_gq *blkg;
	int i, cpu;

	/* alloc and init base part */
	blkg = kzalloc_node(sizeof(*blkg), gfp_mask, q->node);
	if (!blkg)
		return NULL;

	if (percpu_ref_init(&blkg->refcnt, blkg_release, 0, gfp_mask))
		goto err_free;

	blkg->iostat_cpu = alloc_percpu_gfp(struct blkg_iostat_set, gfp_mask);
	if (!blkg->iostat_cpu)
		goto err_free;

	blkg->q = q;
	INIT_LIST_HEAD(&blkg->q_node);
	spin_lock_init(&blkg->async_bio_lock);
	bio_list_init(&blkg->async_bios);
	INIT_WORK(&blkg->async_bio_work, blkg_async_bio_workfn);
	blkg->blkcg = blkcg;

	u64_stats_init(&blkg->iostat.sync);
	for_each_possible_cpu(cpu)
		u64_stats_init(&per_cpu_ptr(blkg->iostat_cpu, cpu)->sync);

	for (i = 0; i < BLKCG_MAX_POLS; i++) {
		struct blkcg_policy *pol = blkcg_policy[i];
		struct blkg_policy_data *pd;

		if (!blkcg_policy_enabled(q, pol))
			continue;

		/* alloc per-policy data and attach it to blkg */
		pd = pol->pd_alloc_fn(gfp_mask, q, blkcg);
		if (!pd)
			goto err_free;

		blkg->pd[i] = pd;
		pd->blkg = blkg;
		pd->plid = i;
	}

	return blkg;

err_free:
	blkg_free(blkg);
	return NULL;
}

struct blkcg_gq *blkg_lookup_slowpath(struct blkcg *blkcg,
				      struct request_queue *q, bool update_hint)
{
	struct blkcg_gq *blkg;

	/*
	 * Hint didn't match.  Look up from the radix tree.  Note that the
	 * hint can only be updated under queue_lock as otherwise @blkg
	 * could have already been removed from blkg_tree.  The caller is
	 * responsible for grabbing queue_lock if @update_hint.
	 */
	blkg = radix_tree_lookup(&blkcg->blkg_tree, q->id);
	if (blkg && blkg->q == q) {
		if (update_hint) {
			lockdep_assert_held(&q->queue_lock);
			rcu_assign_pointer(blkcg->blkg_hint, blkg);
		}
		return blkg;
	}

	return NULL;
}
EXPORT_SYMBOL_GPL(blkg_lookup_slowpath);

/*
 * If @new_blkg is %NULL, this function tries to allocate a new one as
 * necessary using %GFP_NOWAIT.  @new_blkg is always consumed on return.
 */
static struct blkcg_gq *blkg_create(struct blkcg *blkcg,
				    struct request_queue *q,
				    struct blkcg_gq *new_blkg)
{
	struct blkcg_gq *blkg;
	int i, ret;

	WARN_ON_ONCE(!rcu_read_lock_held());
	lockdep_assert_held(&q->queue_lock);

	/* request_queue is dying, do not create/recreate a blkg */
	if (blk_queue_dying(q)) {
		ret = -ENODEV;
		goto err_free_blkg;
	}

	/* blkg holds a reference to blkcg */
	if (!css_tryget_online(&blkcg->css)) {
		ret = -ENODEV;
		goto err_free_blkg;
	}

	/* allocate */
	if (!new_blkg) {
		new_blkg = blkg_alloc(blkcg, q, GFP_NOWAIT | __GFP_NOWARN);
		if (unlikely(!new_blkg)) {
			ret = -ENOMEM;
			goto err_put_css;
		}
	}
	blkg = new_blkg;

	/* link parent */
	if (blkcg_parent(blkcg)) {
		blkg->parent = __blkg_lookup(blkcg_parent(blkcg), q, false);
		if (WARN_ON_ONCE(!blkg->parent)) {
			ret = -ENODEV;
			goto err_put_css;
		}
		blkg_get(blkg->parent);
	}

	/* invoke per-policy init */
	for (i = 0; i < BLKCG_MAX_POLS; i++) {
		struct blkcg_policy *pol = blkcg_policy[i];

		if (blkg->pd[i] && pol->pd_init_fn)
			pol->pd_init_fn(blkg->pd[i]);
	}

	/* insert */
	spin_lock(&blkcg->lock);
	ret = radix_tree_insert(&blkcg->blkg_tree, q->id, blkg);
	if (likely(!ret)) {
		hlist_add_head_rcu(&blkg->blkcg_node, &blkcg->blkg_list);
		list_add(&blkg->q_node, &q->blkg_list);

		for (i = 0; i < BLKCG_MAX_POLS; i++) {
			struct blkcg_policy *pol = blkcg_policy[i];

			if (blkg->pd[i] && pol->pd_online_fn)
				pol->pd_online_fn(blkg->pd[i]);
		}
	}
	blkg->online = true;
	spin_unlock(&blkcg->lock);

	if (!ret)
		return blkg;

	/* @blkg failed fully initialized, use the usual release path */
	blkg_put(blkg);
	return ERR_PTR(ret);

err_put_css:
	css_put(&blkcg->css);
err_free_blkg:
	blkg_free(new_blkg);
	return ERR_PTR(ret);
}

/**
 * blkg_lookup_create - lookup blkg, try to create one if not there
 * @blkcg: blkcg of interest
 * @q: request_queue of interest
 *
 * Lookup blkg for the @blkcg - @q pair.  If it doesn't exist, try to
 * create one.  blkg creation is performed recursively from blkcg_root such
 * that all non-root blkg's have access to the parent blkg.  This function
 * should be called under RCU read lock and takes @q->queue_lock.
 *
 * Returns the blkg or the closest blkg if blkg_create() fails as it walks
 * down from root.
 */
static struct blkcg_gq *blkg_lookup_create(struct blkcg *blkcg,
		struct request_queue *q)
{
	struct blkcg_gq *blkg;
	unsigned long flags;

	WARN_ON_ONCE(!rcu_read_lock_held());

	blkg = blkg_lookup(blkcg, q);
	if (blkg)
		return blkg;

	spin_lock_irqsave(&q->queue_lock, flags);
	blkg = __blkg_lookup(blkcg, q, true);
	if (blkg)
		goto found;

	/*
	 * Create blkgs walking down from blkcg_root to @blkcg, so that all
	 * non-root blkgs have access to their parents.  Returns the closest
	 * blkg to the intended blkg should blkg_create() fail.
	 */
	while (true) {
		struct blkcg *pos = blkcg;
		struct blkcg *parent = blkcg_parent(blkcg);
		struct blkcg_gq *ret_blkg = q->root_blkg;

		while (parent) {
			blkg = __blkg_lookup(parent, q, false);
			if (blkg) {
				/* remember closest blkg */
				ret_blkg = blkg;
				break;
			}
			pos = parent;
			parent = blkcg_parent(parent);
		}

		blkg = blkg_create(pos, q, NULL);
		if (IS_ERR(blkg)) {
			blkg = ret_blkg;
			break;
		}
		if (pos == blkcg)
			break;
	}

found:
	spin_unlock_irqrestore(&q->queue_lock, flags);
	return blkg;
}

static void blkg_destroy(struct blkcg_gq *blkg)
{
	struct blkcg *blkcg = blkg->blkcg;
	int i;

	lockdep_assert_held(&blkg->q->queue_lock);
	lockdep_assert_held(&blkcg->lock);

	/* Something wrong if we are trying to remove same group twice */
	WARN_ON_ONCE(list_empty(&blkg->q_node));
	WARN_ON_ONCE(hlist_unhashed(&blkg->blkcg_node));

	for (i = 0; i < BLKCG_MAX_POLS; i++) {
		struct blkcg_policy *pol = blkcg_policy[i];

		if (blkg->pd[i] && pol->pd_offline_fn)
			pol->pd_offline_fn(blkg->pd[i]);
	}

	blkg->online = false;

	radix_tree_delete(&blkcg->blkg_tree, blkg->q->id);
	list_del_init(&blkg->q_node);
	hlist_del_init_rcu(&blkg->blkcg_node);

	/*
	 * Both setting lookup hint to and clearing it from @blkg are done
	 * under queue_lock.  If it's not pointing to @blkg now, it never
	 * will.  Hint assignment itself can race safely.
	 */
	if (rcu_access_pointer(blkcg->blkg_hint) == blkg)
		rcu_assign_pointer(blkcg->blkg_hint, NULL);

	/*
	 * Put the reference taken at the time of creation so that when all
	 * queues are gone, group can be destroyed.
	 */
	percpu_ref_kill(&blkg->refcnt);
}

/**
 * blkg_destroy_all - destroy all blkgs associated with a request_queue
 * @q: request_queue of interest
 *
 * Destroy all blkgs associated with @q.
 */
static void blkg_destroy_all(struct request_queue *q)
{
	struct blkcg_gq *blkg, *n;
	int count = BLKG_DESTROY_BATCH_SIZE;

restart:
	spin_lock_irq(&q->queue_lock);
	list_for_each_entry_safe(blkg, n, &q->blkg_list, q_node) {
		struct blkcg *blkcg = blkg->blkcg;

		spin_lock(&blkcg->lock);
		blkg_destroy(blkg);
		spin_unlock(&blkcg->lock);

		/*
		 * in order to avoid holding the spin lock for too long, release
		 * it when a batch of blkgs are destroyed.
		 */
		if (!(--count)) {
			count = BLKG_DESTROY_BATCH_SIZE;
			spin_unlock_irq(&q->queue_lock);
			cond_resched();
			goto restart;
		}
	}

	q->root_blkg = NULL;
	spin_unlock_irq(&q->queue_lock);
}

static int blkcg_reset_stats(struct cgroup_subsys_state *css,
			     struct cftype *cftype, u64 val)
{
	struct blkcg *blkcg = css_to_blkcg(css);
	struct blkcg_gq *blkg;
	int i, cpu;

	mutex_lock(&blkcg_pol_mutex);
	spin_lock_irq(&blkcg->lock);

	/*
	 * Note that stat reset is racy - it doesn't synchronize against
	 * stat updates.  This is a debug feature which shouldn't exist
	 * anyway.  If you get hit by a race, retry.
	 */
	hlist_for_each_entry(blkg, &blkcg->blkg_list, blkcg_node) {
		for_each_possible_cpu(cpu) {
			struct blkg_iostat_set *bis =
				per_cpu_ptr(blkg->iostat_cpu, cpu);
			memset(bis, 0, sizeof(*bis));
		}
		memset(&blkg->iostat, 0, sizeof(blkg->iostat));

		for (i = 0; i < BLKCG_MAX_POLS; i++) {
			struct blkcg_policy *pol = blkcg_policy[i];

			if (blkg->pd[i] && pol->pd_reset_stats_fn)
				pol->pd_reset_stats_fn(blkg->pd[i]);
		}
	}

	spin_unlock_irq(&blkcg->lock);
	mutex_unlock(&blkcg_pol_mutex);
	return 0;
}

const char *blkg_dev_name(struct blkcg_gq *blkg)
{
	if (!blkg->q->disk || !blkg->q->disk->bdi->dev)
		return NULL;
	return bdi_dev_name(blkg->q->disk->bdi);
}

/**
 * blkcg_print_blkgs - helper for printing per-blkg data
 * @sf: seq_file to print to
 * @blkcg: blkcg of interest
 * @prfill: fill function to print out a blkg
 * @pol: policy in question
 * @data: data to be passed to @prfill
 * @show_total: to print out sum of prfill return values or not
 *
 * This function invokes @prfill on each blkg of @blkcg if pd for the
 * policy specified by @pol exists.  @prfill is invoked with @sf, the
 * policy data and @data and the matching queue lock held.  If @show_total
 * is %true, the sum of the return values from @prfill is printed with
 * "Total" label at the end.
 *
 * This is to be used to construct print functions for
 * cftype->read_seq_string method.
 */
void blkcg_print_blkgs(struct seq_file *sf, struct blkcg *blkcg,
		       u64 (*prfill)(struct seq_file *,
				     struct blkg_policy_data *, int),
		       const struct blkcg_policy *pol, int data,
		       bool show_total)
{
	struct blkcg_gq *blkg;
	u64 total = 0;

	rcu_read_lock();
	hlist_for_each_entry_rcu(blkg, &blkcg->blkg_list, blkcg_node) {
		spin_lock_irq(&blkg->q->queue_lock);
		if (blkcg_policy_enabled(blkg->q, pol))
			total += prfill(sf, blkg->pd[pol->plid], data);
		spin_unlock_irq(&blkg->q->queue_lock);
	}
	rcu_read_unlock();

	if (show_total)
		seq_printf(sf, "Total %llu\n", (unsigned long long)total);
}
EXPORT_SYMBOL_GPL(blkcg_print_blkgs);

/**
 * __blkg_prfill_u64 - prfill helper for a single u64 value
 * @sf: seq_file to print to
 * @pd: policy private data of interest
 * @v: value to print
 *
 * Print @v to @sf for the device assocaited with @pd.
 */
u64 __blkg_prfill_u64(struct seq_file *sf, struct blkg_policy_data *pd, u64 v)
{
	const char *dname = blkg_dev_name(pd->blkg);

	if (!dname)
		return 0;

	seq_printf(sf, "%s %llu\n", dname, (unsigned long long)v);
	return v;
}
EXPORT_SYMBOL_GPL(__blkg_prfill_u64);

/* Performs queue bypass and policy enabled checks then looks up blkg. */
static struct blkcg_gq *blkg_lookup_check(struct blkcg *blkcg,
					  const struct blkcg_policy *pol,
					  struct request_queue *q)
{
	WARN_ON_ONCE(!rcu_read_lock_held());
	lockdep_assert_held(&q->queue_lock);

	if (!blkcg_policy_enabled(q, pol))
		return ERR_PTR(-EOPNOTSUPP);
	return __blkg_lookup(blkcg, q, true /* update_hint */);
}

/**
 * blkcg_conf_open_bdev - parse and open bdev for per-blkg config update
 * @inputp: input string pointer
 *
 * Parse the device node prefix part, MAJ:MIN, of per-blkg config update
 * from @input and get and return the matching bdev.  *@inputp is
 * updated to point past the device node prefix.  Returns an ERR_PTR()
 * value on error.
 *
 * Use this function iff blkg_conf_prep() can't be used for some reason.
 */
struct block_device *blkcg_conf_open_bdev(char **inputp)
{
	char *input = *inputp;
	unsigned int major, minor;
	struct block_device *bdev;
	int key_len;

	if (sscanf(input, "%u:%u%n", &major, &minor, &key_len) != 2)
		return ERR_PTR(-EINVAL);

	input += key_len;
	if (!isspace(*input))
		return ERR_PTR(-EINVAL);
	input = skip_spaces(input);

	bdev = blkdev_get_no_open(MKDEV(major, minor));
	if (!bdev)
		return ERR_PTR(-ENODEV);
	if (bdev_is_partition(bdev)) {
		blkdev_put_no_open(bdev);
		return ERR_PTR(-ENODEV);
	}

	*inputp = input;
	return bdev;
}

/**
 * blkg_conf_prep - parse and prepare for per-blkg config update
 * @blkcg: target block cgroup
 * @pol: target policy
 * @input: input string
 * @ctx: blkg_conf_ctx to be filled
 *
 * Parse per-blkg config update from @input and initialize @ctx with the
 * result.  @ctx->blkg points to the blkg to be updated and @ctx->body the
 * part of @input following MAJ:MIN.  This function returns with RCU read
 * lock and queue lock held and must be paired with blkg_conf_finish().
 */
int blkg_conf_prep(struct blkcg *blkcg, const struct blkcg_policy *pol,
		   char *input, struct blkg_conf_ctx *ctx)
	__acquires(rcu) __acquires(&bdev->bd_queue->queue_lock)
{
	struct block_device *bdev;
	struct request_queue *q;
	struct blkcg_gq *blkg;
	int ret;

	bdev = blkcg_conf_open_bdev(&input);
	if (IS_ERR(bdev))
		return PTR_ERR(bdev);

	q = bdev_get_queue(bdev);

	/*
	 * blkcg_deactivate_policy() requires queue to be frozen, we can grab
	 * q_usage_counter to prevent concurrent with blkcg_deactivate_policy().
	 */
	ret = blk_queue_enter(q, 0);
	if (ret)
		goto fail;

	rcu_read_lock();
	spin_lock_irq(&q->queue_lock);

	blkg = blkg_lookup_check(blkcg, pol, q);
	if (IS_ERR(blkg)) {
		ret = PTR_ERR(blkg);
		goto fail_unlock;
	}

	if (blkg)
		goto success;

	/*
	 * Create blkgs walking down from blkcg_root to @blkcg, so that all
	 * non-root blkgs have access to their parents.
	 */
	while (true) {
		struct blkcg *pos = blkcg;
		struct blkcg *parent;
		struct blkcg_gq *new_blkg;

		parent = blkcg_parent(blkcg);
		while (parent && !__blkg_lookup(parent, q, false)) {
			pos = parent;
			parent = blkcg_parent(parent);
		}

		/* Drop locks to do new blkg allocation with GFP_KERNEL. */
		spin_unlock_irq(&q->queue_lock);
		rcu_read_unlock();

		new_blkg = blkg_alloc(pos, q, GFP_KERNEL);
		if (unlikely(!new_blkg)) {
			ret = -ENOMEM;
			goto fail_exit_queue;
		}

		if (radix_tree_preload(GFP_KERNEL)) {
			blkg_free(new_blkg);
			ret = -ENOMEM;
			goto fail_exit_queue;
		}

		rcu_read_lock();
		spin_lock_irq(&q->queue_lock);

		blkg = blkg_lookup_check(pos, pol, q);
		if (IS_ERR(blkg)) {
			ret = PTR_ERR(blkg);
			blkg_free(new_blkg);
			goto fail_preloaded;
		}

		if (blkg) {
			blkg_free(new_blkg);
		} else {
			blkg = blkg_create(pos, q, new_blkg);
			if (IS_ERR(blkg)) {
				ret = PTR_ERR(blkg);
				goto fail_preloaded;
			}
		}

		radix_tree_preload_end();

		if (pos == blkcg)
			goto success;
	}
success:
	blk_queue_exit(q);
	ctx->bdev = bdev;
	ctx->blkg = blkg;
	ctx->body = input;
	return 0;

fail_preloaded:
	radix_tree_preload_end();
fail_unlock:
	spin_unlock_irq(&q->queue_lock);
	rcu_read_unlock();
fail_exit_queue:
	blk_queue_exit(q);
fail:
	blkdev_put_no_open(bdev);
	/*
	 * If queue was bypassing, we should retry.  Do so after a
	 * short msleep().  It isn't strictly necessary but queue
	 * can be bypassing for some time and it's always nice to
	 * avoid busy looping.
	 */
	if (ret == -EBUSY) {
		msleep(10);
		ret = restart_syscall();
	}
	return ret;
}
EXPORT_SYMBOL_GPL(blkg_conf_prep);

/**
 * blkg_conf_finish - finish up per-blkg config update
 * @ctx: blkg_conf_ctx intiailized by blkg_conf_prep()
 *
 * Finish up after per-blkg config update.  This function must be paired
 * with blkg_conf_prep().
 */
void blkg_conf_finish(struct blkg_conf_ctx *ctx)
	__releases(&ctx->bdev->bd_queue->queue_lock) __releases(rcu)
{
	spin_unlock_irq(&bdev_get_queue(ctx->bdev)->queue_lock);
	rcu_read_unlock();
	blkdev_put_no_open(ctx->bdev);
}
EXPORT_SYMBOL_GPL(blkg_conf_finish);

static void blkg_iostat_set(struct blkg_iostat *dst, struct blkg_iostat *src)
{
	int i;

	for (i = 0; i < BLKG_IOSTAT_NR; i++) {
		dst->bytes[i] = src->bytes[i];
		dst->ios[i] = src->ios[i];
	}
}

static void blkg_iostat_add(struct blkg_iostat *dst, struct blkg_iostat *src)
{
	int i;

	for (i = 0; i < BLKG_IOSTAT_NR; i++) {
		dst->bytes[i] += src->bytes[i];
		dst->ios[i] += src->ios[i];
	}
}

static void blkg_iostat_sub(struct blkg_iostat *dst, struct blkg_iostat *src)
{
	int i;

	for (i = 0; i < BLKG_IOSTAT_NR; i++) {
		dst->bytes[i] -= src->bytes[i];
		dst->ios[i] -= src->ios[i];
	}
}

static void blkcg_rstat_flush(struct cgroup_subsys_state *css, int cpu)
{
	struct blkcg *blkcg = css_to_blkcg(css);
	struct blkcg_gq *blkg;

	/* Root-level stats are sourced from system-wide IO stats */
	if (!cgroup_parent(css->cgroup))
		return;

	rcu_read_lock();

	hlist_for_each_entry_rcu(blkg, &blkcg->blkg_list, blkcg_node) {
		struct blkcg_gq *parent = blkg->parent;
		struct blkg_iostat_set *bisc = per_cpu_ptr(blkg->iostat_cpu, cpu);
		struct blkg_iostat cur, delta;
		unsigned long flags;
		unsigned int seq;

		/* fetch the current per-cpu values */
		do {
			seq = u64_stats_fetch_begin(&bisc->sync);
			blkg_iostat_set(&cur, &bisc->cur);
		} while (u64_stats_fetch_retry(&bisc->sync, seq));

		/* propagate percpu delta to global */
		flags = u64_stats_update_begin_irqsave(&blkg->iostat.sync);
		blkg_iostat_set(&delta, &cur);
		blkg_iostat_sub(&delta, &bisc->last);
		blkg_iostat_add(&blkg->iostat.cur, &delta);
		blkg_iostat_add(&bisc->last, &delta);
		u64_stats_update_end_irqrestore(&blkg->iostat.sync, flags);

		/* propagate global delta to parent (unless that's root) */
		if (parent && parent->parent) {
			flags = u64_stats_update_begin_irqsave(&parent->iostat.sync);
			blkg_iostat_set(&delta, &blkg->iostat.cur);
			blkg_iostat_sub(&delta, &blkg->iostat.last);
			blkg_iostat_add(&parent->iostat.cur, &delta);
			blkg_iostat_add(&blkg->iostat.last, &delta);
			u64_stats_update_end_irqrestore(&parent->iostat.sync, flags);
		}
	}

	rcu_read_unlock();
}

/*
 * We source root cgroup stats from the system-wide stats to avoid
 * tracking the same information twice and incurring overhead when no
 * cgroups are defined. For that reason, cgroup_rstat_flush in
 * blkcg_print_stat does not actually fill out the iostat in the root
 * cgroup's blkcg_gq.
 *
 * However, we would like to re-use the printing code between the root and
 * non-root cgroups to the extent possible. For that reason, we simulate
 * flushing the root cgroup's stats by explicitly filling in the iostat
 * with disk level statistics.
 */
static void blkcg_fill_root_iostats(void)
{
	struct class_dev_iter iter;
	struct device *dev;

	class_dev_iter_init(&iter, &block_class, NULL, &disk_type);
	while ((dev = class_dev_iter_next(&iter))) {
		struct block_device *bdev = dev_to_bdev(dev);
		struct blkcg_gq *blkg =
			blk_queue_root_blkg(bdev_get_queue(bdev));
		struct blkg_iostat tmp;
		int cpu;

		memset(&tmp, 0, sizeof(tmp));
		for_each_possible_cpu(cpu) {
			struct disk_stats *cpu_dkstats;
			unsigned long flags;

			cpu_dkstats = per_cpu_ptr(bdev->bd_stats, cpu);
			tmp.ios[BLKG_IOSTAT_READ] +=
				cpu_dkstats->ios[STAT_READ];
			tmp.ios[BLKG_IOSTAT_WRITE] +=
				cpu_dkstats->ios[STAT_WRITE];
			tmp.ios[BLKG_IOSTAT_DISCARD] +=
				cpu_dkstats->ios[STAT_DISCARD];
			// convert sectors to bytes
			tmp.bytes[BLKG_IOSTAT_READ] +=
				cpu_dkstats->sectors[STAT_READ] << 9;
			tmp.bytes[BLKG_IOSTAT_WRITE] +=
				cpu_dkstats->sectors[STAT_WRITE] << 9;
			tmp.bytes[BLKG_IOSTAT_DISCARD] +=
				cpu_dkstats->sectors[STAT_DISCARD] << 9;

			flags = u64_stats_update_begin_irqsave(&blkg->iostat.sync);
			blkg_iostat_set(&blkg->iostat.cur, &tmp);
			u64_stats_update_end_irqrestore(&blkg->iostat.sync, flags);
		}
	}
}

static void blkcg_print_one_stat(struct blkcg_gq *blkg, struct seq_file *s)
{
	struct blkg_iostat_set *bis = &blkg->iostat;
	u64 rbytes, wbytes, rios, wios, dbytes, dios;
	bool has_stats = false;
	const char *dname;
	unsigned seq;
	int i;

	if (!blkg->online)
		return;

	dname = blkg_dev_name(blkg);
	if (!dname)
		return;

	seq_printf(s, "%s ", dname);

	do {
		seq = u64_stats_fetch_begin(&bis->sync);

		rbytes = bis->cur.bytes[BLKG_IOSTAT_READ];
		wbytes = bis->cur.bytes[BLKG_IOSTAT_WRITE];
		dbytes = bis->cur.bytes[BLKG_IOSTAT_DISCARD];
		rios = bis->cur.ios[BLKG_IOSTAT_READ];
		wios = bis->cur.ios[BLKG_IOSTAT_WRITE];
		dios = bis->cur.ios[BLKG_IOSTAT_DISCARD];
	} while (u64_stats_fetch_retry(&bis->sync, seq));

	if (rbytes || wbytes || rios || wios) {
		has_stats = true;
		seq_printf(s, "rbytes=%llu wbytes=%llu rios=%llu wios=%llu dbytes=%llu dios=%llu",
			rbytes, wbytes, rios, wios,
			dbytes, dios);
	}

	if (blkcg_debug_stats && atomic_read(&blkg->use_delay)) {
		has_stats = true;
		seq_printf(s, " use_delay=%d delay_nsec=%llu",
			atomic_read(&blkg->use_delay),
			atomic64_read(&blkg->delay_nsec));
	}

	for (i = 0; i < BLKCG_MAX_POLS; i++) {
		struct blkcg_policy *pol = blkcg_policy[i];

		if (!blkg->pd[i] || !pol->pd_stat_fn)
			continue;

		if (pol->pd_stat_fn(blkg->pd[i], s))
			has_stats = true;
	}

	if (has_stats)
		seq_printf(s, "\n");
}

static int blkcg_print_stat(struct seq_file *sf, void *v)
{
	struct blkcg *blkcg = css_to_blkcg(seq_css(sf));
	struct blkcg_gq *blkg;

	if (!seq_css(sf)->parent)
		blkcg_fill_root_iostats();
	else
		cgroup_rstat_flush(blkcg->css.cgroup);

	rcu_read_lock();
	hlist_for_each_entry_rcu(blkg, &blkcg->blkg_list, blkcg_node) {
		spin_lock_irq(&blkg->q->queue_lock);
		blkcg_print_one_stat(blkg, sf);
		spin_unlock_irq(&blkg->q->queue_lock);
	}
	rcu_read_unlock();
	return 0;
}

static struct cftype blkcg_files[] = {
	{
		.name = "stat",
		.seq_show = blkcg_print_stat,
	},
	{ }	/* terminate */
};

static struct cftype blkcg_legacy_files[] = {
	{
		.name = "reset_stats",
		.write_u64 = blkcg_reset_stats,
	},
	{ }	/* terminate */
};

/*
 * blkcg destruction is a three-stage process.
 *
 * 1. Destruction starts.  The blkcg_css_offline() callback is invoked
 *    which offlines writeback.  Here we tie the next stage of blkg destruction
 *    to the completion of writeback associated with the blkcg.  This lets us
 *    avoid punting potentially large amounts of outstanding writeback to root
 *    while maintaining any ongoing policies.  The next stage is triggered when
 *    the nr_cgwbs count goes to zero.
 *
 * 2. When the nr_cgwbs count goes to zero, blkcg_destroy_blkgs() is called
 *    and handles the destruction of blkgs.  Here the css reference held by
 *    the blkg is put back eventually allowing blkcg_css_free() to be called.
 *    This work may occur in cgwb_release_workfn() on the cgwb_release
 *    workqueue.  Any submitted ios that fail to get the blkg ref will be
 *    punted to the root_blkg.
 *
 * 3. Once the blkcg ref count goes to zero, blkcg_css_free() is called.
 *    This finally frees the blkcg.
 */

/**
 * blkcg_css_offline - cgroup css_offline callback
 * @css: css of interest
 *
 * This function is called when @css is about to go away.  Here the cgwbs are
 * offlined first and only once writeback associated with the blkcg has
 * finished do we start step 2 (see above).
 */
static void blkcg_css_offline(struct cgroup_subsys_state *css)
{
	struct blkcg *blkcg = css_to_blkcg(css);

	/* this prevents anyone from attaching or migrating to this blkcg */
	wb_blkcg_offline(blkcg);

	/* put the base online pin allowing step 2 to be triggered */
	blkcg_unpin_online(blkcg);
}

/**
 * blkcg_destroy_blkgs - responsible for shooting down blkgs
 * @blkcg: blkcg of interest
 *
 * blkgs should be removed while holding both q and blkcg locks.  As blkcg lock
 * is nested inside q lock, this function performs reverse double lock dancing.
 * Destroying the blkgs releases the reference held on the blkcg's css allowing
 * blkcg_css_free to eventually be called.
 *
 * This is the blkcg counterpart of ioc_release_fn().
 */
void blkcg_destroy_blkgs(struct blkcg *blkcg)
{
	might_sleep();

	spin_lock_irq(&blkcg->lock);

	while (!hlist_empty(&blkcg->blkg_list)) {
		struct blkcg_gq *blkg = hlist_entry(blkcg->blkg_list.first,
						struct blkcg_gq, blkcg_node);
		struct request_queue *q = blkg->q;

		if (need_resched() || !spin_trylock(&q->queue_lock)) {
			/*
			 * Given that the system can accumulate a huge number
			 * of blkgs in pathological cases, check to see if we
			 * need to rescheduling to avoid softlockup.
			 */
			spin_unlock_irq(&blkcg->lock);
			cond_resched();
			spin_lock_irq(&blkcg->lock);
			continue;
		}

		blkg_destroy(blkg);
		spin_unlock(&q->queue_lock);
	}

	spin_unlock_irq(&blkcg->lock);
}

static void blkcg_css_free(struct cgroup_subsys_state *css)
{
	struct blkcg *blkcg = css_to_blkcg(css);
	int i;

	mutex_lock(&blkcg_pol_mutex);

	list_del(&blkcg->all_blkcgs_node);

	for (i = 0; i < BLKCG_MAX_POLS; i++)
		if (blkcg->cpd[i])
			blkcg_policy[i]->cpd_free_fn(blkcg->cpd[i]);

	mutex_unlock(&blkcg_pol_mutex);

	kfree(blkcg);
}

static struct cgroup_subsys_state *
blkcg_css_alloc(struct cgroup_subsys_state *parent_css)
{
	struct blkcg *blkcg;
	struct cgroup_subsys_state *ret;
	int i;

	mutex_lock(&blkcg_pol_mutex);

	if (!parent_css) {
		blkcg = &blkcg_root;
	} else {
		blkcg = kzalloc(sizeof(*blkcg), GFP_KERNEL);
		if (!blkcg) {
			ret = ERR_PTR(-ENOMEM);
			goto unlock;
		}
	}

	for (i = 0; i < BLKCG_MAX_POLS ; i++) {
		struct blkcg_policy *pol = blkcg_policy[i];
		struct blkcg_policy_data *cpd;

		/*
		 * If the policy hasn't been attached yet, wait for it
		 * to be attached before doing anything else. Otherwise,
		 * check if the policy requires any specific per-cgroup
		 * data: if it does, allocate and initialize it.
		 */
		if (!pol || !pol->cpd_alloc_fn)
			continue;

		cpd = pol->cpd_alloc_fn(GFP_KERNEL);
		if (!cpd) {
			ret = ERR_PTR(-ENOMEM);
			goto free_pd_blkcg;
		}
		blkcg->cpd[i] = cpd;
		cpd->blkcg = blkcg;
		cpd->plid = i;
		if (pol->cpd_init_fn)
			pol->cpd_init_fn(cpd);
	}

	spin_lock_init(&blkcg->lock);
	refcount_set(&blkcg->online_pin, 1);
	INIT_RADIX_TREE(&blkcg->blkg_tree, GFP_NOWAIT | __GFP_NOWARN);
	INIT_HLIST_HEAD(&blkcg->blkg_list);
#ifdef CONFIG_CGROUP_WRITEBACK
	INIT_LIST_HEAD(&blkcg->cgwb_list);
#endif
	list_add_tail(&blkcg->all_blkcgs_node, &all_blkcgs);

	mutex_unlock(&blkcg_pol_mutex);
	return &blkcg->css;

free_pd_blkcg:
	for (i--; i >= 0; i--)
		if (blkcg->cpd[i])
			blkcg_policy[i]->cpd_free_fn(blkcg->cpd[i]);

	if (blkcg != &blkcg_root)
		kfree(blkcg);
unlock:
	mutex_unlock(&blkcg_pol_mutex);
	return ret;
}

static int blkcg_css_online(struct cgroup_subsys_state *css)
{
	struct blkcg *blkcg = css_to_blkcg(css);
	struct blkcg *parent = blkcg_parent(blkcg);

	/*
	 * blkcg_pin_online() is used to delay blkcg offline so that blkgs
	 * don't go offline while cgwbs are still active on them.  Pin the
	 * parent so that offline always happens towards the root.
	 */
	if (parent)
		blkcg_pin_online(parent);
	return 0;
}

/**
 * blkcg_init_queue - initialize blkcg part of request queue
 * @q: request_queue to initialize
 *
 * Called from blk_alloc_queue(). Responsible for initializing blkcg
 * part of new request_queue @q.
 *
 * RETURNS:
 * 0 on success, -errno on failure.
 */
int blkcg_init_queue(struct request_queue *q)
{
	struct blkcg_gq *new_blkg, *blkg;
	bool preloaded;
	int ret;

	new_blkg = blkg_alloc(&blkcg_root, q, GFP_KERNEL);
	if (!new_blkg)
		return -ENOMEM;

	preloaded = !radix_tree_preload(GFP_KERNEL);

	/* Make sure the root blkg exists. */
	rcu_read_lock();
	spin_lock_irq(&q->queue_lock);
	blkg = blkg_create(&blkcg_root, q, new_blkg);
	if (IS_ERR(blkg))
		goto err_unlock;
	q->root_blkg = blkg;
	spin_unlock_irq(&q->queue_lock);
	rcu_read_unlock();

	if (preloaded)
		radix_tree_preload_end();

	ret = blk_ioprio_init(q);
	if (ret)
		goto err_destroy_all;

	ret = blk_throtl_init(q);
	if (ret)
		goto err_destroy_all;

	ret = blk_iolatency_init(q);
	if (ret) {
		blk_throtl_exit(q);
		goto err_destroy_all;
	}

	return 0;

err_destroy_all:
	blkg_destroy_all(q);
	return ret;
err_unlock:
	spin_unlock_irq(&q->queue_lock);
	rcu_read_unlock();
	if (preloaded)
		radix_tree_preload_end();
	return PTR_ERR(blkg);
}

/**
 * blkcg_exit_queue - exit and release blkcg part of request_queue
 * @q: request_queue being released
 *
 * Called from blk_exit_queue().  Responsible for exiting blkcg part.
 */
void blkcg_exit_queue(struct request_queue *q)
{
	blkg_destroy_all(q);
	blk_throtl_exit(q);
}

static void blkcg_bind(struct cgroup_subsys_state *root_css)
{
	int i;

	mutex_lock(&blkcg_pol_mutex);

	for (i = 0; i < BLKCG_MAX_POLS; i++) {
		struct blkcg_policy *pol = blkcg_policy[i];
		struct blkcg *blkcg;

		if (!pol || !pol->cpd_bind_fn)
			continue;

		list_for_each_entry(blkcg, &all_blkcgs, all_blkcgs_node)
			if (blkcg->cpd[pol->plid])
				pol->cpd_bind_fn(blkcg->cpd[pol->plid]);
	}
	mutex_unlock(&blkcg_pol_mutex);
}

static void blkcg_exit(struct task_struct *tsk)
{
	if (tsk->throttle_queue)
		blk_put_queue(tsk->throttle_queue);
	tsk->throttle_queue = NULL;
}

struct cgroup_subsys io_cgrp_subsys = {
	.css_alloc = blkcg_css_alloc,
	.css_online = blkcg_css_online,
	.css_offline = blkcg_css_offline,
	.css_free = blkcg_css_free,
	.css_rstat_flush = blkcg_rstat_flush,
	.bind = blkcg_bind,
	.dfl_cftypes = blkcg_files,
	.legacy_cftypes = blkcg_legacy_files,
	.legacy_name = "blkio",
	.exit = blkcg_exit,
#ifdef CONFIG_MEMCG
	/*
	 * This ensures that, if available, memcg is automatically enabled
	 * together on the default hierarchy so that the owner cgroup can
	 * be retrieved from writeback pages.
	 */
	.depends_on = 1 << memory_cgrp_id,
#endif
};
EXPORT_SYMBOL_GPL(io_cgrp_subsys);

/**
 * blkcg_activate_policy - activate a blkcg policy on a request_queue
 * @q: request_queue of interest
 * @pol: blkcg policy to activate
 *
 * Activate @pol on @q.  Requires %GFP_KERNEL context.  @q goes through
 * bypass mode to populate its blkgs with policy_data for @pol.
 *
 * Activation happens with @q bypassed, so nobody would be accessing blkgs
 * from IO path.  Update of each blkg is protected by both queue and blkcg
 * locks so that holding either lock and testing blkcg_policy_enabled() is
 * always enough for dereferencing policy data.
 *
 * The caller is responsible for synchronizing [de]activations and policy
 * [un]registerations.  Returns 0 on success, -errno on failure.
 */
int blkcg_activate_policy(struct request_queue *q,
			  const struct blkcg_policy *pol)
{
	struct blkg_policy_data *pd_prealloc = NULL;
	struct blkcg_gq *blkg, *pinned_blkg = NULL;
	int ret;

	if (blkcg_policy_enabled(q, pol))
		return 0;

	if (queue_is_mq(q))
		blk_mq_freeze_queue(q);
retry:
	spin_lock_irq(&q->queue_lock);

	/* blkg_list is pushed at the head, reverse walk to allocate parents first */
	list_for_each_entry_reverse(blkg, &q->blkg_list, q_node) {
		struct blkg_policy_data *pd;

		if (blkg->pd[pol->plid])
			continue;

		/* If prealloc matches, use it; otherwise try GFP_NOWAIT */
		if (blkg == pinned_blkg) {
			pd = pd_prealloc;
			pd_prealloc = NULL;
		} else {
			pd = pol->pd_alloc_fn(GFP_NOWAIT | __GFP_NOWARN, q,
					      blkg->blkcg);
		}

		if (!pd) {
			/*
			 * GFP_NOWAIT failed.  Free the existing one and
			 * prealloc for @blkg w/ GFP_KERNEL.
			 */
			if (pinned_blkg)
				blkg_put(pinned_blkg);
			blkg_get(blkg);
			pinned_blkg = blkg;

			spin_unlock_irq(&q->queue_lock);

			if (pd_prealloc)
				pol->pd_free_fn(pd_prealloc);
			pd_prealloc = pol->pd_alloc_fn(GFP_KERNEL, q,
						       blkg->blkcg);
			if (pd_prealloc)
				goto retry;
			else
				goto enomem;
		}

		blkg->pd[pol->plid] = pd;
		pd->blkg = blkg;
		pd->plid = pol->plid;
	}

	/* all allocated, init in the same order */
	if (pol->pd_init_fn)
		list_for_each_entry_reverse(blkg, &q->blkg_list, q_node)
			pol->pd_init_fn(blkg->pd[pol->plid]);

	__set_bit(pol->plid, q->blkcg_pols);
	ret = 0;

	spin_unlock_irq(&q->queue_lock);
out:
	if (queue_is_mq(q))
		blk_mq_unfreeze_queue(q);
	if (pinned_blkg)
		blkg_put(pinned_blkg);
	if (pd_prealloc)
		pol->pd_free_fn(pd_prealloc);
	return ret;

enomem:
	/* alloc failed, nothing's initialized yet, free everything */
	spin_lock_irq(&q->queue_lock);
	list_for_each_entry(blkg, &q->blkg_list, q_node) {
		struct blkcg *blkcg = blkg->blkcg;

		spin_lock(&blkcg->lock);
		if (blkg->pd[pol->plid]) {
			pol->pd_free_fn(blkg->pd[pol->plid]);
			blkg->pd[pol->plid] = NULL;
		}
		spin_unlock(&blkcg->lock);
	}
	spin_unlock_irq(&q->queue_lock);
	ret = -ENOMEM;
	goto out;
}
EXPORT_SYMBOL_GPL(blkcg_activate_policy);

/**
 * blkcg_deactivate_policy - deactivate a blkcg policy on a request_queue
 * @q: request_queue of interest
 * @pol: blkcg policy to deactivate
 *
 * Deactivate @pol on @q.  Follows the same synchronization rules as
 * blkcg_activate_policy().
 */
void blkcg_deactivate_policy(struct request_queue *q,
			     const struct blkcg_policy *pol)
{
	struct blkcg_gq *blkg;

	if (!blkcg_policy_enabled(q, pol))
		return;

	if (queue_is_mq(q))
		blk_mq_freeze_queue(q);

	spin_lock_irq(&q->queue_lock);

	__clear_bit(pol->plid, q->blkcg_pols);

	list_for_each_entry(blkg, &q->blkg_list, q_node) {
		struct blkcg *blkcg = blkg->blkcg;

		spin_lock(&blkcg->lock);
		if (blkg->pd[pol->plid]) {
			if (pol->pd_offline_fn)
				pol->pd_offline_fn(blkg->pd[pol->plid]);
			pol->pd_free_fn(blkg->pd[pol->plid]);
			blkg->pd[pol->plid] = NULL;
		}
		spin_unlock(&blkcg->lock);
	}

	spin_unlock_irq(&q->queue_lock);

	if (queue_is_mq(q))
		blk_mq_unfreeze_queue(q);
}
EXPORT_SYMBOL_GPL(blkcg_deactivate_policy);

/**
 * blkcg_policy_register - register a blkcg policy
 * @pol: blkcg policy to register
 *
 * Register @pol with blkcg core.  Might sleep and @pol may be modified on
 * successful registration.  Returns 0 on success and -errno on failure.
 */
int blkcg_policy_register(struct blkcg_policy *pol)
{
	struct blkcg *blkcg;
	int i, ret;

	mutex_lock(&blkcg_pol_register_mutex);
	mutex_lock(&blkcg_pol_mutex);

	/* find an empty slot */
	ret = -ENOSPC;
	for (i = 0; i < BLKCG_MAX_POLS; i++)
		if (!blkcg_policy[i])
			break;
	if (i >= BLKCG_MAX_POLS) {
		pr_warn("blkcg_policy_register: BLKCG_MAX_POLS too small\n");
		goto err_unlock;
	}

	/* Make sure cpd/pd_alloc_fn and cpd/pd_free_fn in pairs */
	if ((!pol->cpd_alloc_fn ^ !pol->cpd_free_fn) ||
		(!pol->pd_alloc_fn ^ !pol->pd_free_fn))
		goto err_unlock;

	/* register @pol */
	pol->plid = i;
	blkcg_policy[pol->plid] = pol;

	/* allocate and install cpd's */
	if (pol->cpd_alloc_fn) {
		list_for_each_entry(blkcg, &all_blkcgs, all_blkcgs_node) {
			struct blkcg_policy_data *cpd;

			cpd = pol->cpd_alloc_fn(GFP_KERNEL);
			if (!cpd)
				goto err_free_cpds;

			blkcg->cpd[pol->plid] = cpd;
			cpd->blkcg = blkcg;
			cpd->plid = pol->plid;
			if (pol->cpd_init_fn)
				pol->cpd_init_fn(cpd);
		}
	}

	mutex_unlock(&blkcg_pol_mutex);

	/* everything is in place, add intf files for the new policy */
	if (pol->dfl_cftypes)
		WARN_ON(cgroup_add_dfl_cftypes(&io_cgrp_subsys,
					       pol->dfl_cftypes));
	if (pol->legacy_cftypes)
		WARN_ON(cgroup_add_legacy_cftypes(&io_cgrp_subsys,
						  pol->legacy_cftypes));
	mutex_unlock(&blkcg_pol_register_mutex);
	return 0;

err_free_cpds:
	if (pol->cpd_free_fn) {
		list_for_each_entry(blkcg, &all_blkcgs, all_blkcgs_node) {
			if (blkcg->cpd[pol->plid]) {
				pol->cpd_free_fn(blkcg->cpd[pol->plid]);
				blkcg->cpd[pol->plid] = NULL;
			}
		}
	}
	blkcg_policy[pol->plid] = NULL;
err_unlock:
	mutex_unlock(&blkcg_pol_mutex);
	mutex_unlock(&blkcg_pol_register_mutex);
	return ret;
}
EXPORT_SYMBOL_GPL(blkcg_policy_register);

/**
 * blkcg_policy_unregister - unregister a blkcg policy
 * @pol: blkcg policy to unregister
 *
 * Undo blkcg_policy_register(@pol).  Might sleep.
 */
void blkcg_policy_unregister(struct blkcg_policy *pol)
{
	struct blkcg *blkcg;

	mutex_lock(&blkcg_pol_register_mutex);

	if (WARN_ON(blkcg_policy[pol->plid] != pol))
		goto out_unlock;

	/* kill the intf files first */
	if (pol->dfl_cftypes)
		cgroup_rm_cftypes(pol->dfl_cftypes);
	if (pol->legacy_cftypes)
		cgroup_rm_cftypes(pol->legacy_cftypes);

	/* remove cpds and unregister */
	mutex_lock(&blkcg_pol_mutex);

	if (pol->cpd_free_fn) {
		list_for_each_entry(blkcg, &all_blkcgs, all_blkcgs_node) {
			if (blkcg->cpd[pol->plid]) {
				pol->cpd_free_fn(blkcg->cpd[pol->plid]);
				blkcg->cpd[pol->plid] = NULL;
			}
		}
	}
	blkcg_policy[pol->plid] = NULL;

	mutex_unlock(&blkcg_pol_mutex);
out_unlock:
	mutex_unlock(&blkcg_pol_register_mutex);
}
EXPORT_SYMBOL_GPL(blkcg_policy_unregister);

bool __blkcg_punt_bio_submit(struct bio *bio)
{
	struct blkcg_gq *blkg = bio->bi_blkg;

	/* consume the flag first */
	bio->bi_opf &= ~REQ_CGROUP_PUNT;

	/* never bounce for the root cgroup */
	if (!blkg->parent)
		return false;

	spin_lock_bh(&blkg->async_bio_lock);
	bio_list_add(&blkg->async_bios, bio);
	spin_unlock_bh(&blkg->async_bio_lock);

	queue_work(blkcg_punt_bio_wq, &blkg->async_bio_work);
	return true;
}

/*
 * Scale the accumulated delay based on how long it has been since we updated
 * the delay.  We only call this when we are adding delay, in case it's been a
 * while since we added delay, and when we are checking to see if we need to
 * delay a task, to account for any delays that may have occurred.
 */
static void blkcg_scale_delay(struct blkcg_gq *blkg, u64 now)
{
	u64 old = atomic64_read(&blkg->delay_start);

	/* negative use_delay means no scaling, see blkcg_set_delay() */
	if (atomic_read(&blkg->use_delay) < 0)
		return;

	/*
	 * We only want to scale down every second.  The idea here is that we
	 * want to delay people for min(delay_nsec, NSEC_PER_SEC) in a certain
	 * time window.  We only want to throttle tasks for recent delay that
	 * has occurred, in 1 second time windows since that's the maximum
	 * things can be throttled.  We save the current delay window in
	 * blkg->last_delay so we know what amount is still left to be charged
	 * to the blkg from this point onward.  blkg->last_use keeps track of
	 * the use_delay counter.  The idea is if we're unthrottling the blkg we
	 * are ok with whatever is happening now, and we can take away more of
	 * the accumulated delay as we've already throttled enough that
	 * everybody is happy with their IO latencies.
	 */
	if (time_before64(old + NSEC_PER_SEC, now) &&
	    atomic64_cmpxchg(&blkg->delay_start, old, now) == old) {
		u64 cur = atomic64_read(&blkg->delay_nsec);
		u64 sub = min_t(u64, blkg->last_delay, now - old);
		int cur_use = atomic_read(&blkg->use_delay);

		/*
		 * We've been unthrottled, subtract a larger chunk of our
		 * accumulated delay.
		 */
		if (cur_use < blkg->last_use)
			sub = max_t(u64, sub, blkg->last_delay >> 1);

		/*
		 * This shouldn't happen, but handle it anyway.  Our delay_nsec
		 * should only ever be growing except here where we subtract out
		 * min(last_delay, 1 second), but lord knows bugs happen and I'd
		 * rather not end up with negative numbers.
		 */
		if (unlikely(cur < sub)) {
			atomic64_set(&blkg->delay_nsec, 0);
			blkg->last_delay = 0;
		} else {
			atomic64_sub(sub, &blkg->delay_nsec);
			blkg->last_delay = cur - sub;
		}
		blkg->last_use = cur_use;
	}
}

/*
 * This is called when we want to actually walk up the hierarchy and check to
 * see if we need to throttle, and then actually throttle if there is some
 * accumulated delay.  This should only be called upon return to user space so
 * we're not holding some lock that would induce a priority inversion.
 */
static void blkcg_maybe_throttle_blkg(struct blkcg_gq *blkg, bool use_memdelay)
{
	unsigned long pflags;
	bool clamp;
	u64 now = ktime_to_ns(ktime_get());
	u64 exp;
	u64 delay_nsec = 0;
	int tok;

	while (blkg->parent) {
		int use_delay = atomic_read(&blkg->use_delay);

		if (use_delay) {
			u64 this_delay;

			blkcg_scale_delay(blkg, now);
			this_delay = atomic64_read(&blkg->delay_nsec);
			if (this_delay > delay_nsec) {
				delay_nsec = this_delay;
				clamp = use_delay > 0;
			}
		}
		blkg = blkg->parent;
	}

	if (!delay_nsec)
		return;

	/*
	 * Let's not sleep for all eternity if we've amassed a huge delay.
	 * Swapping or metadata IO can accumulate 10's of seconds worth of
	 * delay, and we want userspace to be able to do _something_ so cap the
	 * delays at 0.25s. If there's 10's of seconds worth of delay then the
	 * tasks will be delayed for 0.25 second for every syscall. If
	 * blkcg_set_delay() was used as indicated by negative use_delay, the
	 * caller is responsible for regulating the range.
	 */
	if (clamp)
		delay_nsec = min_t(u64, delay_nsec, 250 * NSEC_PER_MSEC);

	if (use_memdelay)
		psi_memstall_enter(&pflags);

	exp = ktime_add_ns(now, delay_nsec);
	tok = io_schedule_prepare();
	do {
		__set_current_state(TASK_KILLABLE);
		if (!schedule_hrtimeout(&exp, HRTIMER_MODE_ABS))
			break;
	} while (!fatal_signal_pending(current));
	io_schedule_finish(tok);

	if (use_memdelay)
		psi_memstall_leave(&pflags);
}

/**
 * blkcg_maybe_throttle_current - throttle the current task if it has been marked
 *
 * This is only called if we've been marked with set_notify_resume().  Obviously
 * we can be set_notify_resume() for reasons other than blkcg throttling, so we
 * check to see if current->throttle_queue is set and if not this doesn't do
 * anything.  This should only ever be called by the resume code, it's not meant
 * to be called by people willy-nilly as it will actually do the work to
 * throttle the task if it is setup for throttling.
 */
void blkcg_maybe_throttle_current(void)
{
	struct request_queue *q = current->throttle_queue;
	struct cgroup_subsys_state *css;
	struct blkcg *blkcg;
	struct blkcg_gq *blkg;
	bool use_memdelay = current->use_memdelay;

	if (!q)
		return;

	current->throttle_queue = NULL;
	current->use_memdelay = false;

	rcu_read_lock();
	css = kthread_blkcg();
	if (css)
		blkcg = css_to_blkcg(css);
	else
		blkcg = css_to_blkcg(task_css(current, io_cgrp_id));

	if (!blkcg)
		goto out;
	blkg = blkg_lookup(blkcg, q);
	if (!blkg)
		goto out;
	if (!blkg_tryget(blkg))
		goto out;
	rcu_read_unlock();

	blkcg_maybe_throttle_blkg(blkg, use_memdelay);
	blkg_put(blkg);
	blk_put_queue(q);
	return;
out:
	rcu_read_unlock();
	blk_put_queue(q);
}

/**
 * blkcg_schedule_throttle - this task needs to check for throttling
 * @q: the request queue IO was submitted on
 * @use_memdelay: do we charge this to memory delay for PSI
 *
 * This is called by the IO controller when we know there's delay accumulated
 * for the blkg for this task.  We do not pass the blkg because there are places
 * we call this that may not have that information, the swapping code for
 * instance will only have a request_queue at that point.  This set's the
 * notify_resume for the task to check and see if it requires throttling before
 * returning to user space.
 *
 * We will only schedule once per syscall.  You can call this over and over
 * again and it will only do the check once upon return to user space, and only
 * throttle once.  If the task needs to be throttled again it'll need to be
 * re-set at the next time we see the task.
 */
void blkcg_schedule_throttle(struct request_queue *q, bool use_memdelay)
{
	if (unlikely(current->flags & PF_KTHREAD))
		return;

	if (current->throttle_queue != q) {
		if (!blk_get_queue(q))
			return;

		if (current->throttle_queue)
			blk_put_queue(current->throttle_queue);
		current->throttle_queue = q;
	}

	if (use_memdelay)
		current->use_memdelay = use_memdelay;
	set_notify_resume(current);
}

/**
 * blkcg_add_delay - add delay to this blkg
 * @blkg: blkg of interest
 * @now: the current time in nanoseconds
 * @delta: how many nanoseconds of delay to add
 *
 * Charge @delta to the blkg's current delay accumulation.  This is used to
 * throttle tasks if an IO controller thinks we need more throttling.
 */
void blkcg_add_delay(struct blkcg_gq *blkg, u64 now, u64 delta)
{
	if (WARN_ON_ONCE(atomic_read(&blkg->use_delay) < 0))
		return;
	blkcg_scale_delay(blkg, now);
	atomic64_add(delta, &blkg->delay_nsec);
}

/**
 * blkg_tryget_closest - try and get a blkg ref on the closet blkg
 * @bio: target bio
 * @css: target css
 *
 * As the failure mode here is to walk up the blkg tree, this ensure that the
 * blkg->parent pointers are always valid.  This returns the blkg that it ended
 * up taking a reference on or %NULL if no reference was taken.
 */
static inline struct blkcg_gq *blkg_tryget_closest(struct bio *bio,
		struct cgroup_subsys_state *css)
{
	struct blkcg_gq *blkg, *ret_blkg = NULL;

	rcu_read_lock();
	blkg = blkg_lookup_create(css_to_blkcg(css),
				  bdev_get_queue(bio->bi_bdev));
	while (blkg) {
		if (blkg_tryget(blkg)) {
			ret_blkg = blkg;
			break;
		}
		blkg = blkg->parent;
	}
	rcu_read_unlock();

	return ret_blkg;
}

/**
 * bio_associate_blkg_from_css - associate a bio with a specified css
 * @bio: target bio
 * @css: target css
 *
 * Associate @bio with the blkg found by combining the css's blkg and the
 * request_queue of the @bio.  An association failure is handled by walking up
 * the blkg tree.  Therefore, the blkg associated can be anything between @blkg
 * and q->root_blkg.  This situation only happens when a cgroup is dying and
 * then the remaining bios will spill to the closest alive blkg.
 *
 * A reference will be taken on the blkg and will be released when @bio is
 * freed.
 */
void bio_associate_blkg_from_css(struct bio *bio,
				 struct cgroup_subsys_state *css)
{
	if (bio->bi_blkg)
		blkg_put(bio->bi_blkg);

	if (css && css->parent) {
		bio->bi_blkg = blkg_tryget_closest(bio, css);
	} else {
		blkg_get(bdev_get_queue(bio->bi_bdev)->root_blkg);
		bio->bi_blkg = bdev_get_queue(bio->bi_bdev)->root_blkg;
	}
}
EXPORT_SYMBOL_GPL(bio_associate_blkg_from_css);

/**
 * bio_associate_blkg - associate a bio with a blkg
 * @bio: target bio
 *
 * Associate @bio with the blkg found from the bio's css and request_queue.
 * If one is not found, bio_lookup_blkg() creates the blkg.  If a blkg is
 * already associated, the css is reused and association redone as the
 * request_queue may have changed.
 */
void bio_associate_blkg(struct bio *bio)
{
	struct cgroup_subsys_state *css;

	rcu_read_lock();

	if (bio->bi_blkg)
		css = &bio_blkcg(bio)->css;
	else
		css = blkcg_css();

	bio_associate_blkg_from_css(bio, css);

	rcu_read_unlock();
}
EXPORT_SYMBOL_GPL(bio_associate_blkg);

/**
 * bio_clone_blkg_association - clone blkg association from src to dst bio
 * @dst: destination bio
 * @src: source bio
 */
void bio_clone_blkg_association(struct bio *dst, struct bio *src)
{
	if (src->bi_blkg) {
		if (dst->bi_blkg)
			blkg_put(dst->bi_blkg);
		blkg_get(src->bi_blkg);
		dst->bi_blkg = src->bi_blkg;
	}
}
EXPORT_SYMBOL_GPL(bio_clone_blkg_association);

static int blk_cgroup_io_type(struct bio *bio)
{
	if (op_is_discard(bio->bi_opf))
		return BLKG_IOSTAT_DISCARD;
	if (op_is_write(bio->bi_opf))
		return BLKG_IOSTAT_WRITE;
	return BLKG_IOSTAT_READ;
}

void blk_cgroup_bio_start(struct bio *bio)
{
	int rwd = blk_cgroup_io_type(bio), cpu;
	struct blkg_iostat_set *bis;
	unsigned long flags;

	cpu = get_cpu();
	bis = per_cpu_ptr(bio->bi_blkg->iostat_cpu, cpu);
	flags = u64_stats_update_begin_irqsave(&bis->sync);

	/*
	 * If the bio is flagged with BIO_CGROUP_ACCT it means this is a split
	 * bio and we would have already accounted for the size of the bio.
	 */
	if (!bio_flagged(bio, BIO_CGROUP_ACCT)) {
		bio_set_flag(bio, BIO_CGROUP_ACCT);
		bis->cur.bytes[rwd] += bio->bi_iter.bi_size;
	}
	bis->cur.ios[rwd]++;

	u64_stats_update_end_irqrestore(&bis->sync, flags);
	if (cgroup_subsys_on_dfl(io_cgrp_subsys))
		cgroup_rstat_updated(bio->bi_blkg->blkcg->css.cgroup, cpu);
	put_cpu();
}

static int __init blkcg_init(void)
{
	blkcg_punt_bio_wq = alloc_workqueue("blkcg_punt_bio",
					    WQ_MEM_RECLAIM | WQ_FREEZABLE |
					    WQ_UNBOUND | WQ_SYSFS, 0);
	if (!blkcg_punt_bio_wq)
		return -ENOMEM;
	return 0;
}
subsys_initcall(blkcg_init);

module_param(blkcg_debug_stats, bool, 0644);
MODULE_PARM_DESC(blkcg_debug_stats, "True if you want debug stats, false if not");<|MERGE_RESOLUTION|>--- conflicted
+++ resolved
@@ -32,10 +32,7 @@
 #include <linux/psi.h>
 #include "blk.h"
 #include "blk-ioprio.h"
-<<<<<<< HEAD
-=======
 #include "blk-throttle.h"
->>>>>>> df0cc57e
 
 /*
  * blkcg_pol_mutex protects blkcg_policy[] and policy [de]activation.
