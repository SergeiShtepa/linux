# SPDX-License-Identifier: GPL-2.0
#
# Makefile for some libs needed in the kernel.
#

ccflags-remove-$(CONFIG_FUNCTION_TRACER) += $(CC_FLAGS_FTRACE)

# These files are disabled because they produce lots of non-interesting and/or
# flaky coverage that is not a function of syscall inputs. For example,
# rbtree can be global and individual rotations don't correlate with inputs.
KCOV_INSTRUMENT_string.o := n
KCOV_INSTRUMENT_rbtree.o := n
KCOV_INSTRUMENT_list_debug.o := n
KCOV_INSTRUMENT_debugobjects.o := n
KCOV_INSTRUMENT_dynamic_debug.o := n
KCOV_INSTRUMENT_fault-inject.o := n

# string.o implements standard library functions like memset/memcpy etc.
# Use -ffreestanding to ensure that the compiler does not try to "optimize"
# them into calls to themselves.
CFLAGS_string.o := -ffreestanding

# Early boot use of cmdline, don't instrument it
ifdef CONFIG_AMD_MEM_ENCRYPT
KASAN_SANITIZE_string.o := n

CFLAGS_string.o += -fno-stack-protector
endif

lib-y := ctype.o string.o vsprintf.o cmdline.o \
	 rbtree.o radix-tree.o timerqueue.o xarray.o \
	 maple_tree.o idr.o extable.o irq_regs.o argv_split.o \
	 flex_proportions.o ratelimit.o \
	 is_single_threaded.o plist.o decompress.o kobject_uevent.o \
	 earlycpio.o seq_buf.o siphash.o dec_and_lock.o \
	 nmi_backtrace.o win_minmax.o memcat_p.o \
	 buildid.o objpool.o

lib-$(CONFIG_PRINTK) += dump_stack.o
lib-$(CONFIG_SMP) += cpumask.o

lib-y	+= kobject.o klist.o
obj-y	+= lockref.o

obj-y += bcd.o sort.o parser.o debug_locks.o random32.o \
	 bust_spinlocks.o kasprintf.o bitmap.o scatterlist.o \
	 list_sort.o uuid.o iov_iter.o clz_ctz.o \
	 bsearch.o find_bit.o llist.o lwq.o memweight.o kfifo.o \
	 percpu-refcount.o rhashtable.o base64.o \
	 once.o refcount.o rcuref.o usercopy.o errseq.o bucket_locks.o \
	 generic-radix-tree.o bitmap-str.o
obj-$(CONFIG_STRING_KUNIT_TEST) += string_kunit.o
obj-y += string_helpers.o
obj-$(CONFIG_STRING_HELPERS_KUNIT_TEST) += string_helpers_kunit.o
obj-y += hexdump.o
obj-$(CONFIG_TEST_HEXDUMP) += test_hexdump.o
obj-y += kstrtox.o
obj-$(CONFIG_FIND_BIT_BENCHMARK) += find_bit_benchmark.o
obj-$(CONFIG_TEST_BPF) += test_bpf.o
test_dhry-objs := dhry_1.o dhry_2.o dhry_run.o
obj-$(CONFIG_TEST_DHRY) += test_dhry.o
obj-$(CONFIG_TEST_FIRMWARE) += test_firmware.o
obj-$(CONFIG_TEST_BITOPS) += test_bitops.o
CFLAGS_test_bitops.o += -Werror
obj-$(CONFIG_CPUMASK_KUNIT_TEST) += cpumask_kunit.o
obj-$(CONFIG_TEST_SYSCTL) += test_sysctl.o
obj-$(CONFIG_TEST_IOV_ITER) += kunit_iov_iter.o
obj-$(CONFIG_HASH_KUNIT_TEST) += test_hash.o
obj-$(CONFIG_TEST_IDA) += test_ida.o
obj-$(CONFIG_TEST_UBSAN) += test_ubsan.o
CFLAGS_test_ubsan.o += $(call cc-disable-warning, vla)
CFLAGS_test_ubsan.o += $(call cc-disable-warning, unused-but-set-variable)
UBSAN_SANITIZE_test_ubsan.o := y
obj-$(CONFIG_TEST_KSTRTOX) += test-kstrtox.o
obj-$(CONFIG_TEST_LIST_SORT) += test_list_sort.o
obj-$(CONFIG_TEST_MIN_HEAP) += test_min_heap.o
obj-$(CONFIG_TEST_LKM) += test_module.o
obj-$(CONFIG_TEST_VMALLOC) += test_vmalloc.o
obj-$(CONFIG_TEST_RHASHTABLE) += test_rhashtable.o
obj-$(CONFIG_TEST_SORT) += test_sort.o
obj-$(CONFIG_TEST_USER_COPY) += test_user_copy.o
obj-$(CONFIG_TEST_STATIC_KEYS) += test_static_keys.o
obj-$(CONFIG_TEST_STATIC_KEYS) += test_static_key_base.o
obj-$(CONFIG_TEST_DYNAMIC_DEBUG) += test_dynamic_debug.o
obj-$(CONFIG_TEST_PRINTF) += test_printf.o
obj-$(CONFIG_TEST_SCANF) += test_scanf.o

obj-$(CONFIG_TEST_BITMAP) += test_bitmap.o
ifeq ($(CONFIG_CC_IS_CLANG)$(CONFIG_KASAN),yy)
# FIXME: Clang breaks test_bitmap_const_eval when KASAN and GCOV are enabled
GCOV_PROFILE_test_bitmap.o := n
endif

obj-$(CONFIG_TEST_UUID) += test_uuid.o
obj-$(CONFIG_TEST_XARRAY) += test_xarray.o
obj-$(CONFIG_TEST_MAPLE_TREE) += test_maple_tree.o
obj-$(CONFIG_TEST_PARMAN) += test_parman.o
obj-$(CONFIG_TEST_KMOD) += test_kmod.o
obj-$(CONFIG_TEST_DEBUG_VIRTUAL) += test_debug_virtual.o
obj-$(CONFIG_TEST_MEMCAT_P) += test_memcat_p.o
obj-$(CONFIG_TEST_OBJAGG) += test_objagg.o
obj-$(CONFIG_TEST_BLACKHOLE_DEV) += test_blackhole_dev.o
obj-$(CONFIG_TEST_MEMINIT) += test_meminit.o
obj-$(CONFIG_TEST_LOCKUP) += test_lockup.o
obj-$(CONFIG_TEST_HMM) += test_hmm.o
obj-$(CONFIG_TEST_FREE_PAGES) += test_free_pages.o
obj-$(CONFIG_KPROBES_SANITY_TEST) += test_kprobes.o
obj-$(CONFIG_TEST_REF_TRACKER) += test_ref_tracker.o
CFLAGS_test_fprobe.o += $(CC_FLAGS_FTRACE)
obj-$(CONFIG_FPROBE_SANITY_TEST) += test_fprobe.o
obj-$(CONFIG_TEST_OBJPOOL) += test_objpool.o
<<<<<<< HEAD

#
# CFLAGS for compiling floating point code inside the kernel. x86/Makefile turns
# off the generation of FPU/SSE* instructions for kernel proper but FPU_FLAGS
# get appended last to CFLAGS and thus override those previous compiler options.
#
FPU_CFLAGS := -msse -msse2
ifdef CONFIG_CC_IS_GCC
# Stack alignment mismatch, proceed with caution.
# GCC < 7.1 cannot compile code using `double` and -mpreferred-stack-boundary=3
# (8B stack alignment).
# See https://gcc.gnu.org/bugzilla/show_bug.cgi?id=53383
#
# The "-msse" in the first argument is there so that the
# -mpreferred-stack-boundary=3 build error:
#
#  -mpreferred-stack-boundary=3 is not between 4 and 12
#
# can be triggered. Otherwise gcc doesn't complain.
FPU_CFLAGS += -mhard-float
FPU_CFLAGS += $(call cc-option,-msse -mpreferred-stack-boundary=3,-mpreferred-stack-boundary=4)
endif

obj-$(CONFIG_TEST_FPU) += test_fpu.o
CFLAGS_test_fpu.o += $(FPU_CFLAGS)
=======

obj-$(CONFIG_TEST_FPU) += test_fpu.o
test_fpu-y := test_fpu_glue.o test_fpu_impl.o
CFLAGS_test_fpu_impl.o += $(CC_FLAGS_FPU)
CFLAGS_REMOVE_test_fpu_impl.o += $(CC_FLAGS_NO_FPU)
>>>>>>> 0c383648

# Some KUnit files (hooks.o) need to be built-in even when KUnit is a module,
# so we can't just use obj-$(CONFIG_KUNIT).
ifdef CONFIG_KUNIT
obj-y += kunit/
endif

ifeq ($(CONFIG_DEBUG_KOBJECT),y)
CFLAGS_kobject.o += -DDEBUG
CFLAGS_kobject_uevent.o += -DDEBUG
endif

obj-$(CONFIG_DEBUG_INFO_REDUCED) += debug_info.o
CFLAGS_debug_info.o += $(call cc-option, -femit-struct-debug-detailed=any)

obj-y += math/ crypto/

obj-$(CONFIG_GENERIC_IOMAP) += iomap.o
obj-$(CONFIG_HAS_IOMEM) += iomap_copy.o devres.o
obj-$(CONFIG_CHECK_SIGNATURE) += check_signature.o
obj-$(CONFIG_DEBUG_LOCKING_API_SELFTESTS) += locking-selftest.o

lib-y += logic_pio.o

lib-$(CONFIG_INDIRECT_IOMEM) += logic_iomem.o

obj-$(CONFIG_TRACE_MMIO_ACCESS) += trace_readwrite.o

obj-$(CONFIG_GENERIC_HWEIGHT) += hweight.o

obj-$(CONFIG_BTREE) += btree.o
obj-$(CONFIG_INTERVAL_TREE) += interval_tree.o
obj-$(CONFIG_ASSOCIATIVE_ARRAY) += assoc_array.o
obj-$(CONFIG_DEBUG_PREEMPT) += smp_processor_id.o
obj-$(CONFIG_LIST_HARDENED) += list_debug.o
obj-$(CONFIG_DEBUG_OBJECTS) += debugobjects.o

obj-$(CONFIG_BITREVERSE) += bitrev.o
obj-$(CONFIG_LINEAR_RANGES) += linear_ranges.o
obj-$(CONFIG_PACKING)	+= packing.o
obj-$(CONFIG_CRC_CCITT)	+= crc-ccitt.o
obj-$(CONFIG_CRC16)	+= crc16.o
obj-$(CONFIG_CRC_T10DIF)+= crc-t10dif.o
obj-$(CONFIG_CRC_ITU_T)	+= crc-itu-t.o
obj-$(CONFIG_CRC32)	+= crc32.o
obj-$(CONFIG_CRC64)     += crc64.o
obj-$(CONFIG_CRC32_SELFTEST)	+= crc32test.o
obj-$(CONFIG_CRC4)	+= crc4.o
obj-$(CONFIG_CRC7)	+= crc7.o
obj-$(CONFIG_LIBCRC32C)	+= libcrc32c.o
obj-$(CONFIG_CRC8)	+= crc8.o
obj-$(CONFIG_CRC64_ROCKSOFT) += crc64-rocksoft.o
obj-$(CONFIG_XXHASH)	+= xxhash.o
obj-$(CONFIG_GENERIC_ALLOCATOR) += genalloc.o

obj-$(CONFIG_842_COMPRESS) += 842/
obj-$(CONFIG_842_DECOMPRESS) += 842/
obj-$(CONFIG_ZLIB_INFLATE) += zlib_inflate/
obj-$(CONFIG_ZLIB_DEFLATE) += zlib_deflate/
obj-$(CONFIG_ZLIB_DFLTCC) += zlib_dfltcc/
obj-$(CONFIG_REED_SOLOMON) += reed_solomon/
obj-$(CONFIG_BCH) += bch.o
obj-$(CONFIG_LZO_COMPRESS) += lzo/
obj-$(CONFIG_LZO_DECOMPRESS) += lzo/
obj-$(CONFIG_LZ4_COMPRESS) += lz4/
obj-$(CONFIG_LZ4HC_COMPRESS) += lz4/
obj-$(CONFIG_LZ4_DECOMPRESS) += lz4/
obj-$(CONFIG_ZSTD_COMPRESS) += zstd/
obj-$(CONFIG_ZSTD_DECOMPRESS) += zstd/
obj-$(CONFIG_XZ_DEC) += xz/
obj-$(CONFIG_RAID6_PQ) += raid6/

lib-$(CONFIG_DECOMPRESS_GZIP) += decompress_inflate.o
lib-$(CONFIG_DECOMPRESS_BZIP2) += decompress_bunzip2.o
lib-$(CONFIG_DECOMPRESS_LZMA) += decompress_unlzma.o
lib-$(CONFIG_DECOMPRESS_XZ) += decompress_unxz.o
lib-$(CONFIG_DECOMPRESS_LZO) += decompress_unlzo.o
lib-$(CONFIG_DECOMPRESS_LZ4) += decompress_unlz4.o
lib-$(CONFIG_DECOMPRESS_ZSTD) += decompress_unzstd.o

obj-$(CONFIG_TEXTSEARCH) += textsearch.o
obj-$(CONFIG_TEXTSEARCH_KMP) += ts_kmp.o
obj-$(CONFIG_TEXTSEARCH_BM) += ts_bm.o
obj-$(CONFIG_TEXTSEARCH_FSM) += ts_fsm.o
obj-$(CONFIG_SMP) += percpu_counter.o
obj-$(CONFIG_AUDIT_GENERIC) += audit.o
obj-$(CONFIG_AUDIT_COMPAT_GENERIC) += compat_audit.o

obj-$(CONFIG_IOMMU_HELPER) += iommu-helper.o
obj-$(CONFIG_FAULT_INJECTION) += fault-inject.o
obj-$(CONFIG_FAULT_INJECTION_USERCOPY) += fault-inject-usercopy.o
obj-$(CONFIG_NOTIFIER_ERROR_INJECTION) += notifier-error-inject.o
obj-$(CONFIG_PM_NOTIFIER_ERROR_INJECT) += pm-notifier-error-inject.o
obj-$(CONFIG_NETDEV_NOTIFIER_ERROR_INJECT) += netdev-notifier-error-inject.o
obj-$(CONFIG_MEMORY_NOTIFIER_ERROR_INJECT) += memory-notifier-error-inject.o
obj-$(CONFIG_OF_RECONFIG_NOTIFIER_ERROR_INJECT) += \
	of-reconfig-notifier-error-inject.o
obj-$(CONFIG_FUNCTION_ERROR_INJECTION) += error-inject.o

obj-$(CONFIG_CODE_TAGGING) += codetag.o
obj-$(CONFIG_MEM_ALLOC_PROFILING) += alloc_tag.o

lib-$(CONFIG_GENERIC_BUG) += bug.o

obj-$(CONFIG_HAVE_ARCH_TRACEHOOK) += syscall.o
obj-$(CONFIG_ARCH_NEED_CMPXCHG_1_EMU) += cmpxchg-emu.o

obj-$(CONFIG_DYNAMIC_DEBUG_CORE) += dynamic_debug.o
#ensure exported functions have prototypes
CFLAGS_dynamic_debug.o := -DDYNAMIC_DEBUG_MODULE

obj-$(CONFIG_SYMBOLIC_ERRNAME) += errname.o

obj-$(CONFIG_NLATTR) += nlattr.o

obj-$(CONFIG_LRU_CACHE) += lru_cache.o

obj-$(CONFIG_GENERIC_CSUM) += checksum.o

obj-$(CONFIG_GENERIC_ATOMIC64) += atomic64.o

obj-$(CONFIG_ATOMIC64_SELFTEST) += atomic64_test.o

obj-$(CONFIG_CPU_RMAP) += cpu_rmap.o

obj-$(CONFIG_CLOSURES) += closure.o

obj-$(CONFIG_DQL) += dynamic_queue_limits.o

obj-$(CONFIG_GLOB) += glob.o
obj-$(CONFIG_GLOB_SELFTEST) += globtest.o

obj-$(CONFIG_DIMLIB) += dim/
obj-$(CONFIG_SIGNATURE) += digsig.o

lib-$(CONFIG_CLZ_TAB) += clz_tab.o

obj-$(CONFIG_GENERIC_STRNCPY_FROM_USER) += strncpy_from_user.o
obj-$(CONFIG_GENERIC_STRNLEN_USER) += strnlen_user.o

obj-$(CONFIG_GENERIC_NET_UTILS) += net_utils.o

obj-$(CONFIG_SG_SPLIT) += sg_split.o
obj-$(CONFIG_SG_POOL) += sg_pool.o
obj-$(CONFIG_MEMREGION) += memregion.o
obj-$(CONFIG_STMP_DEVICE) += stmp_device.o
obj-$(CONFIG_IRQ_POLL) += irq_poll.o

obj-$(CONFIG_POLYNOMIAL) += polynomial.o

# stackdepot.c should not be instrumented or call instrumented functions.
# Prevent the compiler from calling builtins like memcmp() or bcmp() from this
# file.
CFLAGS_stackdepot.o += -fno-builtin
obj-$(CONFIG_STACKDEPOT) += stackdepot.o
KASAN_SANITIZE_stackdepot.o := n
# In particular, instrumenting stackdepot.c with KMSAN will result in infinite
# recursion.
KMSAN_SANITIZE_stackdepot.o := n
KCOV_INSTRUMENT_stackdepot.o := n

obj-$(CONFIG_REF_TRACKER) += ref_tracker.o

libfdt_files = fdt.o fdt_ro.o fdt_wip.o fdt_rw.o fdt_sw.o fdt_strerror.o \
	       fdt_empty_tree.o fdt_addresses.o
$(foreach file, $(libfdt_files), \
	$(eval CFLAGS_$(file) = -I $(srctree)/scripts/dtc/libfdt))
lib-$(CONFIG_LIBFDT) += $(libfdt_files)

obj-$(CONFIG_BOOT_CONFIG) += bootconfig.o
obj-$(CONFIG_BOOT_CONFIG_EMBED) += bootconfig-data.o

$(obj)/bootconfig-data.o: $(obj)/default.bconf

targets += default.bconf
filechk_defbconf = cat $(or $(real-prereqs), /dev/null)
$(obj)/default.bconf: $(CONFIG_BOOT_CONFIG_EMBED_FILE) FORCE
	$(call filechk,defbconf)

obj-$(CONFIG_RBTREE_TEST) += rbtree_test.o
obj-$(CONFIG_INTERVAL_TREE_TEST) += interval_tree_test.o

obj-$(CONFIG_PERCPU_TEST) += percpu_test.o

obj-$(CONFIG_ASN1) += asn1_decoder.o
obj-$(CONFIG_ASN1_ENCODER) += asn1_encoder.o

obj-$(CONFIG_FONT_SUPPORT) += fonts/

hostprogs	:= gen_crc32table
hostprogs	+= gen_crc64table
clean-files	:= crc32table.h
clean-files	+= crc64table.h

$(obj)/crc32.o: $(obj)/crc32table.h

quiet_cmd_crc32 = GEN     $@
      cmd_crc32 = $< > $@

$(obj)/crc32table.h: $(obj)/gen_crc32table
	$(call cmd,crc32)

$(obj)/crc64.o: $(obj)/crc64table.h

quiet_cmd_crc64 = GEN     $@
      cmd_crc64 = $< > $@

$(obj)/crc64table.h: $(obj)/gen_crc64table
	$(call cmd,crc64)

#
# Build a fast OID lookip registry from include/linux/oid_registry.h
#
obj-$(CONFIG_OID_REGISTRY) += oid_registry.o

$(obj)/oid_registry.o: $(obj)/oid_registry_data.c

$(obj)/oid_registry_data.c: $(srctree)/include/linux/oid_registry.h \
			    $(src)/build_OID_registry
	$(call cmd,build_OID_registry)

quiet_cmd_build_OID_registry = GEN     $@
      cmd_build_OID_registry = perl $(src)/build_OID_registry $< $@

clean-files	+= oid_registry_data.c

obj-$(CONFIG_UCS2_STRING) += ucs2_string.o
obj-$(CONFIG_UBSAN) += ubsan.o

UBSAN_SANITIZE_ubsan.o := n
KASAN_SANITIZE_ubsan.o := n
KCSAN_SANITIZE_ubsan.o := n
CFLAGS_ubsan.o := -fno-stack-protector $(DISABLE_STACKLEAK_PLUGIN)

obj-$(CONFIG_SBITMAP) += sbitmap.o

obj-$(CONFIG_PARMAN) += parman.o

obj-y += group_cpus.o

# GCC library routines
obj-$(CONFIG_GENERIC_LIB_ASHLDI3) += ashldi3.o
obj-$(CONFIG_GENERIC_LIB_ASHRDI3) += ashrdi3.o
obj-$(CONFIG_GENERIC_LIB_LSHRDI3) += lshrdi3.o
obj-$(CONFIG_GENERIC_LIB_MULDI3) += muldi3.o
obj-$(CONFIG_GENERIC_LIB_CMPDI2) += cmpdi2.o
obj-$(CONFIG_GENERIC_LIB_UCMPDI2) += ucmpdi2.o
obj-$(CONFIG_OBJAGG) += objagg.o

# pldmfw library
obj-$(CONFIG_PLDMFW) += pldmfw/

# KUnit tests
CFLAGS_bitfield_kunit.o := $(DISABLE_STRUCTLEAK_PLUGIN)
obj-$(CONFIG_BITFIELD_KUNIT) += bitfield_kunit.o
obj-$(CONFIG_CHECKSUM_KUNIT) += checksum_kunit.o
obj-$(CONFIG_LIST_KUNIT_TEST) += list-test.o
obj-$(CONFIG_HASHTABLE_KUNIT_TEST) += hashtable_test.o
obj-$(CONFIG_LINEAR_RANGES_TEST) += test_linear_ranges.o
obj-$(CONFIG_BITS_TEST) += test_bits.o
obj-$(CONFIG_CMDLINE_KUNIT_TEST) += cmdline_kunit.o
obj-$(CONFIG_SLUB_KUNIT_TEST) += slub_kunit.o
obj-$(CONFIG_MEMCPY_KUNIT_TEST) += memcpy_kunit.o
obj-$(CONFIG_IS_SIGNED_TYPE_KUNIT_TEST) += is_signed_type_kunit.o
CFLAGS_overflow_kunit.o = $(call cc-disable-warning, tautological-constant-out-of-range-compare)
obj-$(CONFIG_OVERFLOW_KUNIT_TEST) += overflow_kunit.o
CFLAGS_stackinit_kunit.o += $(call cc-disable-warning, switch-unreachable)
obj-$(CONFIG_STACKINIT_KUNIT_TEST) += stackinit_kunit.o
CFLAGS_fortify_kunit.o += $(call cc-disable-warning, unsequenced)
CFLAGS_fortify_kunit.o += $(call cc-disable-warning, stringop-overread)
CFLAGS_fortify_kunit.o += $(call cc-disable-warning, stringop-truncation)
CFLAGS_fortify_kunit.o += $(DISABLE_STRUCTLEAK_PLUGIN)
obj-$(CONFIG_FORTIFY_KUNIT_TEST) += fortify_kunit.o
obj-$(CONFIG_SIPHASH_KUNIT_TEST) += siphash_kunit.o

obj-$(CONFIG_GENERIC_LIB_DEVMEM_IS_ALLOWED) += devmem_is_allowed.o

obj-$(CONFIG_FIRMWARE_TABLE) += fw_table.o

# FORTIFY_SOURCE compile-time behavior tests
TEST_FORTIFY_SRCS = $(wildcard $(src)/test_fortify/*-*.c)
TEST_FORTIFY_LOGS = $(patsubst $(src)/%.c, %.log, $(TEST_FORTIFY_SRCS))
TEST_FORTIFY_LOG = test_fortify.log

quiet_cmd_test_fortify = TEST    $@
      cmd_test_fortify = $(CONFIG_SHELL) $(srctree)/scripts/test_fortify.sh \
			$< $@ "$(NM)" $(CC) $(c_flags) \
			$(call cc-disable-warning,fortify-source) \
			-DKBUILD_EXTRA_WARN1

targets += $(TEST_FORTIFY_LOGS)
clean-files += $(TEST_FORTIFY_LOGS)
clean-files += $(addsuffix .o, $(TEST_FORTIFY_LOGS))
$(obj)/test_fortify/%.log: $(src)/test_fortify/%.c \
			   $(src)/test_fortify/test_fortify.h \
			   $(srctree)/include/linux/fortify-string.h \
			   $(srctree)/scripts/test_fortify.sh \
			   FORCE
	$(call if_changed,test_fortify)

quiet_cmd_gen_fortify_log = GEN     $@
      cmd_gen_fortify_log = cat </dev/null $(filter-out FORCE,$^) 2>/dev/null > $@ || true

targets += $(TEST_FORTIFY_LOG)
clean-files += $(TEST_FORTIFY_LOG)
$(obj)/$(TEST_FORTIFY_LOG): $(addprefix $(obj)/, $(TEST_FORTIFY_LOGS)) FORCE
	$(call if_changed,gen_fortify_log)

# Fake dependency to trigger the fortify tests.
ifeq ($(CONFIG_FORTIFY_SOURCE),y)
$(obj)/string.o: $(obj)/$(TEST_FORTIFY_LOG)
endif

# Some architectures define __NO_FORTIFY if __SANITIZE_ADDRESS__ is undefined.
# Pass CFLAGS_KASAN to avoid warnings.
$(foreach x, $(patsubst %.log,%.o,$(TEST_FORTIFY_LOGS)), $(eval KASAN_SANITIZE_$(x) := y))<|MERGE_RESOLUTION|>--- conflicted
+++ resolved
@@ -109,39 +109,11 @@
 CFLAGS_test_fprobe.o += $(CC_FLAGS_FTRACE)
 obj-$(CONFIG_FPROBE_SANITY_TEST) += test_fprobe.o
 obj-$(CONFIG_TEST_OBJPOOL) += test_objpool.o
-<<<<<<< HEAD
-
-#
-# CFLAGS for compiling floating point code inside the kernel. x86/Makefile turns
-# off the generation of FPU/SSE* instructions for kernel proper but FPU_FLAGS
-# get appended last to CFLAGS and thus override those previous compiler options.
-#
-FPU_CFLAGS := -msse -msse2
-ifdef CONFIG_CC_IS_GCC
-# Stack alignment mismatch, proceed with caution.
-# GCC < 7.1 cannot compile code using `double` and -mpreferred-stack-boundary=3
-# (8B stack alignment).
-# See https://gcc.gnu.org/bugzilla/show_bug.cgi?id=53383
-#
-# The "-msse" in the first argument is there so that the
-# -mpreferred-stack-boundary=3 build error:
-#
-#  -mpreferred-stack-boundary=3 is not between 4 and 12
-#
-# can be triggered. Otherwise gcc doesn't complain.
-FPU_CFLAGS += -mhard-float
-FPU_CFLAGS += $(call cc-option,-msse -mpreferred-stack-boundary=3,-mpreferred-stack-boundary=4)
-endif
-
-obj-$(CONFIG_TEST_FPU) += test_fpu.o
-CFLAGS_test_fpu.o += $(FPU_CFLAGS)
-=======
 
 obj-$(CONFIG_TEST_FPU) += test_fpu.o
 test_fpu-y := test_fpu_glue.o test_fpu_impl.o
 CFLAGS_test_fpu_impl.o += $(CC_FLAGS_FPU)
 CFLAGS_REMOVE_test_fpu_impl.o += $(CC_FLAGS_NO_FPU)
->>>>>>> 0c383648
 
 # Some KUnit files (hooks.o) need to be built-in even when KUnit is a module,
 # so we can't just use obj-$(CONFIG_KUNIT).
