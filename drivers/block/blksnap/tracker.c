--- conflicted
+++ resolved
@@ -339,16 +339,9 @@
 
 		atomic_set(&tracker->snapshot_is_taken, false);
 
-<<<<<<< HEAD
 		blk_mq_unfreeze_queue(tracker->diff_area->orig_bdev->bd_queue);
 	}
-	if (tracker->snapimage) {
-		snapimage_free(tracker->snapimage);
-		tracker->snapimage = NULL;
-	}
-=======
 	snapimage_free(tracker);
->>>>>>> d87766b1
 
 	if (tracker->diff_area) {
 		diff_area_free(tracker->diff_area);
