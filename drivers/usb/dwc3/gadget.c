// SPDX-License-Identifier: GPL-2.0
/*
 * gadget.c - DesignWare USB3 DRD Controller Gadget Framework Link
 *
 * Copyright (C) 2010-2011 Texas Instruments Incorporated - http://www.ti.com
 *
 * Authors: Felipe Balbi <balbi@ti.com>,
 *	    Sebastian Andrzej Siewior <bigeasy@linutronix.de>
 */

#include <linux/kernel.h>
#include <linux/delay.h>
#include <linux/slab.h>
#include <linux/spinlock.h>
#include <linux/platform_device.h>
#include <linux/pm_runtime.h>
#include <linux/interrupt.h>
#include <linux/io.h>
#include <linux/list.h>
#include <linux/dma-mapping.h>

#include <linux/usb/ch9.h>
#include <linux/usb/gadget.h>

#include "debug.h"
#include "core.h"
#include "gadget.h"
#include "io.h"

#define DWC3_ALIGN_FRAME(d, n)	(((d)->frame_number + ((d)->interval * (n))) \
					& ~((d)->interval - 1))

/**
 * dwc3_gadget_set_test_mode - enables usb2 test modes
 * @dwc: pointer to our context structure
 * @mode: the mode to set (J, K SE0 NAK, Force Enable)
 *
 * Caller should take care of locking. This function will return 0 on
 * success or -EINVAL if wrong Test Selector is passed.
 */
int dwc3_gadget_set_test_mode(struct dwc3 *dwc, int mode)
{
	u32		reg;

	reg = dwc3_readl(dwc->regs, DWC3_DCTL);
	reg &= ~DWC3_DCTL_TSTCTRL_MASK;

	switch (mode) {
	case TEST_J:
	case TEST_K:
	case TEST_SE0_NAK:
	case TEST_PACKET:
	case TEST_FORCE_EN:
		reg |= mode << 1;
		break;
	default:
		return -EINVAL;
	}

	dwc3_gadget_dctl_write_safe(dwc, reg);

	return 0;
}

/**
 * dwc3_gadget_get_link_state - gets current state of usb link
 * @dwc: pointer to our context structure
 *
 * Caller should take care of locking. This function will
 * return the link state on success (>= 0) or -ETIMEDOUT.
 */
int dwc3_gadget_get_link_state(struct dwc3 *dwc)
{
	u32		reg;

	reg = dwc3_readl(dwc->regs, DWC3_DSTS);

	return DWC3_DSTS_USBLNKST(reg);
}

/**
 * dwc3_gadget_set_link_state - sets usb link to a particular state
 * @dwc: pointer to our context structure
 * @state: the state to put link into
 *
 * Caller should take care of locking. This function will
 * return 0 on success or -ETIMEDOUT.
 */
int dwc3_gadget_set_link_state(struct dwc3 *dwc, enum dwc3_link_state state)
{
	int		retries = 10000;
	u32		reg;

	/*
	 * Wait until device controller is ready. Only applies to 1.94a and
	 * later RTL.
	 */
	if (dwc->revision >= DWC3_REVISION_194A) {
		while (--retries) {
			reg = dwc3_readl(dwc->regs, DWC3_DSTS);
			if (reg & DWC3_DSTS_DCNRD)
				udelay(5);
			else
				break;
		}

		if (retries <= 0)
			return -ETIMEDOUT;
	}

	reg = dwc3_readl(dwc->regs, DWC3_DCTL);
	reg &= ~DWC3_DCTL_ULSTCHNGREQ_MASK;

	/* set no action before sending new link state change */
	dwc3_writel(dwc->regs, DWC3_DCTL, reg);

	/* set requested state */
	reg |= DWC3_DCTL_ULSTCHNGREQ(state);
	dwc3_writel(dwc->regs, DWC3_DCTL, reg);

	/*
	 * The following code is racy when called from dwc3_gadget_wakeup,
	 * and is not needed, at least on newer versions
	 */
	if (dwc->revision >= DWC3_REVISION_194A)
		return 0;

	/* wait for a change in DSTS */
	retries = 10000;
	while (--retries) {
		reg = dwc3_readl(dwc->regs, DWC3_DSTS);

		if (DWC3_DSTS_USBLNKST(reg) == state)
			return 0;

		udelay(5);
	}

	return -ETIMEDOUT;
}

/**
 * dwc3_ep_inc_trb - increment a trb index.
 * @index: Pointer to the TRB index to increment.
 *
 * The index should never point to the link TRB. After incrementing,
 * if it is point to the link TRB, wrap around to the beginning. The
 * link TRB is always at the last TRB entry.
 */
static void dwc3_ep_inc_trb(u8 *index)
{
	(*index)++;
	if (*index == (DWC3_TRB_NUM - 1))
		*index = 0;
}

/**
 * dwc3_ep_inc_enq - increment endpoint's enqueue pointer
 * @dep: The endpoint whose enqueue pointer we're incrementing
 */
static void dwc3_ep_inc_enq(struct dwc3_ep *dep)
{
	dwc3_ep_inc_trb(&dep->trb_enqueue);
}

/**
 * dwc3_ep_inc_deq - increment endpoint's dequeue pointer
 * @dep: The endpoint whose enqueue pointer we're incrementing
 */
static void dwc3_ep_inc_deq(struct dwc3_ep *dep)
{
	dwc3_ep_inc_trb(&dep->trb_dequeue);
}

static void dwc3_gadget_del_and_unmap_request(struct dwc3_ep *dep,
		struct dwc3_request *req, int status)
{
	struct dwc3			*dwc = dep->dwc;

	list_del(&req->list);
	req->remaining = 0;
	req->needs_extra_trb = false;

	if (req->request.status == -EINPROGRESS)
		req->request.status = status;

	if (req->trb)
		usb_gadget_unmap_request_by_dev(dwc->sysdev,
				&req->request, req->direction);

	req->trb = NULL;
	trace_dwc3_gadget_giveback(req);

	if (dep->number > 1)
		pm_runtime_put(dwc->dev);
}

/**
 * dwc3_gadget_giveback - call struct usb_request's ->complete callback
 * @dep: The endpoint to whom the request belongs to
 * @req: The request we're giving back
 * @status: completion code for the request
 *
 * Must be called with controller's lock held and interrupts disabled. This
 * function will unmap @req and call its ->complete() callback to notify upper
 * layers that it has completed.
 */
void dwc3_gadget_giveback(struct dwc3_ep *dep, struct dwc3_request *req,
		int status)
{
	struct dwc3			*dwc = dep->dwc;

	dwc3_gadget_del_and_unmap_request(dep, req, status);
	req->status = DWC3_REQUEST_STATUS_COMPLETED;

	spin_unlock(&dwc->lock);
	usb_gadget_giveback_request(&dep->endpoint, &req->request);
	spin_lock(&dwc->lock);
}

/**
 * dwc3_send_gadget_generic_command - issue a generic command for the controller
 * @dwc: pointer to the controller context
 * @cmd: the command to be issued
 * @param: command parameter
 *
 * Caller should take care of locking. Issue @cmd with a given @param to @dwc
 * and wait for its completion.
 */
int dwc3_send_gadget_generic_command(struct dwc3 *dwc, unsigned cmd, u32 param)
{
	u32		timeout = 500;
	int		status = 0;
	int		ret = 0;
	u32		reg;

	dwc3_writel(dwc->regs, DWC3_DGCMDPAR, param);
	dwc3_writel(dwc->regs, DWC3_DGCMD, cmd | DWC3_DGCMD_CMDACT);

	do {
		reg = dwc3_readl(dwc->regs, DWC3_DGCMD);
		if (!(reg & DWC3_DGCMD_CMDACT)) {
			status = DWC3_DGCMD_STATUS(reg);
			if (status)
				ret = -EINVAL;
			break;
		}
	} while (--timeout);

	if (!timeout) {
		ret = -ETIMEDOUT;
		status = -ETIMEDOUT;
	}

	trace_dwc3_gadget_generic_cmd(cmd, param, status);

	return ret;
}

static int __dwc3_gadget_wakeup(struct dwc3 *dwc);

/**
 * dwc3_send_gadget_ep_cmd - issue an endpoint command
 * @dep: the endpoint to which the command is going to be issued
 * @cmd: the command to be issued
 * @params: parameters to the command
 *
 * Caller should handle locking. This function will issue @cmd with given
 * @params to @dep and wait for its completion.
 */
int dwc3_send_gadget_ep_cmd(struct dwc3_ep *dep, unsigned cmd,
		struct dwc3_gadget_ep_cmd_params *params)
{
	const struct usb_endpoint_descriptor *desc = dep->endpoint.desc;
	struct dwc3		*dwc = dep->dwc;
	u32			timeout = 1000;
	u32			saved_config = 0;
	u32			reg;

	int			cmd_status = 0;
	int			ret = -EINVAL;

	/*
	 * When operating in USB 2.0 speeds (HS/FS), if GUSB2PHYCFG.ENBLSLPM or
	 * GUSB2PHYCFG.SUSPHY is set, it must be cleared before issuing an
	 * endpoint command.
	 *
	 * Save and clear both GUSB2PHYCFG.ENBLSLPM and GUSB2PHYCFG.SUSPHY
	 * settings. Restore them after the command is completed.
	 *
	 * DWC_usb3 3.30a and DWC_usb31 1.90a programming guide section 3.2.2
	 */
	if (dwc->gadget.speed <= USB_SPEED_HIGH) {
		reg = dwc3_readl(dwc->regs, DWC3_GUSB2PHYCFG(0));
		if (unlikely(reg & DWC3_GUSB2PHYCFG_SUSPHY)) {
			saved_config |= DWC3_GUSB2PHYCFG_SUSPHY;
			reg &= ~DWC3_GUSB2PHYCFG_SUSPHY;
		}

		if (reg & DWC3_GUSB2PHYCFG_ENBLSLPM) {
			saved_config |= DWC3_GUSB2PHYCFG_ENBLSLPM;
			reg &= ~DWC3_GUSB2PHYCFG_ENBLSLPM;
		}

		if (saved_config)
			dwc3_writel(dwc->regs, DWC3_GUSB2PHYCFG(0), reg);
	}

	if (DWC3_DEPCMD_CMD(cmd) == DWC3_DEPCMD_STARTTRANSFER) {
		int		needs_wakeup;

		needs_wakeup = (dwc->link_state == DWC3_LINK_STATE_U1 ||
				dwc->link_state == DWC3_LINK_STATE_U2 ||
				dwc->link_state == DWC3_LINK_STATE_U3);

		if (unlikely(needs_wakeup)) {
			ret = __dwc3_gadget_wakeup(dwc);
			dev_WARN_ONCE(dwc->dev, ret, "wakeup failed --> %d\n",
					ret);
		}
	}

	dwc3_writel(dep->regs, DWC3_DEPCMDPAR0, params->param0);
	dwc3_writel(dep->regs, DWC3_DEPCMDPAR1, params->param1);
	dwc3_writel(dep->regs, DWC3_DEPCMDPAR2, params->param2);

	/*
	 * Synopsys Databook 2.60a states in section 6.3.2.5.6 of that if we're
	 * not relying on XferNotReady, we can make use of a special "No
	 * Response Update Transfer" command where we should clear both CmdAct
	 * and CmdIOC bits.
	 *
	 * With this, we don't need to wait for command completion and can
	 * straight away issue further commands to the endpoint.
	 *
	 * NOTICE: We're making an assumption that control endpoints will never
	 * make use of Update Transfer command. This is a safe assumption
	 * because we can never have more than one request at a time with
	 * Control Endpoints. If anybody changes that assumption, this chunk
	 * needs to be updated accordingly.
	 */
	if (DWC3_DEPCMD_CMD(cmd) == DWC3_DEPCMD_UPDATETRANSFER &&
			!usb_endpoint_xfer_isoc(desc))
		cmd &= ~(DWC3_DEPCMD_CMDIOC | DWC3_DEPCMD_CMDACT);
	else
		cmd |= DWC3_DEPCMD_CMDACT;

	dwc3_writel(dep->regs, DWC3_DEPCMD, cmd);
	do {
		reg = dwc3_readl(dep->regs, DWC3_DEPCMD);
		if (!(reg & DWC3_DEPCMD_CMDACT)) {
			cmd_status = DWC3_DEPCMD_STATUS(reg);

			switch (cmd_status) {
			case 0:
				ret = 0;
				break;
			case DEPEVT_TRANSFER_NO_RESOURCE:
				ret = -EINVAL;
				break;
			case DEPEVT_TRANSFER_BUS_EXPIRY:
				/*
				 * SW issues START TRANSFER command to
				 * isochronous ep with future frame interval. If
				 * future interval time has already passed when
				 * core receives the command, it will respond
				 * with an error status of 'Bus Expiry'.
				 *
				 * Instead of always returning -EINVAL, let's
				 * give a hint to the gadget driver that this is
				 * the case by returning -EAGAIN.
				 */
				ret = -EAGAIN;
				break;
			default:
				dev_WARN(dwc->dev, "UNKNOWN cmd status\n");
			}

			break;
		}
	} while (--timeout);

	if (timeout == 0) {
		ret = -ETIMEDOUT;
		cmd_status = -ETIMEDOUT;
	}

	trace_dwc3_gadget_ep_cmd(dep, cmd, params, cmd_status);

	if (ret == 0 && DWC3_DEPCMD_CMD(cmd) == DWC3_DEPCMD_STARTTRANSFER) {
		dep->flags |= DWC3_EP_TRANSFER_STARTED;
		dwc3_gadget_ep_get_transfer_index(dep);
	}

	if (saved_config) {
		reg = dwc3_readl(dwc->regs, DWC3_GUSB2PHYCFG(0));
		reg |= saved_config;
		dwc3_writel(dwc->regs, DWC3_GUSB2PHYCFG(0), reg);
	}

	return ret;
}

static int dwc3_send_clear_stall_ep_cmd(struct dwc3_ep *dep)
{
	struct dwc3 *dwc = dep->dwc;
	struct dwc3_gadget_ep_cmd_params params;
	u32 cmd = DWC3_DEPCMD_CLEARSTALL;

	/*
	 * As of core revision 2.60a the recommended programming model
	 * is to set the ClearPendIN bit when issuing a Clear Stall EP
	 * command for IN endpoints. This is to prevent an issue where
	 * some (non-compliant) hosts may not send ACK TPs for pending
	 * IN transfers due to a mishandled error condition. Synopsys
	 * STAR 9000614252.
	 */
	if (dep->direction && (dwc->revision >= DWC3_REVISION_260A) &&
	    (dwc->gadget.speed >= USB_SPEED_SUPER))
		cmd |= DWC3_DEPCMD_CLEARPENDIN;

	memset(&params, 0, sizeof(params));

	return dwc3_send_gadget_ep_cmd(dep, cmd, &params);
}

static dma_addr_t dwc3_trb_dma_offset(struct dwc3_ep *dep,
		struct dwc3_trb *trb)
{
	u32		offset = (char *) trb - (char *) dep->trb_pool;

	return dep->trb_pool_dma + offset;
}

static int dwc3_alloc_trb_pool(struct dwc3_ep *dep)
{
	struct dwc3		*dwc = dep->dwc;

	if (dep->trb_pool)
		return 0;

	dep->trb_pool = dma_alloc_coherent(dwc->sysdev,
			sizeof(struct dwc3_trb) * DWC3_TRB_NUM,
			&dep->trb_pool_dma, GFP_KERNEL);
	if (!dep->trb_pool) {
		dev_err(dep->dwc->dev, "failed to allocate trb pool for %s\n",
				dep->name);
		return -ENOMEM;
	}

	return 0;
}

static void dwc3_free_trb_pool(struct dwc3_ep *dep)
{
	struct dwc3		*dwc = dep->dwc;

	dma_free_coherent(dwc->sysdev, sizeof(struct dwc3_trb) * DWC3_TRB_NUM,
			dep->trb_pool, dep->trb_pool_dma);

	dep->trb_pool = NULL;
	dep->trb_pool_dma = 0;
}

static int dwc3_gadget_set_xfer_resource(struct dwc3_ep *dep)
{
	struct dwc3_gadget_ep_cmd_params params;

	memset(&params, 0x00, sizeof(params));

	params.param0 = DWC3_DEPXFERCFG_NUM_XFER_RES(1);

	return dwc3_send_gadget_ep_cmd(dep, DWC3_DEPCMD_SETTRANSFRESOURCE,
			&params);
}

/**
 * dwc3_gadget_start_config - configure ep resources
 * @dep: endpoint that is being enabled
 *
 * Issue a %DWC3_DEPCMD_DEPSTARTCFG command to @dep. After the command's
 * completion, it will set Transfer Resource for all available endpoints.
 *
 * The assignment of transfer resources cannot perfectly follow the data book
 * due to the fact that the controller driver does not have all knowledge of the
 * configuration in advance. It is given this information piecemeal by the
 * composite gadget framework after every SET_CONFIGURATION and
 * SET_INTERFACE. Trying to follow the databook programming model in this
 * scenario can cause errors. For two reasons:
 *
 * 1) The databook says to do %DWC3_DEPCMD_DEPSTARTCFG for every
 * %USB_REQ_SET_CONFIGURATION and %USB_REQ_SET_INTERFACE (8.1.5). This is
 * incorrect in the scenario of multiple interfaces.
 *
 * 2) The databook does not mention doing more %DWC3_DEPCMD_DEPXFERCFG for new
 * endpoint on alt setting (8.1.6).
 *
 * The following simplified method is used instead:
 *
 * All hardware endpoints can be assigned a transfer resource and this setting
 * will stay persistent until either a core reset or hibernation. So whenever we
 * do a %DWC3_DEPCMD_DEPSTARTCFG(0) we can go ahead and do
 * %DWC3_DEPCMD_DEPXFERCFG for every hardware endpoint as well. We are
 * guaranteed that there are as many transfer resources as endpoints.
 *
 * This function is called for each endpoint when it is being enabled but is
 * triggered only when called for EP0-out, which always happens first, and which
 * should only happen in one of the above conditions.
 */
static int dwc3_gadget_start_config(struct dwc3_ep *dep)
{
	struct dwc3_gadget_ep_cmd_params params;
	struct dwc3		*dwc;
	u32			cmd;
	int			i;
	int			ret;

	if (dep->number)
		return 0;

	memset(&params, 0x00, sizeof(params));
	cmd = DWC3_DEPCMD_DEPSTARTCFG;
	dwc = dep->dwc;

	ret = dwc3_send_gadget_ep_cmd(dep, cmd, &params);
	if (ret)
		return ret;

	for (i = 0; i < DWC3_ENDPOINTS_NUM; i++) {
		struct dwc3_ep *dep = dwc->eps[i];

		if (!dep)
			continue;

		ret = dwc3_gadget_set_xfer_resource(dep);
		if (ret)
			return ret;
	}

	return 0;
}

static int dwc3_gadget_set_ep_config(struct dwc3_ep *dep, unsigned int action)
{
	const struct usb_ss_ep_comp_descriptor *comp_desc;
	const struct usb_endpoint_descriptor *desc;
	struct dwc3_gadget_ep_cmd_params params;
	struct dwc3 *dwc = dep->dwc;

	comp_desc = dep->endpoint.comp_desc;
	desc = dep->endpoint.desc;

	memset(&params, 0x00, sizeof(params));

	params.param0 = DWC3_DEPCFG_EP_TYPE(usb_endpoint_type(desc))
		| DWC3_DEPCFG_MAX_PACKET_SIZE(usb_endpoint_maxp(desc));

	/* Burst size is only needed in SuperSpeed mode */
	if (dwc->gadget.speed >= USB_SPEED_SUPER) {
		u32 burst = dep->endpoint.maxburst;
		params.param0 |= DWC3_DEPCFG_BURST_SIZE(burst - 1);
	}

	params.param0 |= action;
	if (action == DWC3_DEPCFG_ACTION_RESTORE)
		params.param2 |= dep->saved_state;

	if (usb_endpoint_xfer_control(desc))
		params.param1 = DWC3_DEPCFG_XFER_COMPLETE_EN;

	if (dep->number <= 1 || usb_endpoint_xfer_isoc(desc))
		params.param1 |= DWC3_DEPCFG_XFER_NOT_READY_EN;

	if (usb_ss_max_streams(comp_desc) && usb_endpoint_xfer_bulk(desc)) {
		params.param1 |= DWC3_DEPCFG_STREAM_CAPABLE
			| DWC3_DEPCFG_STREAM_EVENT_EN;
		dep->stream_capable = true;
	}

	if (!usb_endpoint_xfer_control(desc))
		params.param1 |= DWC3_DEPCFG_XFER_IN_PROGRESS_EN;

	/*
	 * We are doing 1:1 mapping for endpoints, meaning
	 * Physical Endpoints 2 maps to Logical Endpoint 2 and
	 * so on. We consider the direction bit as part of the physical
	 * endpoint number. So USB endpoint 0x81 is 0x03.
	 */
	params.param1 |= DWC3_DEPCFG_EP_NUMBER(dep->number);

	/*
	 * We must use the lower 16 TX FIFOs even though
	 * HW might have more
	 */
	if (dep->direction)
		params.param0 |= DWC3_DEPCFG_FIFO_NUMBER(dep->number >> 1);

	if (desc->bInterval) {
		params.param1 |= DWC3_DEPCFG_BINTERVAL_M1(desc->bInterval - 1);
		dep->interval = 1 << (desc->bInterval - 1);
	}

	return dwc3_send_gadget_ep_cmd(dep, DWC3_DEPCMD_SETEPCONFIG, &params);
}

/**
 * __dwc3_gadget_ep_enable - initializes a hw endpoint
 * @dep: endpoint to be initialized
 * @action: one of INIT, MODIFY or RESTORE
 *
 * Caller should take care of locking. Execute all necessary commands to
 * initialize a HW endpoint so it can be used by a gadget driver.
 */
static int __dwc3_gadget_ep_enable(struct dwc3_ep *dep, unsigned int action)
{
	const struct usb_endpoint_descriptor *desc = dep->endpoint.desc;
	struct dwc3		*dwc = dep->dwc;

	u32			reg;
	int			ret;

	if (!(dep->flags & DWC3_EP_ENABLED)) {
		ret = dwc3_gadget_start_config(dep);
		if (ret)
			return ret;
	}

	ret = dwc3_gadget_set_ep_config(dep, action);
	if (ret)
		return ret;

	if (!(dep->flags & DWC3_EP_ENABLED)) {
		struct dwc3_trb	*trb_st_hw;
		struct dwc3_trb	*trb_link;

		dep->type = usb_endpoint_type(desc);
		dep->flags |= DWC3_EP_ENABLED;

		reg = dwc3_readl(dwc->regs, DWC3_DALEPENA);
		reg |= DWC3_DALEPENA_EP(dep->number);
		dwc3_writel(dwc->regs, DWC3_DALEPENA, reg);

		if (usb_endpoint_xfer_control(desc))
			goto out;

		/* Initialize the TRB ring */
		dep->trb_dequeue = 0;
		dep->trb_enqueue = 0;
		memset(dep->trb_pool, 0,
		       sizeof(struct dwc3_trb) * DWC3_TRB_NUM);

		/* Link TRB. The HWO bit is never reset */
		trb_st_hw = &dep->trb_pool[0];

		trb_link = &dep->trb_pool[DWC3_TRB_NUM - 1];
		trb_link->bpl = lower_32_bits(dwc3_trb_dma_offset(dep, trb_st_hw));
		trb_link->bph = upper_32_bits(dwc3_trb_dma_offset(dep, trb_st_hw));
		trb_link->ctrl |= DWC3_TRBCTL_LINK_TRB;
		trb_link->ctrl |= DWC3_TRB_CTRL_HWO;
	}

	/*
	 * Issue StartTransfer here with no-op TRB so we can always rely on No
	 * Response Update Transfer command.
	 */
	if ((usb_endpoint_xfer_bulk(desc) && !dep->stream_capable) ||
			usb_endpoint_xfer_int(desc)) {
		struct dwc3_gadget_ep_cmd_params params;
		struct dwc3_trb	*trb;
		dma_addr_t trb_dma;
		u32 cmd;

		memset(&params, 0, sizeof(params));
		trb = &dep->trb_pool[0];
		trb_dma = dwc3_trb_dma_offset(dep, trb);

		params.param0 = upper_32_bits(trb_dma);
		params.param1 = lower_32_bits(trb_dma);

		cmd = DWC3_DEPCMD_STARTTRANSFER;

		ret = dwc3_send_gadget_ep_cmd(dep, cmd, &params);
		if (ret < 0)
			return ret;
	}

out:
	trace_dwc3_gadget_ep_enable(dep);

	return 0;
}

static void dwc3_stop_active_transfer(struct dwc3_ep *dep, bool force,
		bool interrupt);
static void dwc3_remove_requests(struct dwc3 *dwc, struct dwc3_ep *dep)
{
	struct dwc3_request		*req;

	dwc3_stop_active_transfer(dep, true, false);

	/* - giveback all requests to gadget driver */
	while (!list_empty(&dep->started_list)) {
		req = next_request(&dep->started_list);

		dwc3_gadget_giveback(dep, req, -ESHUTDOWN);
	}

	while (!list_empty(&dep->pending_list)) {
		req = next_request(&dep->pending_list);

		dwc3_gadget_giveback(dep, req, -ESHUTDOWN);
	}

	while (!list_empty(&dep->cancelled_list)) {
		req = next_request(&dep->cancelled_list);

		dwc3_gadget_giveback(dep, req, -ESHUTDOWN);
	}
}

/**
 * __dwc3_gadget_ep_disable - disables a hw endpoint
 * @dep: the endpoint to disable
 *
 * This function undoes what __dwc3_gadget_ep_enable did and also removes
 * requests which are currently being processed by the hardware and those which
 * are not yet scheduled.
 *
 * Caller should take care of locking.
 */
static int __dwc3_gadget_ep_disable(struct dwc3_ep *dep)
{
	struct dwc3		*dwc = dep->dwc;
	u32			reg;

	trace_dwc3_gadget_ep_disable(dep);

	dwc3_remove_requests(dwc, dep);

	/* make sure HW endpoint isn't stalled */
	if (dep->flags & DWC3_EP_STALL)
		__dwc3_gadget_ep_set_halt(dep, 0, false);

	reg = dwc3_readl(dwc->regs, DWC3_DALEPENA);
	reg &= ~DWC3_DALEPENA_EP(dep->number);
	dwc3_writel(dwc->regs, DWC3_DALEPENA, reg);

	dep->stream_capable = false;
	dep->type = 0;
	dep->flags = 0;

	/* Clear out the ep descriptors for non-ep0 */
	if (dep->number > 1) {
		dep->endpoint.comp_desc = NULL;
		dep->endpoint.desc = NULL;
	}

	return 0;
}

/* -------------------------------------------------------------------------- */

static int dwc3_gadget_ep0_enable(struct usb_ep *ep,
		const struct usb_endpoint_descriptor *desc)
{
	return -EINVAL;
}

static int dwc3_gadget_ep0_disable(struct usb_ep *ep)
{
	return -EINVAL;
}

/* -------------------------------------------------------------------------- */

static int dwc3_gadget_ep_enable(struct usb_ep *ep,
		const struct usb_endpoint_descriptor *desc)
{
	struct dwc3_ep			*dep;
	struct dwc3			*dwc;
	unsigned long			flags;
	int				ret;

	if (!ep || !desc || desc->bDescriptorType != USB_DT_ENDPOINT) {
		pr_debug("dwc3: invalid parameters\n");
		return -EINVAL;
	}

	if (!desc->wMaxPacketSize) {
		pr_debug("dwc3: missing wMaxPacketSize\n");
		return -EINVAL;
	}

	dep = to_dwc3_ep(ep);
	dwc = dep->dwc;

	if (dev_WARN_ONCE(dwc->dev, dep->flags & DWC3_EP_ENABLED,
					"%s is already enabled\n",
					dep->name))
		return 0;

	spin_lock_irqsave(&dwc->lock, flags);
	ret = __dwc3_gadget_ep_enable(dep, DWC3_DEPCFG_ACTION_INIT);
	spin_unlock_irqrestore(&dwc->lock, flags);

	return ret;
}

static int dwc3_gadget_ep_disable(struct usb_ep *ep)
{
	struct dwc3_ep			*dep;
	struct dwc3			*dwc;
	unsigned long			flags;
	int				ret;

	if (!ep) {
		pr_debug("dwc3: invalid parameters\n");
		return -EINVAL;
	}

	dep = to_dwc3_ep(ep);
	dwc = dep->dwc;

	if (dev_WARN_ONCE(dwc->dev, !(dep->flags & DWC3_EP_ENABLED),
					"%s is already disabled\n",
					dep->name))
		return 0;

	spin_lock_irqsave(&dwc->lock, flags);
	ret = __dwc3_gadget_ep_disable(dep);
	spin_unlock_irqrestore(&dwc->lock, flags);

	return ret;
}

static struct usb_request *dwc3_gadget_ep_alloc_request(struct usb_ep *ep,
		gfp_t gfp_flags)
{
	struct dwc3_request		*req;
	struct dwc3_ep			*dep = to_dwc3_ep(ep);

	req = kzalloc(sizeof(*req), gfp_flags);
	if (!req)
		return NULL;

	req->direction	= dep->direction;
	req->epnum	= dep->number;
	req->dep	= dep;
	req->status	= DWC3_REQUEST_STATUS_UNKNOWN;

	trace_dwc3_alloc_request(req);

	return &req->request;
}

static void dwc3_gadget_ep_free_request(struct usb_ep *ep,
		struct usb_request *request)
{
	struct dwc3_request		*req = to_dwc3_request(request);

	trace_dwc3_free_request(req);
	kfree(req);
}

/**
 * dwc3_ep_prev_trb - returns the previous TRB in the ring
 * @dep: The endpoint with the TRB ring
 * @index: The index of the current TRB in the ring
 *
 * Returns the TRB prior to the one pointed to by the index. If the
 * index is 0, we will wrap backwards, skip the link TRB, and return
 * the one just before that.
 */
static struct dwc3_trb *dwc3_ep_prev_trb(struct dwc3_ep *dep, u8 index)
{
	u8 tmp = index;

	if (!tmp)
		tmp = DWC3_TRB_NUM - 1;

	return &dep->trb_pool[tmp - 1];
}

static u32 dwc3_calc_trbs_left(struct dwc3_ep *dep)
{
	struct dwc3_trb		*tmp;
	u8			trbs_left;

	/*
	 * If enqueue & dequeue are equal than it is either full or empty.
	 *
	 * One way to know for sure is if the TRB right before us has HWO bit
	 * set or not. If it has, then we're definitely full and can't fit any
	 * more transfers in our ring.
	 */
	if (dep->trb_enqueue == dep->trb_dequeue) {
		tmp = dwc3_ep_prev_trb(dep, dep->trb_enqueue);
		if (tmp->ctrl & DWC3_TRB_CTRL_HWO)
			return 0;

		return DWC3_TRB_NUM - 1;
	}

	trbs_left = dep->trb_dequeue - dep->trb_enqueue;
	trbs_left &= (DWC3_TRB_NUM - 1);

	if (dep->trb_dequeue < dep->trb_enqueue)
		trbs_left--;

	return trbs_left;
}

static void __dwc3_prepare_one_trb(struct dwc3_ep *dep, struct dwc3_trb *trb,
		dma_addr_t dma, unsigned length, unsigned chain, unsigned node,
		unsigned stream_id, unsigned short_not_ok, unsigned no_interrupt)
{
	struct dwc3		*dwc = dep->dwc;
	struct usb_gadget	*gadget = &dwc->gadget;
	enum usb_device_speed	speed = gadget->speed;

	trb->size = DWC3_TRB_SIZE_LENGTH(length);
	trb->bpl = lower_32_bits(dma);
	trb->bph = upper_32_bits(dma);

	switch (usb_endpoint_type(dep->endpoint.desc)) {
	case USB_ENDPOINT_XFER_CONTROL:
		trb->ctrl = DWC3_TRBCTL_CONTROL_SETUP;
		break;

	case USB_ENDPOINT_XFER_ISOC:
		if (!node) {
			trb->ctrl = DWC3_TRBCTL_ISOCHRONOUS_FIRST;

			/*
			 * USB Specification 2.0 Section 5.9.2 states that: "If
			 * there is only a single transaction in the microframe,
			 * only a DATA0 data packet PID is used.  If there are
			 * two transactions per microframe, DATA1 is used for
			 * the first transaction data packet and DATA0 is used
			 * for the second transaction data packet.  If there are
			 * three transactions per microframe, DATA2 is used for
			 * the first transaction data packet, DATA1 is used for
			 * the second, and DATA0 is used for the third."
			 *
			 * IOW, we should satisfy the following cases:
			 *
			 * 1) length <= maxpacket
			 *	- DATA0
			 *
			 * 2) maxpacket < length <= (2 * maxpacket)
			 *	- DATA1, DATA0
			 *
			 * 3) (2 * maxpacket) < length <= (3 * maxpacket)
			 *	- DATA2, DATA1, DATA0
			 */
			if (speed == USB_SPEED_HIGH) {
				struct usb_ep *ep = &dep->endpoint;
				unsigned int mult = 2;
				unsigned int maxp = usb_endpoint_maxp(ep->desc);

				if (length <= (2 * maxp))
					mult--;

				if (length <= maxp)
					mult--;

				trb->size |= DWC3_TRB_SIZE_PCM1(mult);
			}
		} else {
			trb->ctrl = DWC3_TRBCTL_ISOCHRONOUS;
		}

		/* always enable Interrupt on Missed ISOC */
		trb->ctrl |= DWC3_TRB_CTRL_ISP_IMI;
		break;

	case USB_ENDPOINT_XFER_BULK:
	case USB_ENDPOINT_XFER_INT:
		trb->ctrl = DWC3_TRBCTL_NORMAL;
		break;
	default:
		/*
		 * This is only possible with faulty memory because we
		 * checked it already :)
		 */
		dev_WARN(dwc->dev, "Unknown endpoint type %d\n",
				usb_endpoint_type(dep->endpoint.desc));
	}

	/*
	 * Enable Continue on Short Packet
	 * when endpoint is not a stream capable
	 */
	if (usb_endpoint_dir_out(dep->endpoint.desc)) {
		if (!dep->stream_capable)
			trb->ctrl |= DWC3_TRB_CTRL_CSP;

		if (short_not_ok)
			trb->ctrl |= DWC3_TRB_CTRL_ISP_IMI;
	}

	if ((!no_interrupt && !chain) ||
			(dwc3_calc_trbs_left(dep) == 1))
		trb->ctrl |= DWC3_TRB_CTRL_IOC;

	if (chain)
		trb->ctrl |= DWC3_TRB_CTRL_CHN;

	if (usb_endpoint_xfer_bulk(dep->endpoint.desc) && dep->stream_capable)
		trb->ctrl |= DWC3_TRB_CTRL_SID_SOFN(stream_id);

	trb->ctrl |= DWC3_TRB_CTRL_HWO;

	dwc3_ep_inc_enq(dep);

	trace_dwc3_prepare_trb(dep, trb);
}

/**
 * dwc3_prepare_one_trb - setup one TRB from one request
 * @dep: endpoint for which this request is prepared
 * @req: dwc3_request pointer
 * @chain: should this TRB be chained to the next?
 * @node: only for isochronous endpoints. First TRB needs different type.
 */
static void dwc3_prepare_one_trb(struct dwc3_ep *dep,
		struct dwc3_request *req, unsigned chain, unsigned node)
{
	struct dwc3_trb		*trb;
	unsigned int		length;
	dma_addr_t		dma;
	unsigned		stream_id = req->request.stream_id;
	unsigned		short_not_ok = req->request.short_not_ok;
	unsigned		no_interrupt = req->request.no_interrupt;

	if (req->request.num_sgs > 0) {
		length = sg_dma_len(req->start_sg);
		dma = sg_dma_address(req->start_sg);
	} else {
		length = req->request.length;
		dma = req->request.dma;
	}

	trb = &dep->trb_pool[dep->trb_enqueue];

	if (!req->trb) {
		dwc3_gadget_move_started_request(req);
		req->trb = trb;
		req->trb_dma = dwc3_trb_dma_offset(dep, trb);
	}

	req->num_trbs++;

	__dwc3_prepare_one_trb(dep, trb, dma, length, chain, node,
			stream_id, short_not_ok, no_interrupt);
}

static void dwc3_prepare_one_trb_sg(struct dwc3_ep *dep,
		struct dwc3_request *req)
{
	struct scatterlist *sg = req->start_sg;
	struct scatterlist *s;
	int		i;

	unsigned int remaining = req->request.num_mapped_sgs
		- req->num_queued_sgs;

	for_each_sg(sg, s, remaining, i) {
		unsigned int length = req->request.length;
		unsigned int maxp = usb_endpoint_maxp(dep->endpoint.desc);
		unsigned int rem = length % maxp;
		unsigned chain = true;

		/*
		 * IOMMU driver is coalescing the list of sgs which shares a
		 * page boundary into one and giving it to USB driver. With
		 * this the number of sgs mapped is not equal to the number of
		 * sgs passed. So mark the chain bit to false if it isthe last
		 * mapped sg.
		 */
		if (i == remaining - 1)
			chain = false;

		if (rem && usb_endpoint_dir_out(dep->endpoint.desc) && !chain) {
			struct dwc3	*dwc = dep->dwc;
			struct dwc3_trb	*trb;

			req->needs_extra_trb = true;

			/* prepare normal TRB */
			dwc3_prepare_one_trb(dep, req, true, i);

			/* Now prepare one extra TRB to align transfer size */
			trb = &dep->trb_pool[dep->trb_enqueue];
			req->num_trbs++;
			__dwc3_prepare_one_trb(dep, trb, dwc->bounce_addr,
					maxp - rem, false, 1,
					req->request.stream_id,
					req->request.short_not_ok,
					req->request.no_interrupt);
		} else {
			dwc3_prepare_one_trb(dep, req, chain, i);
		}

		/*
		 * There can be a situation where all sgs in sglist are not
		 * queued because of insufficient trb number. To handle this
		 * case, update start_sg to next sg to be queued, so that
		 * we have free trbs we can continue queuing from where we
		 * previously stopped
		 */
		if (chain)
			req->start_sg = sg_next(s);

		req->num_queued_sgs++;

		if (!dwc3_calc_trbs_left(dep))
			break;
	}
}

static void dwc3_prepare_one_trb_linear(struct dwc3_ep *dep,
		struct dwc3_request *req)
{
	unsigned int length = req->request.length;
	unsigned int maxp = usb_endpoint_maxp(dep->endpoint.desc);
	unsigned int rem = length % maxp;

	if ((!length || rem) && usb_endpoint_dir_out(dep->endpoint.desc)) {
		struct dwc3	*dwc = dep->dwc;
		struct dwc3_trb	*trb;

		req->needs_extra_trb = true;

		/* prepare normal TRB */
		dwc3_prepare_one_trb(dep, req, true, 0);

		/* Now prepare one extra TRB to align transfer size */
		trb = &dep->trb_pool[dep->trb_enqueue];
		req->num_trbs++;
		__dwc3_prepare_one_trb(dep, trb, dwc->bounce_addr, maxp - rem,
				false, 1, req->request.stream_id,
				req->request.short_not_ok,
				req->request.no_interrupt);
	} else if (req->request.zero && req->request.length &&
		   (IS_ALIGNED(req->request.length, maxp))) {
		struct dwc3	*dwc = dep->dwc;
		struct dwc3_trb	*trb;

		req->needs_extra_trb = true;

		/* prepare normal TRB */
		dwc3_prepare_one_trb(dep, req, true, 0);

		/* Now prepare one extra TRB to handle ZLP */
		trb = &dep->trb_pool[dep->trb_enqueue];
		req->num_trbs++;
		__dwc3_prepare_one_trb(dep, trb, dwc->bounce_addr, 0,
				false, 1, req->request.stream_id,
				req->request.short_not_ok,
				req->request.no_interrupt);
	} else {
		dwc3_prepare_one_trb(dep, req, false, 0);
	}
}

/*
 * dwc3_prepare_trbs - setup TRBs from requests
 * @dep: endpoint for which requests are being prepared
 *
 * The function goes through the requests list and sets up TRBs for the
 * transfers. The function returns once there are no more TRBs available or
 * it runs out of requests.
 */
static void dwc3_prepare_trbs(struct dwc3_ep *dep)
{
	struct dwc3_request	*req, *n;

	BUILD_BUG_ON_NOT_POWER_OF_2(DWC3_TRB_NUM);

	/*
	 * We can get in a situation where there's a request in the started list
	 * but there weren't enough TRBs to fully kick it in the first time
	 * around, so it has been waiting for more TRBs to be freed up.
	 *
	 * In that case, we should check if we have a request with pending_sgs
	 * in the started list and prepare TRBs for that request first,
	 * otherwise we will prepare TRBs completely out of order and that will
	 * break things.
	 */
	list_for_each_entry(req, &dep->started_list, list) {
		if (req->num_pending_sgs > 0)
			dwc3_prepare_one_trb_sg(dep, req);

		if (!dwc3_calc_trbs_left(dep))
			return;
	}

	list_for_each_entry_safe(req, n, &dep->pending_list, list) {
		struct dwc3	*dwc = dep->dwc;
		int		ret;

		ret = usb_gadget_map_request_by_dev(dwc->sysdev, &req->request,
						    dep->direction);
		if (ret)
			return;

		req->sg			= req->request.sg;
		req->start_sg		= req->sg;
		req->num_queued_sgs	= 0;
		req->num_pending_sgs	= req->request.num_mapped_sgs;

		if (req->num_pending_sgs > 0)
			dwc3_prepare_one_trb_sg(dep, req);
		else
			dwc3_prepare_one_trb_linear(dep, req);

		if (!dwc3_calc_trbs_left(dep))
			return;
	}
}

static int __dwc3_gadget_kick_transfer(struct dwc3_ep *dep)
{
	struct dwc3_gadget_ep_cmd_params params;
	struct dwc3_request		*req;
	int				starting;
	int				ret;
	u32				cmd;

	if (!dwc3_calc_trbs_left(dep))
		return 0;

	starting = !(dep->flags & DWC3_EP_TRANSFER_STARTED);

	dwc3_prepare_trbs(dep);
	req = next_request(&dep->started_list);
	if (!req) {
		dep->flags |= DWC3_EP_PENDING_REQUEST;
		return 0;
	}

	memset(&params, 0, sizeof(params));

	if (starting) {
		params.param0 = upper_32_bits(req->trb_dma);
		params.param1 = lower_32_bits(req->trb_dma);
		cmd = DWC3_DEPCMD_STARTTRANSFER;

		if (dep->stream_capable)
			cmd |= DWC3_DEPCMD_PARAM(req->request.stream_id);

		if (usb_endpoint_xfer_isoc(dep->endpoint.desc))
			cmd |= DWC3_DEPCMD_PARAM(dep->frame_number);
	} else {
		cmd = DWC3_DEPCMD_UPDATETRANSFER |
			DWC3_DEPCMD_PARAM(dep->resource_index);
	}

	ret = dwc3_send_gadget_ep_cmd(dep, cmd, &params);
	if (ret < 0) {
		/*
		 * FIXME we need to iterate over the list of requests
		 * here and stop, unmap, free and del each of the linked
		 * requests instead of what we do now.
		 */
		if (req->trb)
			memset(req->trb, 0, sizeof(struct dwc3_trb));
		dwc3_gadget_del_and_unmap_request(dep, req, ret);
		return ret;
	}

	return 0;
}

static int __dwc3_gadget_get_frame(struct dwc3 *dwc)
{
	u32			reg;

	reg = dwc3_readl(dwc->regs, DWC3_DSTS);
	return DWC3_DSTS_SOFFN(reg);
}

/**
 * dwc3_gadget_start_isoc_quirk - workaround invalid frame number
 * @dep: isoc endpoint
 *
 * This function tests for the correct combination of BIT[15:14] from the 16-bit
 * microframe number reported by the XferNotReady event for the future frame
 * number to start the isoc transfer.
 *
 * In DWC_usb31 version 1.70a-ea06 and prior, for highspeed and fullspeed
 * isochronous IN, BIT[15:14] of the 16-bit microframe number reported by the
 * XferNotReady event are invalid. The driver uses this number to schedule the
 * isochronous transfer and passes it to the START TRANSFER command. Because
 * this number is invalid, the command may fail. If BIT[15:14] matches the
 * internal 16-bit microframe, the START TRANSFER command will pass and the
 * transfer will start at the scheduled time, if it is off by 1, the command
 * will still pass, but the transfer will start 2 seconds in the future. For all
 * other conditions, the START TRANSFER command will fail with bus-expiry.
 *
 * In order to workaround this issue, we can test for the correct combination of
 * BIT[15:14] by sending START TRANSFER commands with different values of
 * BIT[15:14]: 'b00, 'b01, 'b10, and 'b11. Each combination is 2^14 uframe apart
 * (or 2 seconds). 4 seconds into the future will result in a bus-expiry status.
 * As the result, within the 4 possible combinations for BIT[15:14], there will
 * be 2 successful and 2 failure START COMMAND status. One of the 2 successful
 * command status will result in a 2-second delay start. The smaller BIT[15:14]
 * value is the correct combination.
 *
 * Since there are only 4 outcomes and the results are ordered, we can simply
 * test 2 START TRANSFER commands with BIT[15:14] combinations 'b00 and 'b01 to
 * deduce the smaller successful combination.
 *
 * Let test0 = test status for combination 'b00 and test1 = test status for 'b01
 * of BIT[15:14]. The correct combination is as follow:
 *
 * if test0 fails and test1 passes, BIT[15:14] is 'b01
 * if test0 fails and test1 fails, BIT[15:14] is 'b10
 * if test0 passes and test1 fails, BIT[15:14] is 'b11
 * if test0 passes and test1 passes, BIT[15:14] is 'b00
 *
 * Synopsys STAR 9001202023: Wrong microframe number for isochronous IN
 * endpoints.
 */
static int dwc3_gadget_start_isoc_quirk(struct dwc3_ep *dep)
{
	int cmd_status = 0;
	bool test0;
	bool test1;

	while (dep->combo_num < 2) {
		struct dwc3_gadget_ep_cmd_params params;
		u32 test_frame_number;
		u32 cmd;

		/*
		 * Check if we can start isoc transfer on the next interval or
		 * 4 uframes in the future with BIT[15:14] as dep->combo_num
		 */
		test_frame_number = dep->frame_number & 0x3fff;
		test_frame_number |= dep->combo_num << 14;
		test_frame_number += max_t(u32, 4, dep->interval);

		params.param0 = upper_32_bits(dep->dwc->bounce_addr);
		params.param1 = lower_32_bits(dep->dwc->bounce_addr);

		cmd = DWC3_DEPCMD_STARTTRANSFER;
		cmd |= DWC3_DEPCMD_PARAM(test_frame_number);
		cmd_status = dwc3_send_gadget_ep_cmd(dep, cmd, &params);

		/* Redo if some other failure beside bus-expiry is received */
		if (cmd_status && cmd_status != -EAGAIN) {
			dep->start_cmd_status = 0;
			dep->combo_num = 0;
			return 0;
		}

		/* Store the first test status */
		if (dep->combo_num == 0)
			dep->start_cmd_status = cmd_status;

		dep->combo_num++;

		/*
		 * End the transfer if the START_TRANSFER command is successful
		 * to wait for the next XferNotReady to test the command again
		 */
		if (cmd_status == 0) {
			dwc3_stop_active_transfer(dep, true, true);
			return 0;
		}
	}

	/* test0 and test1 are both completed at this point */
	test0 = (dep->start_cmd_status == 0);
	test1 = (cmd_status == 0);

	if (!test0 && test1)
		dep->combo_num = 1;
	else if (!test0 && !test1)
		dep->combo_num = 2;
	else if (test0 && !test1)
		dep->combo_num = 3;
	else if (test0 && test1)
		dep->combo_num = 0;

	dep->frame_number &= 0x3fff;
	dep->frame_number |= dep->combo_num << 14;
	dep->frame_number += max_t(u32, 4, dep->interval);

	/* Reinitialize test variables */
	dep->start_cmd_status = 0;
	dep->combo_num = 0;

	return __dwc3_gadget_kick_transfer(dep);
}

static int __dwc3_gadget_start_isoc(struct dwc3_ep *dep)
{
	struct dwc3 *dwc = dep->dwc;
	int ret;
	int i;

	if (list_empty(&dep->pending_list)) {
		dep->flags |= DWC3_EP_PENDING_REQUEST;
		return -EAGAIN;
	}

	if (!dwc->dis_start_transfer_quirk && dwc3_is_usb31(dwc) &&
	    (dwc->revision <= DWC3_USB31_REVISION_160A ||
	     (dwc->revision == DWC3_USB31_REVISION_170A &&
	      dwc->version_type >= DWC31_VERSIONTYPE_EA01 &&
	      dwc->version_type <= DWC31_VERSIONTYPE_EA06))) {

		if (dwc->gadget.speed <= USB_SPEED_HIGH && dep->direction)
			return dwc3_gadget_start_isoc_quirk(dep);
	}

	for (i = 0; i < DWC3_ISOC_MAX_RETRIES; i++) {
		dep->frame_number = DWC3_ALIGN_FRAME(dep, i + 1);

		ret = __dwc3_gadget_kick_transfer(dep);
		if (ret != -EAGAIN)
			break;
	}

	return ret;
}

static int __dwc3_gadget_ep_queue(struct dwc3_ep *dep, struct dwc3_request *req)
{
	struct dwc3		*dwc = dep->dwc;

	if (!dep->endpoint.desc) {
		dev_err(dwc->dev, "%s: can't queue to disabled endpoint\n",
				dep->name);
		return -ESHUTDOWN;
	}

	if (WARN(req->dep != dep, "request %pK belongs to '%s'\n",
				&req->request, req->dep->name))
		return -EINVAL;

	if (WARN(req->status < DWC3_REQUEST_STATUS_COMPLETED,
				"%s: request %pK already in flight\n",
				dep->name, &req->request))
		return -EINVAL;

	pm_runtime_get(dwc->dev);

	req->request.actual	= 0;
	req->request.status	= -EINPROGRESS;

	trace_dwc3_ep_queue(req);

	list_add_tail(&req->list, &dep->pending_list);
	req->status = DWC3_REQUEST_STATUS_QUEUED;

	/* Start the transfer only after the END_TRANSFER is completed */
	if (dep->flags & DWC3_EP_END_TRANSFER_PENDING) {
		dep->flags |= DWC3_EP_DELAY_START;
		return 0;
	}

	/*
	 * NOTICE: Isochronous endpoints should NEVER be prestarted. We must
	 * wait for a XferNotReady event so we will know what's the current
	 * (micro-)frame number.
	 *
	 * Without this trick, we are very, very likely gonna get Bus Expiry
	 * errors which will force us issue EndTransfer command.
	 */
	if (usb_endpoint_xfer_isoc(dep->endpoint.desc)) {
		if (!(dep->flags & DWC3_EP_PENDING_REQUEST) &&
				!(dep->flags & DWC3_EP_TRANSFER_STARTED))
			return 0;

		if ((dep->flags & DWC3_EP_PENDING_REQUEST)) {
			if (!(dep->flags & DWC3_EP_TRANSFER_STARTED)) {
				return __dwc3_gadget_start_isoc(dep);
			}
		}
	}

	return __dwc3_gadget_kick_transfer(dep);
}

static int dwc3_gadget_ep_queue(struct usb_ep *ep, struct usb_request *request,
	gfp_t gfp_flags)
{
	struct dwc3_request		*req = to_dwc3_request(request);
	struct dwc3_ep			*dep = to_dwc3_ep(ep);
	struct dwc3			*dwc = dep->dwc;

	unsigned long			flags;

	int				ret;

	spin_lock_irqsave(&dwc->lock, flags);
	ret = __dwc3_gadget_ep_queue(dep, req);
	spin_unlock_irqrestore(&dwc->lock, flags);

	return ret;
}

static void dwc3_gadget_ep_skip_trbs(struct dwc3_ep *dep, struct dwc3_request *req)
{
	int i;

	/*
	 * If request was already started, this means we had to
	 * stop the transfer. With that we also need to ignore
	 * all TRBs used by the request, however TRBs can only
	 * be modified after completion of END_TRANSFER
	 * command. So what we do here is that we wait for
	 * END_TRANSFER completion and only after that, we jump
	 * over TRBs by clearing HWO and incrementing dequeue
	 * pointer.
	 */
	for (i = 0; i < req->num_trbs; i++) {
		struct dwc3_trb *trb;

		trb = &dep->trb_pool[dep->trb_dequeue];
		trb->ctrl &= ~DWC3_TRB_CTRL_HWO;
		dwc3_ep_inc_deq(dep);
	}

	req->num_trbs = 0;
}

static void dwc3_gadget_ep_cleanup_cancelled_requests(struct dwc3_ep *dep)
{
	struct dwc3_request		*req;
	struct dwc3_request		*tmp;

	list_for_each_entry_safe(req, tmp, &dep->cancelled_list, list) {
		dwc3_gadget_ep_skip_trbs(dep, req);
		dwc3_gadget_giveback(dep, req, -ECONNRESET);
	}
}

static int dwc3_gadget_ep_dequeue(struct usb_ep *ep,
		struct usb_request *request)
{
	struct dwc3_request		*req = to_dwc3_request(request);
	struct dwc3_request		*r = NULL;

	struct dwc3_ep			*dep = to_dwc3_ep(ep);
	struct dwc3			*dwc = dep->dwc;

	unsigned long			flags;
	int				ret = 0;

	trace_dwc3_ep_dequeue(req);

	spin_lock_irqsave(&dwc->lock, flags);

	list_for_each_entry(r, &dep->pending_list, list) {
		if (r == req)
			break;
	}

	if (r != req) {
		list_for_each_entry(r, &dep->started_list, list) {
			if (r == req)
				break;
		}
		if (r == req) {
			/* wait until it is processed */
			dwc3_stop_active_transfer(dep, true, true);

			if (!r->trb)
				goto out0;

			dwc3_gadget_move_cancelled_request(req);
			if (dep->flags & DWC3_EP_TRANSFER_STARTED)
				goto out0;
			else
				goto out1;
		}
		dev_err(dwc->dev, "request %pK was not queued to %s\n",
				request, ep->name);
		ret = -EINVAL;
		goto out0;
	}

out1:
	dwc3_gadget_giveback(dep, req, -ECONNRESET);

out0:
	spin_unlock_irqrestore(&dwc->lock, flags);

	return ret;
}

int __dwc3_gadget_ep_set_halt(struct dwc3_ep *dep, int value, int protocol)
{
	struct dwc3_gadget_ep_cmd_params	params;
	struct dwc3				*dwc = dep->dwc;
	int					ret;

	if (usb_endpoint_xfer_isoc(dep->endpoint.desc)) {
		dev_err(dwc->dev, "%s is of Isochronous type\n", dep->name);
		return -EINVAL;
	}

	memset(&params, 0x00, sizeof(params));

	if (value) {
		struct dwc3_trb *trb;

		unsigned transfer_in_flight;
		unsigned started;

		if (dep->number > 1)
			trb = dwc3_ep_prev_trb(dep, dep->trb_enqueue);
		else
			trb = &dwc->ep0_trb[dep->trb_enqueue];

		transfer_in_flight = trb->ctrl & DWC3_TRB_CTRL_HWO;
		started = !list_empty(&dep->started_list);

		if (!protocol && ((dep->direction && transfer_in_flight) ||
				(!dep->direction && started))) {
			return -EAGAIN;
		}

		ret = dwc3_send_gadget_ep_cmd(dep, DWC3_DEPCMD_SETSTALL,
				&params);
		if (ret)
			dev_err(dwc->dev, "failed to set STALL on %s\n",
					dep->name);
		else
			dep->flags |= DWC3_EP_STALL;
	} else {

		ret = dwc3_send_clear_stall_ep_cmd(dep);
		if (ret)
			dev_err(dwc->dev, "failed to clear STALL on %s\n",
					dep->name);
		else
			dep->flags &= ~(DWC3_EP_STALL | DWC3_EP_WEDGE);
	}

	return ret;
}

static int dwc3_gadget_ep_set_halt(struct usb_ep *ep, int value)
{
	struct dwc3_ep			*dep = to_dwc3_ep(ep);
	struct dwc3			*dwc = dep->dwc;

	unsigned long			flags;

	int				ret;

	spin_lock_irqsave(&dwc->lock, flags);
	ret = __dwc3_gadget_ep_set_halt(dep, value, false);
	spin_unlock_irqrestore(&dwc->lock, flags);

	return ret;
}

static int dwc3_gadget_ep_set_wedge(struct usb_ep *ep)
{
	struct dwc3_ep			*dep = to_dwc3_ep(ep);
	struct dwc3			*dwc = dep->dwc;
	unsigned long			flags;
	int				ret;

	spin_lock_irqsave(&dwc->lock, flags);
	dep->flags |= DWC3_EP_WEDGE;

	if (dep->number == 0 || dep->number == 1)
		ret = __dwc3_gadget_ep0_set_halt(ep, 1);
	else
		ret = __dwc3_gadget_ep_set_halt(dep, 1, false);
	spin_unlock_irqrestore(&dwc->lock, flags);

	return ret;
}

/* -------------------------------------------------------------------------- */

static struct usb_endpoint_descriptor dwc3_gadget_ep0_desc = {
	.bLength	= USB_DT_ENDPOINT_SIZE,
	.bDescriptorType = USB_DT_ENDPOINT,
	.bmAttributes	= USB_ENDPOINT_XFER_CONTROL,
};

static const struct usb_ep_ops dwc3_gadget_ep0_ops = {
	.enable		= dwc3_gadget_ep0_enable,
	.disable	= dwc3_gadget_ep0_disable,
	.alloc_request	= dwc3_gadget_ep_alloc_request,
	.free_request	= dwc3_gadget_ep_free_request,
	.queue		= dwc3_gadget_ep0_queue,
	.dequeue	= dwc3_gadget_ep_dequeue,
	.set_halt	= dwc3_gadget_ep0_set_halt,
	.set_wedge	= dwc3_gadget_ep_set_wedge,
};

static const struct usb_ep_ops dwc3_gadget_ep_ops = {
	.enable		= dwc3_gadget_ep_enable,
	.disable	= dwc3_gadget_ep_disable,
	.alloc_request	= dwc3_gadget_ep_alloc_request,
	.free_request	= dwc3_gadget_ep_free_request,
	.queue		= dwc3_gadget_ep_queue,
	.dequeue	= dwc3_gadget_ep_dequeue,
	.set_halt	= dwc3_gadget_ep_set_halt,
	.set_wedge	= dwc3_gadget_ep_set_wedge,
};

/* -------------------------------------------------------------------------- */

static int dwc3_gadget_get_frame(struct usb_gadget *g)
{
	struct dwc3		*dwc = gadget_to_dwc(g);

	return __dwc3_gadget_get_frame(dwc);
}

static int __dwc3_gadget_wakeup(struct dwc3 *dwc)
{
	int			retries;

	int			ret;
	u32			reg;

	u8			link_state;

	/*
	 * According to the Databook Remote wakeup request should
	 * be issued only when the device is in early suspend state.
	 *
	 * We can check that via USB Link State bits in DSTS register.
	 */
	reg = dwc3_readl(dwc->regs, DWC3_DSTS);

	link_state = DWC3_DSTS_USBLNKST(reg);

	switch (link_state) {
	case DWC3_LINK_STATE_RESET:
	case DWC3_LINK_STATE_RX_DET:	/* in HS, means Early Suspend */
	case DWC3_LINK_STATE_U3:	/* in HS, means SUSPEND */
	case DWC3_LINK_STATE_RESUME:
		break;
	default:
		return -EINVAL;
	}

	ret = dwc3_gadget_set_link_state(dwc, DWC3_LINK_STATE_RECOV);
	if (ret < 0) {
		dev_err(dwc->dev, "failed to put link in Recovery\n");
		return ret;
	}

	/* Recent versions do this automatically */
	if (dwc->revision < DWC3_REVISION_194A) {
		/* write zeroes to Link Change Request */
		reg = dwc3_readl(dwc->regs, DWC3_DCTL);
		reg &= ~DWC3_DCTL_ULSTCHNGREQ_MASK;
		dwc3_writel(dwc->regs, DWC3_DCTL, reg);
	}

	/* poll until Link State changes to ON */
	retries = 20000;

	while (retries--) {
		reg = dwc3_readl(dwc->regs, DWC3_DSTS);

		/* in HS, means ON */
		if (DWC3_DSTS_USBLNKST(reg) == DWC3_LINK_STATE_U0)
			break;
	}

	if (DWC3_DSTS_USBLNKST(reg) != DWC3_LINK_STATE_U0) {
		dev_err(dwc->dev, "failed to send remote wakeup\n");
		return -EINVAL;
	}

	return 0;
}

static int dwc3_gadget_wakeup(struct usb_gadget *g)
{
	struct dwc3		*dwc = gadget_to_dwc(g);
	unsigned long		flags;
	int			ret;

	spin_lock_irqsave(&dwc->lock, flags);
	ret = __dwc3_gadget_wakeup(dwc);
	spin_unlock_irqrestore(&dwc->lock, flags);

	return ret;
}

static int dwc3_gadget_set_selfpowered(struct usb_gadget *g,
		int is_selfpowered)
{
	struct dwc3		*dwc = gadget_to_dwc(g);
	unsigned long		flags;

	spin_lock_irqsave(&dwc->lock, flags);
	g->is_selfpowered = !!is_selfpowered;
	spin_unlock_irqrestore(&dwc->lock, flags);

	return 0;
}

static int dwc3_gadget_run_stop(struct dwc3 *dwc, int is_on, int suspend)
{
	u32			reg;
	u32			timeout = 500;

	if (pm_runtime_suspended(dwc->dev))
		return 0;

	reg = dwc3_readl(dwc->regs, DWC3_DCTL);
	if (is_on) {
		if (dwc->revision <= DWC3_REVISION_187A) {
			reg &= ~DWC3_DCTL_TRGTULST_MASK;
			reg |= DWC3_DCTL_TRGTULST_RX_DET;
		}

		if (dwc->revision >= DWC3_REVISION_194A)
			reg &= ~DWC3_DCTL_KEEP_CONNECT;
		reg |= DWC3_DCTL_RUN_STOP;

		if (dwc->has_hibernation)
			reg |= DWC3_DCTL_KEEP_CONNECT;

		dwc->pullups_connected = true;
	} else {
		reg &= ~DWC3_DCTL_RUN_STOP;

		if (dwc->has_hibernation && !suspend)
			reg &= ~DWC3_DCTL_KEEP_CONNECT;

		dwc->pullups_connected = false;
	}

	dwc3_gadget_dctl_write_safe(dwc, reg);

	do {
		reg = dwc3_readl(dwc->regs, DWC3_DSTS);
		reg &= DWC3_DSTS_DEVCTRLHLT;
	} while (--timeout && !(!is_on ^ !reg));

	if (!timeout)
		return -ETIMEDOUT;

	return 0;
}

static int dwc3_gadget_pullup(struct usb_gadget *g, int is_on)
{
	struct dwc3		*dwc = gadget_to_dwc(g);
	unsigned long		flags;
	int			ret;

	is_on = !!is_on;

	/*
	 * Per databook, when we want to stop the gadget, if a control transfer
	 * is still in process, complete it and get the core into setup phase.
	 */
	if (!is_on && dwc->ep0state != EP0_SETUP_PHASE) {
		reinit_completion(&dwc->ep0_in_setup);

		ret = wait_for_completion_timeout(&dwc->ep0_in_setup,
				msecs_to_jiffies(DWC3_PULL_UP_TIMEOUT));
		if (ret == 0) {
			dev_err(dwc->dev, "timed out waiting for SETUP phase\n");
			return -ETIMEDOUT;
		}
	}

	spin_lock_irqsave(&dwc->lock, flags);
	ret = dwc3_gadget_run_stop(dwc, is_on, false);
	spin_unlock_irqrestore(&dwc->lock, flags);

	return ret;
}

static void dwc3_gadget_enable_irq(struct dwc3 *dwc)
{
	u32			reg;

	/* Enable all but Start and End of Frame IRQs */
	reg = (DWC3_DEVTEN_VNDRDEVTSTRCVEDEN |
			DWC3_DEVTEN_EVNTOVERFLOWEN |
			DWC3_DEVTEN_CMDCMPLTEN |
			DWC3_DEVTEN_ERRTICERREN |
			DWC3_DEVTEN_WKUPEVTEN |
			DWC3_DEVTEN_CONNECTDONEEN |
			DWC3_DEVTEN_USBRSTEN |
			DWC3_DEVTEN_DISCONNEVTEN);

	if (dwc->revision < DWC3_REVISION_250A)
		reg |= DWC3_DEVTEN_ULSTCNGEN;

	dwc3_writel(dwc->regs, DWC3_DEVTEN, reg);
}

static void dwc3_gadget_disable_irq(struct dwc3 *dwc)
{
	/* mask all interrupts */
	dwc3_writel(dwc->regs, DWC3_DEVTEN, 0x00);
}

static irqreturn_t dwc3_interrupt(int irq, void *_dwc);
static irqreturn_t dwc3_thread_interrupt(int irq, void *_dwc);

/**
 * dwc3_gadget_setup_nump - calculate and initialize NUMP field of %DWC3_DCFG
 * @dwc: pointer to our context structure
 *
 * The following looks like complex but it's actually very simple. In order to
 * calculate the number of packets we can burst at once on OUT transfers, we're
 * gonna use RxFIFO size.
 *
 * To calculate RxFIFO size we need two numbers:
 * MDWIDTH = size, in bits, of the internal memory bus
 * RAM2_DEPTH = depth, in MDWIDTH, of internal RAM2 (where RxFIFO sits)
 *
 * Given these two numbers, the formula is simple:
 *
 * RxFIFO Size = (RAM2_DEPTH * MDWIDTH / 8) - 24 - 16;
 *
 * 24 bytes is for 3x SETUP packets
 * 16 bytes is a clock domain crossing tolerance
 *
 * Given RxFIFO Size, NUMP = RxFIFOSize / 1024;
 */
static void dwc3_gadget_setup_nump(struct dwc3 *dwc)
{
	u32 ram2_depth;
	u32 mdwidth;
	u32 nump;
	u32 reg;

	ram2_depth = DWC3_GHWPARAMS7_RAM2_DEPTH(dwc->hwparams.hwparams7);
	mdwidth = DWC3_GHWPARAMS0_MDWIDTH(dwc->hwparams.hwparams0);

	nump = ((ram2_depth * mdwidth / 8) - 24 - 16) / 1024;
	nump = min_t(u32, nump, 16);

	/* update NumP */
	reg = dwc3_readl(dwc->regs, DWC3_DCFG);
	reg &= ~DWC3_DCFG_NUMP_MASK;
	reg |= nump << DWC3_DCFG_NUMP_SHIFT;
	dwc3_writel(dwc->regs, DWC3_DCFG, reg);
}

static int __dwc3_gadget_start(struct dwc3 *dwc)
{
	struct dwc3_ep		*dep;
	int			ret = 0;
	u32			reg;

	/*
	 * Use IMOD if enabled via dwc->imod_interval. Otherwise, if
	 * the core supports IMOD, disable it.
	 */
	if (dwc->imod_interval) {
		dwc3_writel(dwc->regs, DWC3_DEV_IMOD(0), dwc->imod_interval);
		dwc3_writel(dwc->regs, DWC3_GEVNTCOUNT(0), DWC3_GEVNTCOUNT_EHB);
	} else if (dwc3_has_imod(dwc)) {
		dwc3_writel(dwc->regs, DWC3_DEV_IMOD(0), 0);
	}

	/*
	 * We are telling dwc3 that we want to use DCFG.NUMP as ACK TP's NUMP
	 * field instead of letting dwc3 itself calculate that automatically.
	 *
	 * This way, we maximize the chances that we'll be able to get several
	 * bursts of data without going through any sort of endpoint throttling.
	 */
	reg = dwc3_readl(dwc->regs, DWC3_GRXTHRCFG);
	if (dwc3_is_usb31(dwc))
		reg &= ~DWC31_GRXTHRCFG_PKTCNTSEL;
	else
		reg &= ~DWC3_GRXTHRCFG_PKTCNTSEL;

	dwc3_writel(dwc->regs, DWC3_GRXTHRCFG, reg);

	dwc3_gadget_setup_nump(dwc);

	/* Start with SuperSpeed Default */
	dwc3_gadget_ep0_desc.wMaxPacketSize = cpu_to_le16(512);

	dep = dwc->eps[0];
	ret = __dwc3_gadget_ep_enable(dep, DWC3_DEPCFG_ACTION_INIT);
	if (ret) {
		dev_err(dwc->dev, "failed to enable %s\n", dep->name);
		goto err0;
	}

	dep = dwc->eps[1];
	ret = __dwc3_gadget_ep_enable(dep, DWC3_DEPCFG_ACTION_INIT);
	if (ret) {
		dev_err(dwc->dev, "failed to enable %s\n", dep->name);
		goto err1;
	}

	/* begin to receive SETUP packets */
	dwc->ep0state = EP0_SETUP_PHASE;
	dwc->link_state = DWC3_LINK_STATE_SS_DIS;
	dwc3_ep0_out_start(dwc);

	dwc3_gadget_enable_irq(dwc);

	return 0;

err1:
	__dwc3_gadget_ep_disable(dwc->eps[0]);

err0:
	return ret;
}

static int dwc3_gadget_start(struct usb_gadget *g,
		struct usb_gadget_driver *driver)
{
	struct dwc3		*dwc = gadget_to_dwc(g);
	unsigned long		flags;
	int			ret = 0;
	int			irq;

	irq = dwc->irq_gadget;
	ret = request_threaded_irq(irq, dwc3_interrupt, dwc3_thread_interrupt,
			IRQF_SHARED, "dwc3", dwc->ev_buf);
	if (ret) {
		dev_err(dwc->dev, "failed to request irq #%d --> %d\n",
				irq, ret);
		goto err0;
	}

	spin_lock_irqsave(&dwc->lock, flags);
	if (dwc->gadget_driver) {
		dev_err(dwc->dev, "%s is already bound to %s\n",
				dwc->gadget.name,
				dwc->gadget_driver->driver.name);
		ret = -EBUSY;
		goto err1;
	}

	dwc->gadget_driver	= driver;

	if (pm_runtime_active(dwc->dev))
		__dwc3_gadget_start(dwc);

	spin_unlock_irqrestore(&dwc->lock, flags);

	return 0;

err1:
	spin_unlock_irqrestore(&dwc->lock, flags);
	free_irq(irq, dwc);

err0:
	return ret;
}

static void __dwc3_gadget_stop(struct dwc3 *dwc)
{
	dwc3_gadget_disable_irq(dwc);
	__dwc3_gadget_ep_disable(dwc->eps[0]);
	__dwc3_gadget_ep_disable(dwc->eps[1]);
}

static int dwc3_gadget_stop(struct usb_gadget *g)
{
	struct dwc3		*dwc = gadget_to_dwc(g);
	unsigned long		flags;

	spin_lock_irqsave(&dwc->lock, flags);

	if (pm_runtime_suspended(dwc->dev))
		goto out;

	__dwc3_gadget_stop(dwc);

out:
	dwc->gadget_driver	= NULL;
	spin_unlock_irqrestore(&dwc->lock, flags);

	free_irq(dwc->irq_gadget, dwc->ev_buf);

	return 0;
}

static void dwc3_gadget_config_params(struct usb_gadget *g,
				      struct usb_dcd_config_params *params)
{
	struct dwc3		*dwc = gadget_to_dwc(g);

	params->besl_baseline = USB_DEFAULT_BESL_UNSPECIFIED;
	params->besl_deep = USB_DEFAULT_BESL_UNSPECIFIED;

	/* Recommended BESL */
	if (!dwc->dis_enblslpm_quirk) {
		/*
		 * If the recommended BESL baseline is 0 or if the BESL deep is
		 * less than 2, Microsoft's Windows 10 host usb stack will issue
		 * a usb reset immediately after it receives the extended BOS
		 * descriptor and the enumeration will fail. To maintain
		 * compatibility with the Windows' usb stack, let's set the
		 * recommended BESL baseline to 1 and clamp the BESL deep to be
		 * within 2 to 15.
		 */
		params->besl_baseline = 1;
		if (dwc->is_utmi_l1_suspend)
			params->besl_deep =
				clamp_t(u8, dwc->hird_threshold, 2, 15);
	}

	/* U1 Device exit Latency */
	if (dwc->dis_u1_entry_quirk)
		params->bU1devExitLat = 0;
	else
		params->bU1devExitLat = DWC3_DEFAULT_U1_DEV_EXIT_LAT;

	/* U2 Device exit Latency */
	if (dwc->dis_u2_entry_quirk)
		params->bU2DevExitLat = 0;
	else
		params->bU2DevExitLat =
				cpu_to_le16(DWC3_DEFAULT_U2_DEV_EXIT_LAT);
}

static void dwc3_gadget_set_speed(struct usb_gadget *g,
				  enum usb_device_speed speed)
{
	struct dwc3		*dwc = gadget_to_dwc(g);
	unsigned long		flags;
	u32			reg;

	spin_lock_irqsave(&dwc->lock, flags);
	reg = dwc3_readl(dwc->regs, DWC3_DCFG);
	reg &= ~(DWC3_DCFG_SPEED_MASK);

	/*
	 * WORKAROUND: DWC3 revision < 2.20a have an issue
	 * which would cause metastability state on Run/Stop
	 * bit if we try to force the IP to USB2-only mode.
	 *
	 * Because of that, we cannot configure the IP to any
	 * speed other than the SuperSpeed
	 *
	 * Refers to:
	 *
	 * STAR#9000525659: Clock Domain Crossing on DCTL in
	 * USB 2.0 Mode
	 */
	if (dwc->revision < DWC3_REVISION_220A &&
	    !dwc->dis_metastability_quirk) {
		reg |= DWC3_DCFG_SUPERSPEED;
	} else {
		switch (speed) {
		case USB_SPEED_LOW:
			reg |= DWC3_DCFG_LOWSPEED;
			break;
		case USB_SPEED_FULL:
			reg |= DWC3_DCFG_FULLSPEED;
			break;
		case USB_SPEED_HIGH:
			reg |= DWC3_DCFG_HIGHSPEED;
			break;
		case USB_SPEED_SUPER:
			reg |= DWC3_DCFG_SUPERSPEED;
			break;
		case USB_SPEED_SUPER_PLUS:
			if (dwc3_is_usb31(dwc))
				reg |= DWC3_DCFG_SUPERSPEED_PLUS;
			else
				reg |= DWC3_DCFG_SUPERSPEED;
			break;
		default:
			dev_err(dwc->dev, "invalid speed (%d)\n", speed);

			if (dwc->revision & DWC3_REVISION_IS_DWC31)
				reg |= DWC3_DCFG_SUPERSPEED_PLUS;
			else
				reg |= DWC3_DCFG_SUPERSPEED;
		}
	}
	dwc3_writel(dwc->regs, DWC3_DCFG, reg);

	spin_unlock_irqrestore(&dwc->lock, flags);
}

static const struct usb_gadget_ops dwc3_gadget_ops = {
	.get_frame		= dwc3_gadget_get_frame,
	.wakeup			= dwc3_gadget_wakeup,
	.set_selfpowered	= dwc3_gadget_set_selfpowered,
	.pullup			= dwc3_gadget_pullup,
	.udc_start		= dwc3_gadget_start,
	.udc_stop		= dwc3_gadget_stop,
	.udc_set_speed		= dwc3_gadget_set_speed,
	.get_config_params	= dwc3_gadget_config_params,
};

/* -------------------------------------------------------------------------- */

static int dwc3_gadget_init_control_endpoint(struct dwc3_ep *dep)
{
	struct dwc3 *dwc = dep->dwc;

	usb_ep_set_maxpacket_limit(&dep->endpoint, 512);
	dep->endpoint.maxburst = 1;
	dep->endpoint.ops = &dwc3_gadget_ep0_ops;
	if (!dep->direction)
		dwc->gadget.ep0 = &dep->endpoint;

	dep->endpoint.caps.type_control = true;

	return 0;
}

static int dwc3_gadget_init_in_endpoint(struct dwc3_ep *dep)
{
	struct dwc3 *dwc = dep->dwc;
	int mdwidth;
	int size;

	mdwidth = DWC3_MDWIDTH(dwc->hwparams.hwparams0);
	/* MDWIDTH is represented in bits, we need it in bytes */
	mdwidth /= 8;

	size = dwc3_readl(dwc->regs, DWC3_GTXFIFOSIZ(dep->number >> 1));
	if (dwc3_is_usb31(dwc))
		size = DWC31_GTXFIFOSIZ_TXFDEP(size);
	else
		size = DWC3_GTXFIFOSIZ_TXFDEP(size);

	/* FIFO Depth is in MDWDITH bytes. Multiply */
	size *= mdwidth;

	/*
	 * To meet performance requirement, a minimum TxFIFO size of 3x
	 * MaxPacketSize is recommended for endpoints that support burst and a
	 * minimum TxFIFO size of 2x MaxPacketSize for endpoints that don't
	 * support burst. Use those numbers and we can calculate the max packet
	 * limit as below.
	 */
	if (dwc->maximum_speed >= USB_SPEED_SUPER)
		size /= 3;
	else
		size /= 2;

	usb_ep_set_maxpacket_limit(&dep->endpoint, size);

	dep->endpoint.max_streams = 15;
	dep->endpoint.ops = &dwc3_gadget_ep_ops;
	list_add_tail(&dep->endpoint.ep_list,
			&dwc->gadget.ep_list);
	dep->endpoint.caps.type_iso = true;
	dep->endpoint.caps.type_bulk = true;
	dep->endpoint.caps.type_int = true;

	return dwc3_alloc_trb_pool(dep);
}

static int dwc3_gadget_init_out_endpoint(struct dwc3_ep *dep)
{
	struct dwc3 *dwc = dep->dwc;
	int mdwidth;
	int size;

	mdwidth = DWC3_MDWIDTH(dwc->hwparams.hwparams0);

	/* MDWIDTH is represented in bits, convert to bytes */
	mdwidth /= 8;

	/* All OUT endpoints share a single RxFIFO space */
	size = dwc3_readl(dwc->regs, DWC3_GRXFIFOSIZ(0));
	if (dwc3_is_usb31(dwc))
		size = DWC31_GRXFIFOSIZ_RXFDEP(size);
	else
		size = DWC3_GRXFIFOSIZ_RXFDEP(size);

	/* FIFO depth is in MDWDITH bytes */
	size *= mdwidth;

	/*
	 * To meet performance requirement, a minimum recommended RxFIFO size
	 * is defined as follow:
	 * RxFIFO size >= (3 x MaxPacketSize) +
	 * (3 x 8 bytes setup packets size) + (16 bytes clock crossing margin)
	 *
	 * Then calculate the max packet limit as below.
	 */
	size -= (3 * 8) + 16;
	if (size < 0)
		size = 0;
	else
		size /= 3;

	usb_ep_set_maxpacket_limit(&dep->endpoint, size);
	dep->endpoint.max_streams = 15;
	dep->endpoint.ops = &dwc3_gadget_ep_ops;
	list_add_tail(&dep->endpoint.ep_list,
			&dwc->gadget.ep_list);
	dep->endpoint.caps.type_iso = true;
	dep->endpoint.caps.type_bulk = true;
	dep->endpoint.caps.type_int = true;

	return dwc3_alloc_trb_pool(dep);
}

static int dwc3_gadget_init_endpoint(struct dwc3 *dwc, u8 epnum)
{
	struct dwc3_ep			*dep;
	bool				direction = epnum & 1;
	int				ret;
	u8				num = epnum >> 1;

	dep = kzalloc(sizeof(*dep), GFP_KERNEL);
	if (!dep)
		return -ENOMEM;

	dep->dwc = dwc;
	dep->number = epnum;
	dep->direction = direction;
	dep->regs = dwc->regs + DWC3_DEP_BASE(epnum);
	dwc->eps[epnum] = dep;
	dep->combo_num = 0;
	dep->start_cmd_status = 0;

	snprintf(dep->name, sizeof(dep->name), "ep%u%s", num,
			direction ? "in" : "out");

	dep->endpoint.name = dep->name;

	if (!(dep->number > 1)) {
		dep->endpoint.desc = &dwc3_gadget_ep0_desc;
		dep->endpoint.comp_desc = NULL;
	}

	if (num == 0)
		ret = dwc3_gadget_init_control_endpoint(dep);
	else if (direction)
		ret = dwc3_gadget_init_in_endpoint(dep);
	else
		ret = dwc3_gadget_init_out_endpoint(dep);

	if (ret)
		return ret;

	dep->endpoint.caps.dir_in = direction;
	dep->endpoint.caps.dir_out = !direction;

	INIT_LIST_HEAD(&dep->pending_list);
	INIT_LIST_HEAD(&dep->started_list);
	INIT_LIST_HEAD(&dep->cancelled_list);

	return 0;
}

static int dwc3_gadget_init_endpoints(struct dwc3 *dwc, u8 total)
{
	u8				epnum;

	INIT_LIST_HEAD(&dwc->gadget.ep_list);

	for (epnum = 0; epnum < total; epnum++) {
		int			ret;

		ret = dwc3_gadget_init_endpoint(dwc, epnum);
		if (ret)
			return ret;
	}

	return 0;
}

static void dwc3_gadget_free_endpoints(struct dwc3 *dwc)
{
	struct dwc3_ep			*dep;
	u8				epnum;

	for (epnum = 0; epnum < DWC3_ENDPOINTS_NUM; epnum++) {
		dep = dwc->eps[epnum];
		if (!dep)
			continue;
		/*
		 * Physical endpoints 0 and 1 are special; they form the
		 * bi-directional USB endpoint 0.
		 *
		 * For those two physical endpoints, we don't allocate a TRB
		 * pool nor do we add them the endpoints list. Due to that, we
		 * shouldn't do these two operations otherwise we would end up
		 * with all sorts of bugs when removing dwc3.ko.
		 */
		if (epnum != 0 && epnum != 1) {
			dwc3_free_trb_pool(dep);
			list_del(&dep->endpoint.ep_list);
		}

		kfree(dep);
	}
}

/* -------------------------------------------------------------------------- */

static int dwc3_gadget_ep_reclaim_completed_trb(struct dwc3_ep *dep,
		struct dwc3_request *req, struct dwc3_trb *trb,
		const struct dwc3_event_depevt *event, int status, int chain)
{
	unsigned int		count;

	dwc3_ep_inc_deq(dep);

	trace_dwc3_complete_trb(dep, trb);
	req->num_trbs--;

	/*
	 * If we're in the middle of series of chained TRBs and we
	 * receive a short transfer along the way, DWC3 will skip
	 * through all TRBs including the last TRB in the chain (the
	 * where CHN bit is zero. DWC3 will also avoid clearing HWO
	 * bit and SW has to do it manually.
	 *
	 * We're going to do that here to avoid problems of HW trying
	 * to use bogus TRBs for transfers.
	 */
	if (chain && (trb->ctrl & DWC3_TRB_CTRL_HWO))
		trb->ctrl &= ~DWC3_TRB_CTRL_HWO;

	/*
	 * For isochronous transfers, the first TRB in a service interval must
	 * have the Isoc-First type. Track and report its interval frame number.
	 */
	if (usb_endpoint_xfer_isoc(dep->endpoint.desc) &&
	    (trb->ctrl & DWC3_TRBCTL_ISOCHRONOUS_FIRST)) {
		unsigned int frame_number;

		frame_number = DWC3_TRB_CTRL_GET_SID_SOFN(trb->ctrl);
		frame_number &= ~(dep->interval - 1);
		req->request.frame_number = frame_number;
	}

	/*
	 * If we're dealing with unaligned size OUT transfer, we will be left
	 * with one TRB pending in the ring. We need to manually clear HWO bit
	 * from that TRB.
	 */

	if (req->needs_extra_trb && !(trb->ctrl & DWC3_TRB_CTRL_CHN)) {
		trb->ctrl &= ~DWC3_TRB_CTRL_HWO;
		return 1;
	}

	count = trb->size & DWC3_TRB_SIZE_MASK;
	req->remaining += count;

	if ((trb->ctrl & DWC3_TRB_CTRL_HWO) && status != -ESHUTDOWN)
		return 1;

	if (event->status & DEPEVT_STATUS_SHORT && !chain)
		return 1;

	if ((trb->ctrl & DWC3_TRB_CTRL_IOC) ||
	    (trb->ctrl & DWC3_TRB_CTRL_LST))
		return 1;

	return 0;
}

static int dwc3_gadget_ep_reclaim_trb_sg(struct dwc3_ep *dep,
		struct dwc3_request *req, const struct dwc3_event_depevt *event,
		int status)
{
	struct dwc3_trb *trb = &dep->trb_pool[dep->trb_dequeue];
	struct scatterlist *sg = req->sg;
	struct scatterlist *s;
	unsigned int pending = req->num_pending_sgs;
	unsigned int i;
	int ret = 0;

	for_each_sg(sg, s, pending, i) {
		trb = &dep->trb_pool[dep->trb_dequeue];

		req->sg = sg_next(s);
		req->num_pending_sgs--;

		ret = dwc3_gadget_ep_reclaim_completed_trb(dep, req,
				trb, event, status, true);
		if (ret)
			break;
	}

	return ret;
}

static int dwc3_gadget_ep_reclaim_trb_linear(struct dwc3_ep *dep,
		struct dwc3_request *req, const struct dwc3_event_depevt *event,
		int status)
{
	struct dwc3_trb *trb = &dep->trb_pool[dep->trb_dequeue];

	return dwc3_gadget_ep_reclaim_completed_trb(dep, req, trb,
			event, status, false);
}

static bool dwc3_gadget_ep_request_completed(struct dwc3_request *req)
{
<<<<<<< HEAD
	/*
	 * For OUT direction, host may send less than the setup
	 * length. Return true for all OUT requests.
	 */
	if (!req->direction)
		return true;

	return req->request.actual == req->request.length;
=======
	return req->num_pending_sgs == 0;
>>>>>>> 04d5ce62
}

static int dwc3_gadget_ep_cleanup_completed_request(struct dwc3_ep *dep,
		const struct dwc3_event_depevt *event,
		struct dwc3_request *req, int status)
{
	int ret;

	if (req->num_pending_sgs)
		ret = dwc3_gadget_ep_reclaim_trb_sg(dep, req, event,
				status);
	else
		ret = dwc3_gadget_ep_reclaim_trb_linear(dep, req, event,
				status);

	if (req->needs_extra_trb) {
		ret = dwc3_gadget_ep_reclaim_trb_linear(dep, req, event,
				status);
		req->needs_extra_trb = false;
	}

	req->request.actual = req->request.length - req->remaining;

	if (!dwc3_gadget_ep_request_completed(req)) {
		__dwc3_gadget_kick_transfer(dep);
		goto out;
	}

	dwc3_gadget_giveback(dep, req, status);

out:
	return ret;
}

static void dwc3_gadget_ep_cleanup_completed_requests(struct dwc3_ep *dep,
		const struct dwc3_event_depevt *event, int status)
{
	struct dwc3_request	*req;
	struct dwc3_request	*tmp;

	list_for_each_entry_safe(req, tmp, &dep->started_list, list) {
		int ret;

		ret = dwc3_gadget_ep_cleanup_completed_request(dep, event,
				req, status);
		if (ret)
			break;
	}
}

static void dwc3_gadget_endpoint_frame_from_event(struct dwc3_ep *dep,
		const struct dwc3_event_depevt *event)
{
	dep->frame_number = event->parameters;
}

static void dwc3_gadget_endpoint_transfer_in_progress(struct dwc3_ep *dep,
		const struct dwc3_event_depevt *event)
{
	struct dwc3		*dwc = dep->dwc;
	unsigned		status = 0;
	bool			stop = false;

	dwc3_gadget_endpoint_frame_from_event(dep, event);

	if (event->status & DEPEVT_STATUS_BUSERR)
		status = -ECONNRESET;

	if (event->status & DEPEVT_STATUS_MISSED_ISOC) {
		status = -EXDEV;

		if (list_empty(&dep->started_list))
			stop = true;
	}

	dwc3_gadget_ep_cleanup_completed_requests(dep, event, status);

	if (stop)
		dwc3_stop_active_transfer(dep, true, true);

	/*
	 * WORKAROUND: This is the 2nd half of U1/U2 -> U0 workaround.
	 * See dwc3_gadget_linksts_change_interrupt() for 1st half.
	 */
	if (dwc->revision < DWC3_REVISION_183A) {
		u32		reg;
		int		i;

		for (i = 0; i < DWC3_ENDPOINTS_NUM; i++) {
			dep = dwc->eps[i];

			if (!(dep->flags & DWC3_EP_ENABLED))
				continue;

			if (!list_empty(&dep->started_list))
				return;
		}

		reg = dwc3_readl(dwc->regs, DWC3_DCTL);
		reg |= dwc->u1u2;
		dwc3_writel(dwc->regs, DWC3_DCTL, reg);

		dwc->u1u2 = 0;
	}
}

static void dwc3_gadget_endpoint_transfer_not_ready(struct dwc3_ep *dep,
		const struct dwc3_event_depevt *event)
{
	dwc3_gadget_endpoint_frame_from_event(dep, event);
	(void) __dwc3_gadget_start_isoc(dep);
}

static void dwc3_endpoint_interrupt(struct dwc3 *dwc,
		const struct dwc3_event_depevt *event)
{
	struct dwc3_ep		*dep;
	u8			epnum = event->endpoint_number;
	u8			cmd;

	dep = dwc->eps[epnum];

	if (!(dep->flags & DWC3_EP_ENABLED)) {
		if (!(dep->flags & DWC3_EP_TRANSFER_STARTED))
			return;

		/* Handle only EPCMDCMPLT when EP disabled */
		if (event->endpoint_event != DWC3_DEPEVT_EPCMDCMPLT)
			return;
	}

	if (epnum == 0 || epnum == 1) {
		dwc3_ep0_interrupt(dwc, event);
		return;
	}

	switch (event->endpoint_event) {
	case DWC3_DEPEVT_XFERINPROGRESS:
		dwc3_gadget_endpoint_transfer_in_progress(dep, event);
		break;
	case DWC3_DEPEVT_XFERNOTREADY:
		dwc3_gadget_endpoint_transfer_not_ready(dep, event);
		break;
	case DWC3_DEPEVT_EPCMDCMPLT:
		cmd = DEPEVT_PARAMETER_CMD(event->parameters);

		if (cmd == DWC3_DEPCMD_ENDTRANSFER) {
			dep->flags &= ~DWC3_EP_END_TRANSFER_PENDING;
			dep->flags &= ~DWC3_EP_TRANSFER_STARTED;
			dwc3_gadget_ep_cleanup_cancelled_requests(dep);
			if ((dep->flags & DWC3_EP_DELAY_START) &&
			    !usb_endpoint_xfer_isoc(dep->endpoint.desc))
				__dwc3_gadget_kick_transfer(dep);

			dep->flags &= ~DWC3_EP_DELAY_START;
		}
		break;
	case DWC3_DEPEVT_STREAMEVT:
	case DWC3_DEPEVT_XFERCOMPLETE:
	case DWC3_DEPEVT_RXTXFIFOEVT:
		break;
	}
}

static void dwc3_disconnect_gadget(struct dwc3 *dwc)
{
	if (dwc->gadget_driver && dwc->gadget_driver->disconnect) {
		spin_unlock(&dwc->lock);
		dwc->gadget_driver->disconnect(&dwc->gadget);
		spin_lock(&dwc->lock);
	}
}

static void dwc3_suspend_gadget(struct dwc3 *dwc)
{
	if (dwc->gadget_driver && dwc->gadget_driver->suspend) {
		spin_unlock(&dwc->lock);
		dwc->gadget_driver->suspend(&dwc->gadget);
		spin_lock(&dwc->lock);
	}
}

static void dwc3_resume_gadget(struct dwc3 *dwc)
{
	if (dwc->gadget_driver && dwc->gadget_driver->resume) {
		spin_unlock(&dwc->lock);
		dwc->gadget_driver->resume(&dwc->gadget);
		spin_lock(&dwc->lock);
	}
}

static void dwc3_reset_gadget(struct dwc3 *dwc)
{
	if (!dwc->gadget_driver)
		return;

	if (dwc->gadget.speed != USB_SPEED_UNKNOWN) {
		spin_unlock(&dwc->lock);
		usb_gadget_udc_reset(&dwc->gadget, dwc->gadget_driver);
		spin_lock(&dwc->lock);
	}
}

static void dwc3_stop_active_transfer(struct dwc3_ep *dep, bool force,
	bool interrupt)
{
	struct dwc3_gadget_ep_cmd_params params;
	u32 cmd;
	int ret;

	if (!(dep->flags & DWC3_EP_TRANSFER_STARTED) ||
	    (dep->flags & DWC3_EP_END_TRANSFER_PENDING))
		return;

	/*
	 * NOTICE: We are violating what the Databook says about the
	 * EndTransfer command. Ideally we would _always_ wait for the
	 * EndTransfer Command Completion IRQ, but that's causing too
	 * much trouble synchronizing between us and gadget driver.
	 *
	 * We have discussed this with the IP Provider and it was
	 * suggested to giveback all requests here.
	 *
	 * Note also that a similar handling was tested by Synopsys
	 * (thanks a lot Paul) and nothing bad has come out of it.
	 * In short, what we're doing is issuing EndTransfer with
	 * CMDIOC bit set and delay kicking transfer until the
	 * EndTransfer command had completed.
	 *
	 * As of IP version 3.10a of the DWC_usb3 IP, the controller
	 * supports a mode to work around the above limitation. The
	 * software can poll the CMDACT bit in the DEPCMD register
	 * after issuing a EndTransfer command. This mode is enabled
	 * by writing GUCTL2[14]. This polling is already done in the
	 * dwc3_send_gadget_ep_cmd() function so if the mode is
	 * enabled, the EndTransfer command will have completed upon
	 * returning from this function.
	 *
	 * This mode is NOT available on the DWC_usb31 IP.
	 */

	cmd = DWC3_DEPCMD_ENDTRANSFER;
	cmd |= force ? DWC3_DEPCMD_HIPRI_FORCERM : 0;
	cmd |= interrupt ? DWC3_DEPCMD_CMDIOC : 0;
	cmd |= DWC3_DEPCMD_PARAM(dep->resource_index);
	memset(&params, 0, sizeof(params));
	ret = dwc3_send_gadget_ep_cmd(dep, cmd, &params);
	WARN_ON_ONCE(ret);
	dep->resource_index = 0;

	if (!interrupt)
		dep->flags &= ~DWC3_EP_TRANSFER_STARTED;
	else
		dep->flags |= DWC3_EP_END_TRANSFER_PENDING;
}

static void dwc3_clear_stall_all_ep(struct dwc3 *dwc)
{
	u32 epnum;

	for (epnum = 1; epnum < DWC3_ENDPOINTS_NUM; epnum++) {
		struct dwc3_ep *dep;
		int ret;

		dep = dwc->eps[epnum];
		if (!dep)
			continue;

		if (!(dep->flags & DWC3_EP_STALL))
			continue;

		dep->flags &= ~DWC3_EP_STALL;

		ret = dwc3_send_clear_stall_ep_cmd(dep);
		WARN_ON_ONCE(ret);
	}
}

static void dwc3_gadget_disconnect_interrupt(struct dwc3 *dwc)
{
	int			reg;

	dwc3_gadget_set_link_state(dwc, DWC3_LINK_STATE_RX_DET);

	reg = dwc3_readl(dwc->regs, DWC3_DCTL);
	reg &= ~DWC3_DCTL_INITU1ENA;
	reg &= ~DWC3_DCTL_INITU2ENA;
	dwc3_gadget_dctl_write_safe(dwc, reg);

	dwc3_disconnect_gadget(dwc);

	dwc->gadget.speed = USB_SPEED_UNKNOWN;
	dwc->setup_packet_pending = false;
	usb_gadget_set_state(&dwc->gadget, USB_STATE_NOTATTACHED);

	dwc->connected = false;
}

static void dwc3_gadget_reset_interrupt(struct dwc3 *dwc)
{
	u32			reg;

	dwc->connected = true;

	/*
	 * WORKAROUND: DWC3 revisions <1.88a have an issue which
	 * would cause a missing Disconnect Event if there's a
	 * pending Setup Packet in the FIFO.
	 *
	 * There's no suggested workaround on the official Bug
	 * report, which states that "unless the driver/application
	 * is doing any special handling of a disconnect event,
	 * there is no functional issue".
	 *
	 * Unfortunately, it turns out that we _do_ some special
	 * handling of a disconnect event, namely complete all
	 * pending transfers, notify gadget driver of the
	 * disconnection, and so on.
	 *
	 * Our suggested workaround is to follow the Disconnect
	 * Event steps here, instead, based on a setup_packet_pending
	 * flag. Such flag gets set whenever we have a SETUP_PENDING
	 * status for EP0 TRBs and gets cleared on XferComplete for the
	 * same endpoint.
	 *
	 * Refers to:
	 *
	 * STAR#9000466709: RTL: Device : Disconnect event not
	 * generated if setup packet pending in FIFO
	 */
	if (dwc->revision < DWC3_REVISION_188A) {
		if (dwc->setup_packet_pending)
			dwc3_gadget_disconnect_interrupt(dwc);
	}

	dwc3_reset_gadget(dwc);

	reg = dwc3_readl(dwc->regs, DWC3_DCTL);
	reg &= ~DWC3_DCTL_TSTCTRL_MASK;
	dwc3_gadget_dctl_write_safe(dwc, reg);
	dwc->test_mode = false;
	dwc3_clear_stall_all_ep(dwc);

	/* Reset device address to zero */
	reg = dwc3_readl(dwc->regs, DWC3_DCFG);
	reg &= ~(DWC3_DCFG_DEVADDR_MASK);
	dwc3_writel(dwc->regs, DWC3_DCFG, reg);
}

static void dwc3_gadget_conndone_interrupt(struct dwc3 *dwc)
{
	struct dwc3_ep		*dep;
	int			ret;
	u32			reg;
	u8			speed;

	reg = dwc3_readl(dwc->regs, DWC3_DSTS);
	speed = reg & DWC3_DSTS_CONNECTSPD;
	dwc->speed = speed;

	/*
	 * RAMClkSel is reset to 0 after USB reset, so it must be reprogrammed
	 * each time on Connect Done.
	 *
	 * Currently we always use the reset value. If any platform
	 * wants to set this to a different value, we need to add a
	 * setting and update GCTL.RAMCLKSEL here.
	 */

	switch (speed) {
	case DWC3_DSTS_SUPERSPEED_PLUS:
		dwc3_gadget_ep0_desc.wMaxPacketSize = cpu_to_le16(512);
		dwc->gadget.ep0->maxpacket = 512;
		dwc->gadget.speed = USB_SPEED_SUPER_PLUS;
		break;
	case DWC3_DSTS_SUPERSPEED:
		/*
		 * WORKAROUND: DWC3 revisions <1.90a have an issue which
		 * would cause a missing USB3 Reset event.
		 *
		 * In such situations, we should force a USB3 Reset
		 * event by calling our dwc3_gadget_reset_interrupt()
		 * routine.
		 *
		 * Refers to:
		 *
		 * STAR#9000483510: RTL: SS : USB3 reset event may
		 * not be generated always when the link enters poll
		 */
		if (dwc->revision < DWC3_REVISION_190A)
			dwc3_gadget_reset_interrupt(dwc);

		dwc3_gadget_ep0_desc.wMaxPacketSize = cpu_to_le16(512);
		dwc->gadget.ep0->maxpacket = 512;
		dwc->gadget.speed = USB_SPEED_SUPER;
		break;
	case DWC3_DSTS_HIGHSPEED:
		dwc3_gadget_ep0_desc.wMaxPacketSize = cpu_to_le16(64);
		dwc->gadget.ep0->maxpacket = 64;
		dwc->gadget.speed = USB_SPEED_HIGH;
		break;
	case DWC3_DSTS_FULLSPEED:
		dwc3_gadget_ep0_desc.wMaxPacketSize = cpu_to_le16(64);
		dwc->gadget.ep0->maxpacket = 64;
		dwc->gadget.speed = USB_SPEED_FULL;
		break;
	case DWC3_DSTS_LOWSPEED:
		dwc3_gadget_ep0_desc.wMaxPacketSize = cpu_to_le16(8);
		dwc->gadget.ep0->maxpacket = 8;
		dwc->gadget.speed = USB_SPEED_LOW;
		break;
	}

	dwc->eps[1]->endpoint.maxpacket = dwc->gadget.ep0->maxpacket;

	/* Enable USB2 LPM Capability */

	if ((dwc->revision > DWC3_REVISION_194A) &&
	    (speed != DWC3_DSTS_SUPERSPEED) &&
	    (speed != DWC3_DSTS_SUPERSPEED_PLUS)) {
		reg = dwc3_readl(dwc->regs, DWC3_DCFG);
		reg |= DWC3_DCFG_LPM_CAP;
		dwc3_writel(dwc->regs, DWC3_DCFG, reg);

		reg = dwc3_readl(dwc->regs, DWC3_DCTL);
		reg &= ~(DWC3_DCTL_HIRD_THRES_MASK | DWC3_DCTL_L1_HIBER_EN);

		reg |= DWC3_DCTL_HIRD_THRES(dwc->hird_threshold |
					    (dwc->is_utmi_l1_suspend << 4));

		/*
		 * When dwc3 revisions >= 2.40a, LPM Erratum is enabled and
		 * DCFG.LPMCap is set, core responses with an ACK and the
		 * BESL value in the LPM token is less than or equal to LPM
		 * NYET threshold.
		 */
		WARN_ONCE(dwc->revision < DWC3_REVISION_240A
				&& dwc->has_lpm_erratum,
				"LPM Erratum not available on dwc3 revisions < 2.40a\n");

		if (dwc->has_lpm_erratum && dwc->revision >= DWC3_REVISION_240A)
			reg |= DWC3_DCTL_NYET_THRES(dwc->lpm_nyet_threshold);

		dwc3_gadget_dctl_write_safe(dwc, reg);
	} else {
		reg = dwc3_readl(dwc->regs, DWC3_DCTL);
		reg &= ~DWC3_DCTL_HIRD_THRES_MASK;
		dwc3_gadget_dctl_write_safe(dwc, reg);
	}

	dep = dwc->eps[0];
	ret = __dwc3_gadget_ep_enable(dep, DWC3_DEPCFG_ACTION_MODIFY);
	if (ret) {
		dev_err(dwc->dev, "failed to enable %s\n", dep->name);
		return;
	}

	dep = dwc->eps[1];
	ret = __dwc3_gadget_ep_enable(dep, DWC3_DEPCFG_ACTION_MODIFY);
	if (ret) {
		dev_err(dwc->dev, "failed to enable %s\n", dep->name);
		return;
	}

	/*
	 * Configure PHY via GUSB3PIPECTLn if required.
	 *
	 * Update GTXFIFOSIZn
	 *
	 * In both cases reset values should be sufficient.
	 */
}

static void dwc3_gadget_wakeup_interrupt(struct dwc3 *dwc)
{
	/*
	 * TODO take core out of low power mode when that's
	 * implemented.
	 */

	if (dwc->gadget_driver && dwc->gadget_driver->resume) {
		spin_unlock(&dwc->lock);
		dwc->gadget_driver->resume(&dwc->gadget);
		spin_lock(&dwc->lock);
	}
}

static void dwc3_gadget_linksts_change_interrupt(struct dwc3 *dwc,
		unsigned int evtinfo)
{
	enum dwc3_link_state	next = evtinfo & DWC3_LINK_STATE_MASK;
	unsigned int		pwropt;

	/*
	 * WORKAROUND: DWC3 < 2.50a have an issue when configured without
	 * Hibernation mode enabled which would show up when device detects
	 * host-initiated U3 exit.
	 *
	 * In that case, device will generate a Link State Change Interrupt
	 * from U3 to RESUME which is only necessary if Hibernation is
	 * configured in.
	 *
	 * There are no functional changes due to such spurious event and we
	 * just need to ignore it.
	 *
	 * Refers to:
	 *
	 * STAR#9000570034 RTL: SS Resume event generated in non-Hibernation
	 * operational mode
	 */
	pwropt = DWC3_GHWPARAMS1_EN_PWROPT(dwc->hwparams.hwparams1);
	if ((dwc->revision < DWC3_REVISION_250A) &&
			(pwropt != DWC3_GHWPARAMS1_EN_PWROPT_HIB)) {
		if ((dwc->link_state == DWC3_LINK_STATE_U3) &&
				(next == DWC3_LINK_STATE_RESUME)) {
			return;
		}
	}

	/*
	 * WORKAROUND: DWC3 Revisions <1.83a have an issue which, depending
	 * on the link partner, the USB session might do multiple entry/exit
	 * of low power states before a transfer takes place.
	 *
	 * Due to this problem, we might experience lower throughput. The
	 * suggested workaround is to disable DCTL[12:9] bits if we're
	 * transitioning from U1/U2 to U0 and enable those bits again
	 * after a transfer completes and there are no pending transfers
	 * on any of the enabled endpoints.
	 *
	 * This is the first half of that workaround.
	 *
	 * Refers to:
	 *
	 * STAR#9000446952: RTL: Device SS : if U1/U2 ->U0 takes >128us
	 * core send LGO_Ux entering U0
	 */
	if (dwc->revision < DWC3_REVISION_183A) {
		if (next == DWC3_LINK_STATE_U0) {
			u32	u1u2;
			u32	reg;

			switch (dwc->link_state) {
			case DWC3_LINK_STATE_U1:
			case DWC3_LINK_STATE_U2:
				reg = dwc3_readl(dwc->regs, DWC3_DCTL);
				u1u2 = reg & (DWC3_DCTL_INITU2ENA
						| DWC3_DCTL_ACCEPTU2ENA
						| DWC3_DCTL_INITU1ENA
						| DWC3_DCTL_ACCEPTU1ENA);

				if (!dwc->u1u2)
					dwc->u1u2 = reg & u1u2;

				reg &= ~u1u2;

				dwc3_gadget_dctl_write_safe(dwc, reg);
				break;
			default:
				/* do nothing */
				break;
			}
		}
	}

	switch (next) {
	case DWC3_LINK_STATE_U1:
		if (dwc->speed == USB_SPEED_SUPER)
			dwc3_suspend_gadget(dwc);
		break;
	case DWC3_LINK_STATE_U2:
	case DWC3_LINK_STATE_U3:
		dwc3_suspend_gadget(dwc);
		break;
	case DWC3_LINK_STATE_RESUME:
		dwc3_resume_gadget(dwc);
		break;
	default:
		/* do nothing */
		break;
	}

	dwc->link_state = next;
}

static void dwc3_gadget_suspend_interrupt(struct dwc3 *dwc,
					  unsigned int evtinfo)
{
	enum dwc3_link_state next = evtinfo & DWC3_LINK_STATE_MASK;

	if (dwc->link_state != next && next == DWC3_LINK_STATE_U3)
		dwc3_suspend_gadget(dwc);

	dwc->link_state = next;
}

static void dwc3_gadget_hibernation_interrupt(struct dwc3 *dwc,
		unsigned int evtinfo)
{
	unsigned int is_ss = evtinfo & BIT(4);

	/*
	 * WORKAROUND: DWC3 revison 2.20a with hibernation support
	 * have a known issue which can cause USB CV TD.9.23 to fail
	 * randomly.
	 *
	 * Because of this issue, core could generate bogus hibernation
	 * events which SW needs to ignore.
	 *
	 * Refers to:
	 *
	 * STAR#9000546576: Device Mode Hibernation: Issue in USB 2.0
	 * Device Fallback from SuperSpeed
	 */
	if (is_ss ^ (dwc->speed == USB_SPEED_SUPER))
		return;

	/* enter hibernation here */
}

static void dwc3_gadget_interrupt(struct dwc3 *dwc,
		const struct dwc3_event_devt *event)
{
	switch (event->type) {
	case DWC3_DEVICE_EVENT_DISCONNECT:
		dwc3_gadget_disconnect_interrupt(dwc);
		break;
	case DWC3_DEVICE_EVENT_RESET:
		dwc3_gadget_reset_interrupt(dwc);
		break;
	case DWC3_DEVICE_EVENT_CONNECT_DONE:
		dwc3_gadget_conndone_interrupt(dwc);
		break;
	case DWC3_DEVICE_EVENT_WAKEUP:
		dwc3_gadget_wakeup_interrupt(dwc);
		break;
	case DWC3_DEVICE_EVENT_HIBER_REQ:
		if (dev_WARN_ONCE(dwc->dev, !dwc->has_hibernation,
					"unexpected hibernation event\n"))
			break;

		dwc3_gadget_hibernation_interrupt(dwc, event->event_info);
		break;
	case DWC3_DEVICE_EVENT_LINK_STATUS_CHANGE:
		dwc3_gadget_linksts_change_interrupt(dwc, event->event_info);
		break;
	case DWC3_DEVICE_EVENT_EOPF:
		/* It changed to be suspend event for version 2.30a and above */
		if (dwc->revision >= DWC3_REVISION_230A) {
			/*
			 * Ignore suspend event until the gadget enters into
			 * USB_STATE_CONFIGURED state.
			 */
			if (dwc->gadget.state >= USB_STATE_CONFIGURED)
				dwc3_gadget_suspend_interrupt(dwc,
						event->event_info);
		}
		break;
	case DWC3_DEVICE_EVENT_SOF:
	case DWC3_DEVICE_EVENT_ERRATIC_ERROR:
	case DWC3_DEVICE_EVENT_CMD_CMPL:
	case DWC3_DEVICE_EVENT_OVERFLOW:
		break;
	default:
		dev_WARN(dwc->dev, "UNKNOWN IRQ %d\n", event->type);
	}
}

static void dwc3_process_event_entry(struct dwc3 *dwc,
		const union dwc3_event *event)
{
	trace_dwc3_event(event->raw, dwc);

	if (!event->type.is_devspec)
		dwc3_endpoint_interrupt(dwc, &event->depevt);
	else if (event->type.type == DWC3_EVENT_TYPE_DEV)
		dwc3_gadget_interrupt(dwc, &event->devt);
	else
		dev_err(dwc->dev, "UNKNOWN IRQ type %d\n", event->raw);
}

static irqreturn_t dwc3_process_event_buf(struct dwc3_event_buffer *evt)
{
	struct dwc3 *dwc = evt->dwc;
	irqreturn_t ret = IRQ_NONE;
	int left;
	u32 reg;

	left = evt->count;

	if (!(evt->flags & DWC3_EVENT_PENDING))
		return IRQ_NONE;

	while (left > 0) {
		union dwc3_event event;

		event.raw = *(u32 *) (evt->cache + evt->lpos);

		dwc3_process_event_entry(dwc, &event);

		/*
		 * FIXME we wrap around correctly to the next entry as
		 * almost all entries are 4 bytes in size. There is one
		 * entry which has 12 bytes which is a regular entry
		 * followed by 8 bytes data. ATM I don't know how
		 * things are organized if we get next to the a
		 * boundary so I worry about that once we try to handle
		 * that.
		 */
		evt->lpos = (evt->lpos + 4) % evt->length;
		left -= 4;
	}

	evt->count = 0;
	evt->flags &= ~DWC3_EVENT_PENDING;
	ret = IRQ_HANDLED;

	/* Unmask interrupt */
	reg = dwc3_readl(dwc->regs, DWC3_GEVNTSIZ(0));
	reg &= ~DWC3_GEVNTSIZ_INTMASK;
	dwc3_writel(dwc->regs, DWC3_GEVNTSIZ(0), reg);

	if (dwc->imod_interval) {
		dwc3_writel(dwc->regs, DWC3_GEVNTCOUNT(0), DWC3_GEVNTCOUNT_EHB);
		dwc3_writel(dwc->regs, DWC3_DEV_IMOD(0), dwc->imod_interval);
	}

	return ret;
}

static irqreturn_t dwc3_thread_interrupt(int irq, void *_evt)
{
	struct dwc3_event_buffer *evt = _evt;
	struct dwc3 *dwc = evt->dwc;
	unsigned long flags;
	irqreturn_t ret = IRQ_NONE;

	spin_lock_irqsave(&dwc->lock, flags);
	ret = dwc3_process_event_buf(evt);
	spin_unlock_irqrestore(&dwc->lock, flags);

	return ret;
}

static irqreturn_t dwc3_check_event_buf(struct dwc3_event_buffer *evt)
{
	struct dwc3 *dwc = evt->dwc;
	u32 amount;
	u32 count;
	u32 reg;

	if (pm_runtime_suspended(dwc->dev)) {
		pm_runtime_get(dwc->dev);
		disable_irq_nosync(dwc->irq_gadget);
		dwc->pending_events = true;
		return IRQ_HANDLED;
	}

	/*
	 * With PCIe legacy interrupt, test shows that top-half irq handler can
	 * be called again after HW interrupt deassertion. Check if bottom-half
	 * irq event handler completes before caching new event to prevent
	 * losing events.
	 */
	if (evt->flags & DWC3_EVENT_PENDING)
		return IRQ_HANDLED;

	count = dwc3_readl(dwc->regs, DWC3_GEVNTCOUNT(0));
	count &= DWC3_GEVNTCOUNT_MASK;
	if (!count)
		return IRQ_NONE;

	evt->count = count;
	evt->flags |= DWC3_EVENT_PENDING;

	/* Mask interrupt */
	reg = dwc3_readl(dwc->regs, DWC3_GEVNTSIZ(0));
	reg |= DWC3_GEVNTSIZ_INTMASK;
	dwc3_writel(dwc->regs, DWC3_GEVNTSIZ(0), reg);

	amount = min(count, evt->length - evt->lpos);
	memcpy(evt->cache + evt->lpos, evt->buf + evt->lpos, amount);

	if (amount < count)
		memcpy(evt->cache, evt->buf, count - amount);

	dwc3_writel(dwc->regs, DWC3_GEVNTCOUNT(0), count);

	return IRQ_WAKE_THREAD;
}

static irqreturn_t dwc3_interrupt(int irq, void *_evt)
{
	struct dwc3_event_buffer	*evt = _evt;

	return dwc3_check_event_buf(evt);
}

static int dwc3_gadget_get_irq(struct dwc3 *dwc)
{
	struct platform_device *dwc3_pdev = to_platform_device(dwc->dev);
	int irq;

	irq = platform_get_irq_byname_optional(dwc3_pdev, "peripheral");
	if (irq > 0)
		goto out;

	if (irq == -EPROBE_DEFER)
		goto out;

	irq = platform_get_irq_byname_optional(dwc3_pdev, "dwc_usb3");
	if (irq > 0)
		goto out;

	if (irq == -EPROBE_DEFER)
		goto out;

	irq = platform_get_irq(dwc3_pdev, 0);
	if (irq > 0)
		goto out;

	if (!irq)
		irq = -EINVAL;

out:
	return irq;
}

/**
 * dwc3_gadget_init - initializes gadget related registers
 * @dwc: pointer to our controller context structure
 *
 * Returns 0 on success otherwise negative errno.
 */
int dwc3_gadget_init(struct dwc3 *dwc)
{
	int ret;
	int irq;

	irq = dwc3_gadget_get_irq(dwc);
	if (irq < 0) {
		ret = irq;
		goto err0;
	}

	dwc->irq_gadget = irq;

	dwc->ep0_trb = dma_alloc_coherent(dwc->sysdev,
					  sizeof(*dwc->ep0_trb) * 2,
					  &dwc->ep0_trb_addr, GFP_KERNEL);
	if (!dwc->ep0_trb) {
		dev_err(dwc->dev, "failed to allocate ep0 trb\n");
		ret = -ENOMEM;
		goto err0;
	}

	dwc->setup_buf = kzalloc(DWC3_EP0_SETUP_SIZE, GFP_KERNEL);
	if (!dwc->setup_buf) {
		ret = -ENOMEM;
		goto err1;
	}

	dwc->bounce = dma_alloc_coherent(dwc->sysdev, DWC3_BOUNCE_SIZE,
			&dwc->bounce_addr, GFP_KERNEL);
	if (!dwc->bounce) {
		ret = -ENOMEM;
		goto err2;
	}

	init_completion(&dwc->ep0_in_setup);

	dwc->gadget.ops			= &dwc3_gadget_ops;
	dwc->gadget.speed		= USB_SPEED_UNKNOWN;
	dwc->gadget.sg_supported	= true;
	dwc->gadget.name		= "dwc3-gadget";
	dwc->gadget.lpm_capable		= true;

	/*
	 * FIXME We might be setting max_speed to <SUPER, however versions
	 * <2.20a of dwc3 have an issue with metastability (documented
	 * elsewhere in this driver) which tells us we can't set max speed to
	 * anything lower than SUPER.
	 *
	 * Because gadget.max_speed is only used by composite.c and function
	 * drivers (i.e. it won't go into dwc3's registers) we are allowing this
	 * to happen so we avoid sending SuperSpeed Capability descriptor
	 * together with our BOS descriptor as that could confuse host into
	 * thinking we can handle super speed.
	 *
	 * Note that, in fact, we won't even support GetBOS requests when speed
	 * is less than super speed because we don't have means, yet, to tell
	 * composite.c that we are USB 2.0 + LPM ECN.
	 */
	if (dwc->revision < DWC3_REVISION_220A &&
	    !dwc->dis_metastability_quirk)
		dev_info(dwc->dev, "changing max_speed on rev %08x\n",
				dwc->revision);

	dwc->gadget.max_speed		= dwc->maximum_speed;

	/*
	 * REVISIT: Here we should clear all pending IRQs to be
	 * sure we're starting from a well known location.
	 */

	ret = dwc3_gadget_init_endpoints(dwc, dwc->num_eps);
	if (ret)
		goto err3;

	ret = usb_add_gadget_udc(dwc->dev, &dwc->gadget);
	if (ret) {
		dev_err(dwc->dev, "failed to register udc\n");
		goto err4;
	}

	dwc3_gadget_set_speed(&dwc->gadget, dwc->maximum_speed);

	return 0;

err4:
	dwc3_gadget_free_endpoints(dwc);

err3:
	dma_free_coherent(dwc->sysdev, DWC3_BOUNCE_SIZE, dwc->bounce,
			dwc->bounce_addr);

err2:
	kfree(dwc->setup_buf);

err1:
	dma_free_coherent(dwc->sysdev, sizeof(*dwc->ep0_trb) * 2,
			dwc->ep0_trb, dwc->ep0_trb_addr);

err0:
	return ret;
}

/* -------------------------------------------------------------------------- */

void dwc3_gadget_exit(struct dwc3 *dwc)
{
	usb_del_gadget_udc(&dwc->gadget);
	dwc3_gadget_free_endpoints(dwc);
	dma_free_coherent(dwc->sysdev, DWC3_BOUNCE_SIZE, dwc->bounce,
			  dwc->bounce_addr);
	kfree(dwc->setup_buf);
	dma_free_coherent(dwc->sysdev, sizeof(*dwc->ep0_trb) * 2,
			  dwc->ep0_trb, dwc->ep0_trb_addr);
}

int dwc3_gadget_suspend(struct dwc3 *dwc)
{
	if (!dwc->gadget_driver)
		return 0;

	dwc3_gadget_run_stop(dwc, false, false);
	dwc3_disconnect_gadget(dwc);
	__dwc3_gadget_stop(dwc);

	return 0;
}

int dwc3_gadget_resume(struct dwc3 *dwc)
{
	int			ret;

	if (!dwc->gadget_driver)
		return 0;

	ret = __dwc3_gadget_start(dwc);
	if (ret < 0)
		goto err0;

	ret = dwc3_gadget_run_stop(dwc, true, false);
	if (ret < 0)
		goto err1;

	return 0;

err1:
	__dwc3_gadget_stop(dwc);

err0:
	return ret;
}

void dwc3_gadget_process_pending_events(struct dwc3 *dwc)
{
	if (dwc->pending_events) {
		dwc3_interrupt(dwc->irq_gadget, dwc->ev_buf);
		dwc->pending_events = false;
		enable_irq(dwc->irq_gadget);
	}
}<|MERGE_RESOLUTION|>--- conflicted
+++ resolved
@@ -2507,18 +2507,7 @@
 
 static bool dwc3_gadget_ep_request_completed(struct dwc3_request *req)
 {
-<<<<<<< HEAD
-	/*
-	 * For OUT direction, host may send less than the setup
-	 * length. Return true for all OUT requests.
-	 */
-	if (!req->direction)
-		return true;
-
-	return req->request.actual == req->request.length;
-=======
 	return req->num_pending_sgs == 0;
->>>>>>> 04d5ce62
 }
 
 static int dwc3_gadget_ep_cleanup_completed_request(struct dwc3_ep *dep,
