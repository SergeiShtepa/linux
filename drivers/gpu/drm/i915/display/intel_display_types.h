--- conflicted
+++ resolved
@@ -31,19 +31,11 @@
 #include <linux/pwm.h>
 #include <linux/sched/clock.h>
 
-<<<<<<< HEAD
-#include <drm/dp/drm_dp_dual_mode_helper.h>
-#include <drm/dp/drm_dp_mst_helper.h>
-#include <drm/drm_atomic.h>
-#include <drm/drm_crtc.h>
-#include <drm/drm_dsc.h>
-=======
 #include <drm/display/drm_dp_dual_mode_helper.h>
 #include <drm/display/drm_dp_mst_helper.h>
 #include <drm/display/drm_dsc.h>
 #include <drm/drm_atomic.h>
 #include <drm/drm_crtc.h>
->>>>>>> 88084a3d
 #include <drm/drm_encoder.h>
 #include <drm/drm_fourcc.h>
 #include <drm/drm_probe_helper.h>
@@ -1197,12 +1189,6 @@
 	/* enable pipe csc? */
 	bool csc_enable;
 
-<<<<<<< HEAD
-	/* enable pipe big joiner? */
-	bool bigjoiner;
-
-=======
->>>>>>> 88084a3d
 	/* big joiner pipe bitmask */
 	u8 bigjoiner_pipes;
 
