--- conflicted
+++ resolved
@@ -923,13 +923,9 @@
 		.num_dwb = 1,
 		.num_ddc = 5,
 		.num_vmid = 16,
-<<<<<<< HEAD
-		.num_dsc = 5,
-=======
 #ifdef CONFIG_DRM_AMD_DC_DSC_SUPPORT
 		.num_dsc = 5,
 #endif
->>>>>>> a7196caf
 };
 
 static const struct dc_debug_options debug_defaults_drv = {
