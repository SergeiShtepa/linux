/*
 * Copyright 2020 Advanced Micro Devices, Inc.
 *
 * Permission is hereby granted, free of charge, to any person obtaining a
 * copy of this software and associated documentation files (the "Software"),
 * to deal in the Software without restriction, including without limitation
 * the rights to use, copy, modify, merge, publish, distribute, sublicense,
 * and/or sell copies of the Software, and to permit persons to whom the
 * Software is furnished to do so, subject to the following conditions:
 *
 * The above copyright notice and this permission notice shall be included in
 * all copies or substantial portions of the Software.
 *
 * THE SOFTWARE IS PROVIDED "AS IS", WITHOUT WARRANTY OF ANY KIND, EXPRESS OR
 * IMPLIED, INCLUDING BUT NOT LIMITED TO THE WARRANTIES OF MERCHANTABILITY,
 * FITNESS FOR A PARTICULAR PURPOSE AND NONINFRINGEMENT.  IN NO EVENT SHALL
 * THE COPYRIGHT HOLDER(S) OR AUTHOR(S) BE LIABLE FOR ANY CLAIM, DAMAGES OR
 * OTHER LIABILITY, WHETHER IN AN ACTION OF CONTRACT, TORT OR OTHERWISE,
 * ARISING FROM, OUT OF OR IN CONNECTION WITH THE SOFTWARE OR THE USE OR
 * OTHER DEALINGS IN THE SOFTWARE.
 *
 * Authors: AMD
 *
 */


#include "dm_services.h"
#include "dc.h"

#include "dcn30_init.h"

#include "resource.h"
#include "include/irq_service_interface.h"
#include "dcn20/dcn20_resource.h"

#include "dcn30_resource.h"

#include "dcn10/dcn10_ipp.h"
#include "dcn30/dcn30_hubbub.h"
#include "dcn30/dcn30_mpc.h"
#include "dcn30/dcn30_hubp.h"
#include "irq/dcn30/irq_service_dcn30.h"
#include "dcn30/dcn30_dpp.h"
#include "dcn30/dcn30_optc.h"
#include "dcn20/dcn20_hwseq.h"
#include "dcn30/dcn30_hwseq.h"
#include "dce110/dce110_hw_sequencer.h"
#include "dcn30/dcn30_opp.h"
#include "dcn20/dcn20_dsc.h"
#include "dcn30/dcn30_vpg.h"
#include "dcn30/dcn30_afmt.h"
#include "dcn30/dcn30_dio_stream_encoder.h"
#include "dcn30/dcn30_dio_link_encoder.h"
#include "dce/dce_clock_source.h"
#include "dce/dce_audio.h"
#include "dce/dce_hwseq.h"
#include "clk_mgr.h"
#include "virtual/virtual_stream_encoder.h"
#include "dce110/dce110_resource.h"
#include "dml/display_mode_vba.h"
#include "dcn30/dcn30_dccg.h"
#include "dcn10/dcn10_resource.h"
#include "dce/dce_panel_cntl.h"

#include "dcn30/dcn30_dwb.h"
#include "dcn30/dcn30_mmhubbub.h"

#include "sienna_cichlid_ip_offset.h"
#include "dcn/dcn_3_0_0_offset.h"
#include "dcn/dcn_3_0_0_sh_mask.h"

#include "nbio/nbio_7_4_offset.h"

#include "dcn/dpcs_3_0_0_offset.h"
#include "dcn/dpcs_3_0_0_sh_mask.h"

#include "mmhub/mmhub_2_0_0_offset.h"
#include "mmhub/mmhub_2_0_0_sh_mask.h"

#include "reg_helper.h"
#include "dce/dmub_abm.h"
#include "dce/dce_aux.h"
#include "dce/dce_i2c.h"

#include "dml/dcn30/display_mode_vba_30.h"
#include "vm_helper.h"
#include "dcn20/dcn20_vmid.h"
#include "amdgpu_socbb.h"

#define DC_LOGGER_INIT(logger)

struct _vcs_dpi_ip_params_st dcn3_0_ip = {
	.use_min_dcfclk = 1,
	.clamp_min_dcfclk = 0,
	.odm_capable = 1,
	.gpuvm_enable = 0,
	.hostvm_enable = 0,
	.gpuvm_max_page_table_levels = 4,
	.hostvm_max_page_table_levels = 4,
	.hostvm_cached_page_table_levels = 0,
	.pte_group_size_bytes = 2048,
	.num_dsc = 6,
	.rob_buffer_size_kbytes = 184,
	.det_buffer_size_kbytes = 184,
	.dpte_buffer_size_in_pte_reqs_luma = 84,
	.pde_proc_buffer_size_64k_reqs = 48,
	.dpp_output_buffer_pixels = 2560,
	.opp_output_buffer_lines = 1,
	.pixel_chunk_size_kbytes = 8,
	.pte_enable = 1,
	.max_page_table_levels = 2,
	.pte_chunk_size_kbytes = 2,  // ?
	.meta_chunk_size_kbytes = 2,
	.writeback_chunk_size_kbytes = 8,
	.line_buffer_size_bits = 789504,
	.is_line_buffer_bpp_fixed = 0,  // ?
	.line_buffer_fixed_bpp = 0,     // ?
	.dcc_supported = true,
	.writeback_interface_buffer_size_kbytes = 90,
	.writeback_line_buffer_buffer_size = 0,
	.max_line_buffer_lines = 12,
	.writeback_luma_buffer_size_kbytes = 12,  // writeback_line_buffer_buffer_size = 656640
	.writeback_chroma_buffer_size_kbytes = 8,
	.writeback_chroma_line_buffer_width_pixels = 4,
	.writeback_max_hscl_ratio = 1,
	.writeback_max_vscl_ratio = 1,
	.writeback_min_hscl_ratio = 1,
	.writeback_min_vscl_ratio = 1,
	.writeback_max_hscl_taps = 1,
	.writeback_max_vscl_taps = 1,
	.writeback_line_buffer_luma_buffer_size = 0,
	.writeback_line_buffer_chroma_buffer_size = 14643,
	.cursor_buffer_size = 8,
	.cursor_chunk_size = 2,
	.max_num_otg = 6,
	.max_num_dpp = 6,
	.max_num_wb = 1,
	.max_dchub_pscl_bw_pix_per_clk = 4,
	.max_pscl_lb_bw_pix_per_clk = 2,
	.max_lb_vscl_bw_pix_per_clk = 4,
	.max_vscl_hscl_bw_pix_per_clk = 4,
	.max_hscl_ratio = 6,
	.max_vscl_ratio = 6,
	.hscl_mults = 4,
	.vscl_mults = 4,
	.max_hscl_taps = 8,
	.max_vscl_taps = 8,
	.dispclk_ramp_margin_percent = 1,
	.underscan_factor = 1.11,
	.min_vblank_lines = 32,
	.dppclk_delay_subtotal = 46,
	.dynamic_metadata_vm_enabled = true,
	.dppclk_delay_scl_lb_only = 16,
	.dppclk_delay_scl = 50,
	.dppclk_delay_cnvc_formatter = 27,
	.dppclk_delay_cnvc_cursor = 6,
	.dispclk_delay_subtotal = 119,
	.dcfclk_cstate_latency = 5.2, // SRExitTime
	.max_inter_dcn_tile_repeaters = 8,
	.odm_combine_4to1_supported = true,

	.xfc_supported = false,
	.xfc_fill_bw_overhead_percent = 10.0,
	.xfc_fill_constant_bytes = 0,
	.gfx7_compat_tiling_supported = 0,
	.number_of_cursors = 1,
};

struct _vcs_dpi_soc_bounding_box_st dcn3_0_soc = {
	.clock_limits = {
			{
				.state = 0,
				.dispclk_mhz = 562.0,
				.dppclk_mhz = 300.0,
				.phyclk_mhz = 300.0,
				.phyclk_d18_mhz = 667.0,
				.dscclk_mhz = 405.6,
			},
		},
	.min_dcfclk = 500.0, /* TODO: set this to actual min DCFCLK */
	.num_states = 1,
	.sr_exit_time_us = 12,
	.sr_enter_plus_exit_time_us = 20,
	.urgent_latency_us = 4.0,
	.urgent_latency_pixel_data_only_us = 4.0,
	.urgent_latency_pixel_mixed_with_vm_data_us = 4.0,
	.urgent_latency_vm_data_only_us = 4.0,
	.urgent_out_of_order_return_per_channel_pixel_only_bytes = 4096,
	.urgent_out_of_order_return_per_channel_pixel_and_vm_bytes = 4096,
	.urgent_out_of_order_return_per_channel_vm_only_bytes = 4096,
	.pct_ideal_dram_sdp_bw_after_urgent_pixel_only = 80.0,
	.pct_ideal_dram_sdp_bw_after_urgent_pixel_and_vm = 60.0,
	.pct_ideal_dram_sdp_bw_after_urgent_vm_only = 40.0,
	.max_avg_sdp_bw_use_normal_percent = 60.0,
	.max_avg_dram_bw_use_normal_percent = 40.0,
	.writeback_latency_us = 12.0,
	.max_request_size_bytes = 256,
	.fabric_datapath_to_dcn_data_return_bytes = 64,
	.dcn_downspread_percent = 0.5,
	.downspread_percent = 0.38,
	.dram_page_open_time_ns = 50.0,
	.dram_rw_turnaround_time_ns = 17.5,
	.dram_return_buffer_per_channel_bytes = 8192,
	.round_trip_ping_latency_dcfclk_cycles = 191,
	.urgent_out_of_order_return_per_channel_bytes = 4096,
	.channel_interleave_bytes = 256,
	.num_banks = 8,
	.gpuvm_min_page_size_bytes = 4096,
	.hostvm_min_page_size_bytes = 4096,
	.dram_clock_change_latency_us = 404,
	.dummy_pstate_latency_us = 5,
	.writeback_dram_clock_change_latency_us = 23.0,
	.return_bus_width_bytes = 64,
	.dispclk_dppclk_vco_speed_mhz = 3650,
	.xfc_bus_transport_time_us = 20,      // ?
	.xfc_xbuf_latency_tolerance_us = 4,  // ?
	.use_urgent_burst_bw = 1,            // ?
	.do_urgent_latency_adjustment = true,
	.urgent_latency_adjustment_fabric_clock_component_us = 1.0,
	.urgent_latency_adjustment_fabric_clock_reference_mhz = 1000,
};

enum dcn30_clk_src_array_id {
	DCN30_CLK_SRC_PLL0,
	DCN30_CLK_SRC_PLL1,
	DCN30_CLK_SRC_PLL2,
	DCN30_CLK_SRC_PLL3,
	DCN30_CLK_SRC_PLL4,
	DCN30_CLK_SRC_PLL5,
	DCN30_CLK_SRC_TOTAL
};

/* begin *********************
 * macros to expend register list macro defined in HW object header file
 */

/* DCN */
/* TODO awful hack. fixup dcn20_dwb.h */
#undef BASE_INNER
#define BASE_INNER(seg) DCN_BASE__INST0_SEG ## seg

#define BASE(seg) BASE_INNER(seg)

#define SR(reg_name)\
		.reg_name = BASE(mm ## reg_name ## _BASE_IDX) +  \
					mm ## reg_name

#define SRI(reg_name, block, id)\
	.reg_name = BASE(mm ## block ## id ## _ ## reg_name ## _BASE_IDX) + \
					mm ## block ## id ## _ ## reg_name

#define SRI2(reg_name, block, id)\
	.reg_name = BASE(mm ## reg_name ## _BASE_IDX) + \
					mm ## reg_name

#define SRIR(var_name, reg_name, block, id)\
	.var_name = BASE(mm ## block ## id ## _ ## reg_name ## _BASE_IDX) + \
					mm ## block ## id ## _ ## reg_name

#define SRII(reg_name, block, id)\
	.reg_name[id] = BASE(mm ## block ## id ## _ ## reg_name ## _BASE_IDX) + \
					mm ## block ## id ## _ ## reg_name

#define SRII_MPC_RMU(reg_name, block, id)\
	.RMU##_##reg_name[id] = BASE(mm ## block ## id ## _ ## reg_name ## _BASE_IDX) + \
					mm ## block ## id ## _ ## reg_name

#define SRII_DWB(reg_name, temp_name, block, id)\
	.reg_name[id] = BASE(mm ## block ## id ## _ ## temp_name ## _BASE_IDX) + \
					mm ## block ## id ## _ ## temp_name

#define DCCG_SRII(reg_name, block, id)\
	.block ## _ ## reg_name[id] = BASE(mm ## block ## id ## _ ## reg_name ## _BASE_IDX) + \
					mm ## block ## id ## _ ## reg_name

#define VUPDATE_SRII(reg_name, block, id)\
	.reg_name[id] = BASE(mm ## reg_name ## _ ## block ## id ## _BASE_IDX) + \
					mm ## reg_name ## _ ## block ## id

/* NBIO */
#define NBIO_BASE_INNER(seg) \
	NBIO_BASE__INST0_SEG ## seg

#define NBIO_BASE(seg) \
	NBIO_BASE_INNER(seg)

#define NBIO_SR(reg_name)\
		.reg_name = NBIO_BASE(mm ## reg_name ## _BASE_IDX) + \
					mm ## reg_name

/* MMHUB */
#define MMHUB_BASE_INNER(seg) \
	MMHUB_BASE__INST0_SEG ## seg

#define MMHUB_BASE(seg) \
	MMHUB_BASE_INNER(seg)

#define MMHUB_SR(reg_name)\
		.reg_name = MMHUB_BASE(mmMM ## reg_name ## _BASE_IDX) + \
					mmMM ## reg_name

/* CLOCK */
#define CLK_BASE_INNER(seg) \
	CLK_BASE__INST0_SEG ## seg

#define CLK_BASE(seg) \
	CLK_BASE_INNER(seg)

#define CLK_SRI(reg_name, block, inst)\
	.reg_name = CLK_BASE(mm ## block ## _ ## inst ## _ ## reg_name ## _BASE_IDX) + \
					mm ## block ## _ ## inst ## _ ## reg_name


static const struct bios_registers bios_regs = {
		NBIO_SR(BIOS_SCRATCH_3),
		NBIO_SR(BIOS_SCRATCH_6)
};

#define clk_src_regs(index, pllid)\
[index] = {\
	CS_COMMON_REG_LIST_DCN2_0(index, pllid),\
}

static const struct dce110_clk_src_regs clk_src_regs[] = {
	clk_src_regs(0, A),
	clk_src_regs(1, B),
	clk_src_regs(2, C),
	clk_src_regs(3, D),
	clk_src_regs(4, E),
	clk_src_regs(5, F)
};

static const struct dce110_clk_src_shift cs_shift = {
		CS_COMMON_MASK_SH_LIST_DCN2_0(__SHIFT)
};

static const struct dce110_clk_src_mask cs_mask = {
		CS_COMMON_MASK_SH_LIST_DCN2_0(_MASK)
};

#define abm_regs(id)\
[id] = {\
		ABM_DCN30_REG_LIST(id)\
}

static const struct dce_abm_registers abm_regs[] = {
		abm_regs(0),
		abm_regs(1),
		abm_regs(2),
		abm_regs(3),
		abm_regs(4),
		abm_regs(5),
};

static const struct dce_abm_shift abm_shift = {
		ABM_MASK_SH_LIST_DCN301(__SHIFT)
};

static const struct dce_abm_mask abm_mask = {
		ABM_MASK_SH_LIST_DCN301(_MASK)
};



#define audio_regs(id)\
[id] = {\
		AUD_COMMON_REG_LIST(id)\
}

static const struct dce_audio_registers audio_regs[] = {
	audio_regs(0),
	audio_regs(1),
	audio_regs(2),
	audio_regs(3),
	audio_regs(4),
	audio_regs(5),
	audio_regs(6)
};

#define DCE120_AUD_COMMON_MASK_SH_LIST(mask_sh)\
		SF(AZF0ENDPOINT0_AZALIA_F0_CODEC_ENDPOINT_INDEX, AZALIA_ENDPOINT_REG_INDEX, mask_sh),\
		SF(AZF0ENDPOINT0_AZALIA_F0_CODEC_ENDPOINT_DATA, AZALIA_ENDPOINT_REG_DATA, mask_sh),\
		AUD_COMMON_MASK_SH_LIST_BASE(mask_sh)

static const struct dce_audio_shift audio_shift = {
		DCE120_AUD_COMMON_MASK_SH_LIST(__SHIFT)
};

static const struct dce_audio_mask audio_mask = {
		DCE120_AUD_COMMON_MASK_SH_LIST(_MASK)
};

#define vpg_regs(id)\
[id] = {\
	VPG_DCN3_REG_LIST(id)\
}

static const struct dcn30_vpg_registers vpg_regs[] = {
	vpg_regs(0),
	vpg_regs(1),
	vpg_regs(2),
	vpg_regs(3),
	vpg_regs(4),
	vpg_regs(5),
	vpg_regs(6),
};

static const struct dcn30_vpg_shift vpg_shift = {
	DCN3_VPG_MASK_SH_LIST(__SHIFT)
};

static const struct dcn30_vpg_mask vpg_mask = {
	DCN3_VPG_MASK_SH_LIST(_MASK)
};

#define afmt_regs(id)\
[id] = {\
	AFMT_DCN3_REG_LIST(id)\
}

static const struct dcn30_afmt_registers afmt_regs[] = {
	afmt_regs(0),
	afmt_regs(1),
	afmt_regs(2),
	afmt_regs(3),
	afmt_regs(4),
	afmt_regs(5),
	afmt_regs(6),
};

static const struct dcn30_afmt_shift afmt_shift = {
	DCN3_AFMT_MASK_SH_LIST(__SHIFT)
};

static const struct dcn30_afmt_mask afmt_mask = {
	DCN3_AFMT_MASK_SH_LIST(_MASK)
};

#define stream_enc_regs(id)\
[id] = {\
	SE_DCN3_REG_LIST(id)\
}

static const struct dcn10_stream_enc_registers stream_enc_regs[] = {
	stream_enc_regs(0),
	stream_enc_regs(1),
	stream_enc_regs(2),
	stream_enc_regs(3),
	stream_enc_regs(4),
	stream_enc_regs(5)
};

static const struct dcn10_stream_encoder_shift se_shift = {
		SE_COMMON_MASK_SH_LIST_DCN30(__SHIFT)
};

static const struct dcn10_stream_encoder_mask se_mask = {
		SE_COMMON_MASK_SH_LIST_DCN30(_MASK)
};


#define aux_regs(id)\
[id] = {\
	DCN2_AUX_REG_LIST(id)\
}

static const struct dcn10_link_enc_aux_registers link_enc_aux_regs[] = {
		aux_regs(0),
		aux_regs(1),
		aux_regs(2),
		aux_regs(3),
		aux_regs(4),
		aux_regs(5)
};

#define hpd_regs(id)\
[id] = {\
	HPD_REG_LIST(id)\
}

static const struct dcn10_link_enc_hpd_registers link_enc_hpd_regs[] = {
		hpd_regs(0),
		hpd_regs(1),
		hpd_regs(2),
		hpd_regs(3),
		hpd_regs(4),
		hpd_regs(5)
};

#define link_regs(id, phyid)\
[id] = {\
	LE_DCN3_REG_LIST(id), \
	UNIPHY_DCN2_REG_LIST(phyid), \
<<<<<<< HEAD
=======
	DPCS_DCN2_REG_LIST(id), \
>>>>>>> 11bc98bd
	SRI(DP_DPHY_INTERNAL_CTRL, DP, id) \
}

static const struct dce110_aux_registers_shift aux_shift = {
	DCN_AUX_MASK_SH_LIST(__SHIFT)
};

static const struct dce110_aux_registers_mask aux_mask = {
	DCN_AUX_MASK_SH_LIST(_MASK)
};

static const struct dcn10_link_enc_registers link_enc_regs[] = {
	link_regs(0, A),
	link_regs(1, B),
	link_regs(2, C),
	link_regs(3, D),
	link_regs(4, E),
	link_regs(5, F)
};

static const struct dcn10_link_enc_shift le_shift = {
	LINK_ENCODER_MASK_SH_LIST_DCN30(__SHIFT),\
	DPCS_DCN2_MASK_SH_LIST(__SHIFT)
};

static const struct dcn10_link_enc_mask le_mask = {
	LINK_ENCODER_MASK_SH_LIST_DCN30(_MASK),\
	DPCS_DCN2_MASK_SH_LIST(_MASK)
};


static const struct dce_panel_cntl_registers panel_cntl_regs[] = {
	{ DCN_PANEL_CNTL_REG_LIST() }
};

static const struct dce_panel_cntl_shift panel_cntl_shift = {
	DCE_PANEL_CNTL_MASK_SH_LIST(__SHIFT)
};

static const struct dce_panel_cntl_mask panel_cntl_mask = {
	DCE_PANEL_CNTL_MASK_SH_LIST(_MASK)
};

#define dpp_regs(id)\
[id] = {\
	DPP_REG_LIST_DCN30(id),\
}

static const struct dcn3_dpp_registers dpp_regs[] = {
	dpp_regs(0),
	dpp_regs(1),
	dpp_regs(2),
	dpp_regs(3),
	dpp_regs(4),
	dpp_regs(5),
};

static const struct dcn3_dpp_shift tf_shift = {
		DPP_REG_LIST_SH_MASK_DCN30(__SHIFT)
};

static const struct dcn3_dpp_mask tf_mask = {
		DPP_REG_LIST_SH_MASK_DCN30(_MASK)
};

#define opp_regs(id)\
[id] = {\
	OPP_REG_LIST_DCN30(id),\
}

static const struct dcn20_opp_registers opp_regs[] = {
	opp_regs(0),
	opp_regs(1),
	opp_regs(2),
	opp_regs(3),
	opp_regs(4),
	opp_regs(5)
};

static const struct dcn20_opp_shift opp_shift = {
	OPP_MASK_SH_LIST_DCN20(__SHIFT)
};

static const struct dcn20_opp_mask opp_mask = {
	OPP_MASK_SH_LIST_DCN20(_MASK)
};

#define aux_engine_regs(id)\
[id] = {\
	AUX_COMMON_REG_LIST0(id), \
	.AUXN_IMPCAL = 0, \
	.AUXP_IMPCAL = 0, \
	.AUX_RESET_MASK = DP_AUX0_AUX_CONTROL__AUX_RESET_MASK, \
}

static const struct dce110_aux_registers aux_engine_regs[] = {
		aux_engine_regs(0),
		aux_engine_regs(1),
		aux_engine_regs(2),
		aux_engine_regs(3),
		aux_engine_regs(4),
		aux_engine_regs(5)
};

#define dwbc_regs_dcn3(id)\
[id] = {\
	DWBC_COMMON_REG_LIST_DCN30(id),\
}

static const struct dcn30_dwbc_registers dwbc30_regs[] = {
	dwbc_regs_dcn3(0),
};

static const struct dcn30_dwbc_shift dwbc30_shift = {
	DWBC_COMMON_MASK_SH_LIST_DCN30(__SHIFT)
};

static const struct dcn30_dwbc_mask dwbc30_mask = {
	DWBC_COMMON_MASK_SH_LIST_DCN30(_MASK)
};

#define mcif_wb_regs_dcn3(id)\
[id] = {\
	MCIF_WB_COMMON_REG_LIST_DCN30(id),\
}

static const struct dcn30_mmhubbub_registers mcif_wb30_regs[] = {
	mcif_wb_regs_dcn3(0)
};

static const struct dcn30_mmhubbub_shift mcif_wb30_shift = {
	MCIF_WB_COMMON_MASK_SH_LIST_DCN30(__SHIFT)
};

static const struct dcn30_mmhubbub_mask mcif_wb30_mask = {
	MCIF_WB_COMMON_MASK_SH_LIST_DCN30(_MASK)
};

#define dsc_regsDCN20(id)\
[id] = {\
	DSC_REG_LIST_DCN20(id)\
}

static const struct dcn20_dsc_registers dsc_regs[] = {
	dsc_regsDCN20(0),
	dsc_regsDCN20(1),
	dsc_regsDCN20(2),
	dsc_regsDCN20(3),
	dsc_regsDCN20(4),
	dsc_regsDCN20(5)
};

static const struct dcn20_dsc_shift dsc_shift = {
	DSC_REG_LIST_SH_MASK_DCN20(__SHIFT)
};

static const struct dcn20_dsc_mask dsc_mask = {
	DSC_REG_LIST_SH_MASK_DCN20(_MASK)
};

static const struct dcn30_mpc_registers mpc_regs = {
		MPC_REG_LIST_DCN3_0(0),
		MPC_REG_LIST_DCN3_0(1),
		MPC_REG_LIST_DCN3_0(2),
		MPC_REG_LIST_DCN3_0(3),
		MPC_REG_LIST_DCN3_0(4),
		MPC_REG_LIST_DCN3_0(5),
		MPC_OUT_MUX_REG_LIST_DCN3_0(0),
		MPC_OUT_MUX_REG_LIST_DCN3_0(1),
		MPC_OUT_MUX_REG_LIST_DCN3_0(2),
		MPC_OUT_MUX_REG_LIST_DCN3_0(3),
		MPC_OUT_MUX_REG_LIST_DCN3_0(4),
		MPC_OUT_MUX_REG_LIST_DCN3_0(5),
		MPC_RMU_GLOBAL_REG_LIST_DCN3AG,
		MPC_RMU_REG_LIST_DCN3AG(0),
		MPC_RMU_REG_LIST_DCN3AG(1),
		MPC_RMU_REG_LIST_DCN3AG(2),
		MPC_DWB_MUX_REG_LIST_DCN3_0(0),
};

static const struct dcn30_mpc_shift mpc_shift = {
	MPC_COMMON_MASK_SH_LIST_DCN30(__SHIFT)
};

static const struct dcn30_mpc_mask mpc_mask = {
	MPC_COMMON_MASK_SH_LIST_DCN30(_MASK)
};

#define optc_regs(id)\
[id] = {OPTC_COMMON_REG_LIST_DCN3_0(id)}


static const struct dcn_optc_registers optc_regs[] = {
	optc_regs(0),
	optc_regs(1),
	optc_regs(2),
	optc_regs(3),
	optc_regs(4),
	optc_regs(5)
};

static const struct dcn_optc_shift optc_shift = {
	OPTC_COMMON_MASK_SH_LIST_DCN30(__SHIFT)
};

static const struct dcn_optc_mask optc_mask = {
	OPTC_COMMON_MASK_SH_LIST_DCN30(_MASK)
};

#define hubp_regs(id)\
[id] = {\
	HUBP_REG_LIST_DCN30(id)\
}

static const struct dcn_hubp2_registers hubp_regs[] = {
		hubp_regs(0),
		hubp_regs(1),
		hubp_regs(2),
		hubp_regs(3),
		hubp_regs(4),
		hubp_regs(5)
};

static const struct dcn_hubp2_shift hubp_shift = {
		HUBP_MASK_SH_LIST_DCN30(__SHIFT)
};

static const struct dcn_hubp2_mask hubp_mask = {
		HUBP_MASK_SH_LIST_DCN30(_MASK)
};

static const struct dcn_hubbub_registers hubbub_reg = {
		HUBBUB_REG_LIST_DCN30(0)
};

static const struct dcn_hubbub_shift hubbub_shift = {
		HUBBUB_MASK_SH_LIST_DCN30(__SHIFT)
};

static const struct dcn_hubbub_mask hubbub_mask = {
		HUBBUB_MASK_SH_LIST_DCN30(_MASK)
};

static const struct dccg_registers dccg_regs = {
		DCCG_REG_LIST_DCN30()
};

static const struct dccg_shift dccg_shift = {
		DCCG_MASK_SH_LIST_DCN3(__SHIFT)
};

static const struct dccg_mask dccg_mask = {
		DCCG_MASK_SH_LIST_DCN3(_MASK)
};

static const struct dce_hwseq_registers hwseq_reg = {
		HWSEQ_DCN30_REG_LIST()
};

static const struct dce_hwseq_shift hwseq_shift = {
		HWSEQ_DCN30_MASK_SH_LIST(__SHIFT)
};

static const struct dce_hwseq_mask hwseq_mask = {
		HWSEQ_DCN30_MASK_SH_LIST(_MASK)
};
#define vmid_regs(id)\
[id] = {\
		DCN20_VMID_REG_LIST(id)\
}

static const struct dcn_vmid_registers vmid_regs[] = {
	vmid_regs(0),
	vmid_regs(1),
	vmid_regs(2),
	vmid_regs(3),
	vmid_regs(4),
	vmid_regs(5),
	vmid_regs(6),
	vmid_regs(7),
	vmid_regs(8),
	vmid_regs(9),
	vmid_regs(10),
	vmid_regs(11),
	vmid_regs(12),
	vmid_regs(13),
	vmid_regs(14),
	vmid_regs(15)
};

static const struct dcn20_vmid_shift vmid_shifts = {
		DCN20_VMID_MASK_SH_LIST(__SHIFT)
};

static const struct dcn20_vmid_mask vmid_masks = {
		DCN20_VMID_MASK_SH_LIST(_MASK)
};

static const struct resource_caps res_cap_dcn3 = {
	.num_timing_generator = 6,
	.num_opp = 6,
	.num_video_plane = 6,
	.num_audio = 6,
	.num_stream_encoder = 6,
	.num_pll = 6,
	.num_dwb = 1,
	.num_ddc = 6,
	.num_vmid = 16,
	.num_mpc_3dlut = 3,
	.num_dsc = 6,
};

static const struct dc_plane_cap plane_cap = {
	.type = DC_PLANE_TYPE_DCN_UNIVERSAL,
	.blends_with_above = true,
	.blends_with_below = true,
	.per_pixel_alpha = true,

	.pixel_format_support = {
			.argb8888 = true,
			.nv12 = true,
			.fp16 = true,
			.p010 = false,
			.ayuv = false,
	},

	.max_upscale_factor = {
			.argb8888 = 16000,
			.nv12 = 16000,
			.fp16 = 16000
	},

	.max_downscale_factor = {
			.argb8888 = 600,
			.nv12 = 600,
			.fp16 = 600
	}
};

static const struct dc_debug_options debug_defaults_drv = {
	.disable_dmcu = true,
	.force_abm_enable = false,
	.timing_trace = false,
	.clock_trace = true,
	.disable_pplib_clock_request = true,
	.pipe_split_policy = MPC_SPLIT_DYNAMIC,
	.force_single_disp_pipe_split = false,
	.disable_dcc = DCC_ENABLE,
	.vsr_support = true,
	.performance_trace = false,
	.max_downscale_src_width = 7680,/*upto 8K*/
	.disable_pplib_wm_range = false,
	.scl_reset_length10 = true,
	.sanity_checks = false,
	.underflow_assert_delay_us = 0xFFFFFFFF,
	.dwb_fi_phase = -1, // -1 = disable,
	.dmub_command_table = true,
};

static const struct dc_debug_options debug_defaults_diags = {
	.disable_dmcu = true,
	.force_abm_enable = false,
	.timing_trace = true,
	.clock_trace = true,
	.disable_dpp_power_gate = true,
	.disable_hubp_power_gate = true,
	.disable_clock_gate = true,
	.disable_pplib_clock_request = true,
	.disable_pplib_wm_range = true,
	.disable_stutter = false,
	.scl_reset_length10 = true,
	.dwb_fi_phase = -1, // -1 = disable
	.dmub_command_table = true,
};

void dcn30_dpp_destroy(struct dpp **dpp)
{
	kfree(TO_DCN20_DPP(*dpp));
	*dpp = NULL;
}

static struct dpp *dcn30_dpp_create(
	struct dc_context *ctx,
	uint32_t inst)
{
	struct dcn3_dpp *dpp =
		kzalloc(sizeof(struct dcn3_dpp), GFP_KERNEL);

	if (!dpp)
		return NULL;

	if (dpp3_construct(dpp, ctx, inst,
			&dpp_regs[inst], &tf_shift, &tf_mask))
		return &dpp->base;

	BREAK_TO_DEBUGGER();
	kfree(dpp);
	return NULL;
}

static struct output_pixel_processor *dcn30_opp_create(
	struct dc_context *ctx, uint32_t inst)
{
	struct dcn20_opp *opp =
		kzalloc(sizeof(struct dcn20_opp), GFP_KERNEL);

	if (!opp) {
		BREAK_TO_DEBUGGER();
		return NULL;
	}

	dcn20_opp_construct(opp, ctx, inst,
			&opp_regs[inst], &opp_shift, &opp_mask);
	return &opp->base;
}

static struct dce_aux *dcn30_aux_engine_create(
	struct dc_context *ctx,
	uint32_t inst)
{
	struct aux_engine_dce110 *aux_engine =
		kzalloc(sizeof(struct aux_engine_dce110), GFP_KERNEL);

	if (!aux_engine)
		return NULL;

	dce110_aux_engine_construct(aux_engine, ctx, inst,
				    SW_AUX_TIMEOUT_PERIOD_MULTIPLIER * AUX_TIMEOUT_PERIOD,
				    &aux_engine_regs[inst],
					&aux_mask,
					&aux_shift,
					ctx->dc->caps.extended_aux_timeout_support);

	return &aux_engine->base;
}

#define i2c_inst_regs(id) { I2C_HW_ENGINE_COMMON_REG_LIST(id) }

static const struct dce_i2c_registers i2c_hw_regs[] = {
		i2c_inst_regs(1),
		i2c_inst_regs(2),
		i2c_inst_regs(3),
		i2c_inst_regs(4),
		i2c_inst_regs(5),
		i2c_inst_regs(6),
};

static const struct dce_i2c_shift i2c_shifts = {
		I2C_COMMON_MASK_SH_LIST_DCN2(__SHIFT)
};

static const struct dce_i2c_mask i2c_masks = {
		I2C_COMMON_MASK_SH_LIST_DCN2(_MASK)
};

static struct dce_i2c_hw *dcn30_i2c_hw_create(
	struct dc_context *ctx,
	uint32_t inst)
{
	struct dce_i2c_hw *dce_i2c_hw =
		kzalloc(sizeof(struct dce_i2c_hw), GFP_KERNEL);

	if (!dce_i2c_hw)
		return NULL;

	dcn2_i2c_hw_construct(dce_i2c_hw, ctx, inst,
				    &i2c_hw_regs[inst], &i2c_shifts, &i2c_masks);

	return dce_i2c_hw;
}

static struct mpc *dcn30_mpc_create(
		struct dc_context *ctx,
		int num_mpcc,
		int num_rmu)
{
	struct dcn30_mpc *mpc30 = kzalloc(sizeof(struct dcn30_mpc),
					  GFP_KERNEL);

	if (!mpc30)
		return NULL;

	dcn30_mpc_construct(mpc30, ctx,
			&mpc_regs,
			&mpc_shift,
			&mpc_mask,
			num_mpcc,
			num_rmu);

	return &mpc30->base;
}

struct hubbub *dcn30_hubbub_create(struct dc_context *ctx)
{
	int i;

	struct dcn20_hubbub *hubbub3 = kzalloc(sizeof(struct dcn20_hubbub),
					  GFP_KERNEL);

	if (!hubbub3)
		return NULL;

	hubbub3_construct(hubbub3, ctx,
			&hubbub_reg,
			&hubbub_shift,
			&hubbub_mask);


	for (i = 0; i < res_cap_dcn3.num_vmid; i++) {
		struct dcn20_vmid *vmid = &hubbub3->vmid[i];

		vmid->ctx = ctx;

		vmid->regs = &vmid_regs[i];
		vmid->shifts = &vmid_shifts;
		vmid->masks = &vmid_masks;
	}

	return &hubbub3->base;
}

static struct timing_generator *dcn30_timing_generator_create(
		struct dc_context *ctx,
		uint32_t instance)
{
	struct optc *tgn10 =
		kzalloc(sizeof(struct optc), GFP_KERNEL);

	if (!tgn10)
		return NULL;

	tgn10->base.inst = instance;
	tgn10->base.ctx = ctx;

	tgn10->tg_regs = &optc_regs[instance];
	tgn10->tg_shift = &optc_shift;
	tgn10->tg_mask = &optc_mask;

	dcn30_timing_generator_init(tgn10);

	return &tgn10->base;
}

static const struct encoder_feature_support link_enc_feature = {
		.max_hdmi_deep_color = COLOR_DEPTH_121212,
		.max_hdmi_pixel_clock = 600000,
		.hdmi_ycbcr420_supported = true,
		.dp_ycbcr420_supported = true,
		.fec_supported = true,
		.flags.bits.IS_HBR2_CAPABLE = true,
		.flags.bits.IS_HBR3_CAPABLE = true,
		.flags.bits.IS_TPS3_CAPABLE = true,
		.flags.bits.IS_TPS4_CAPABLE = true
};

static struct link_encoder *dcn30_link_encoder_create(
	const struct encoder_init_data *enc_init_data)
{
	struct dcn20_link_encoder *enc20 =
		kzalloc(sizeof(struct dcn20_link_encoder), GFP_KERNEL);

	if (!enc20)
		return NULL;

	dcn30_link_encoder_construct(enc20,
			enc_init_data,
			&link_enc_feature,
			&link_enc_regs[enc_init_data->transmitter],
			&link_enc_aux_regs[enc_init_data->channel - 1],
			&link_enc_hpd_regs[enc_init_data->hpd_source],
			&le_shift,
			&le_mask);

	return &enc20->enc10.base;
}

static struct panel_cntl *dcn30_panel_cntl_create(const struct panel_cntl_init_data *init_data)
{
	struct dce_panel_cntl *panel_cntl =
		kzalloc(sizeof(struct dce_panel_cntl), GFP_KERNEL);

	if (!panel_cntl)
		return NULL;

	dce_panel_cntl_construct(panel_cntl,
			init_data,
			&panel_cntl_regs[init_data->inst],
			&panel_cntl_shift,
			&panel_cntl_mask);

	return &panel_cntl->base;
}

static void read_dce_straps(
	struct dc_context *ctx,
	struct resource_straps *straps)
{
	generic_reg_get(ctx, mmDC_PINSTRAPS + BASE(mmDC_PINSTRAPS_BASE_IDX),
		FN(DC_PINSTRAPS, DC_PINSTRAPS_AUDIO), &straps->dc_pinstraps_audio);

}

static struct audio *dcn30_create_audio(
		struct dc_context *ctx, unsigned int inst)
{
	return dce_audio_create(ctx, inst,
			&audio_regs[inst], &audio_shift, &audio_mask);
}

static struct vpg *dcn30_vpg_create(
	struct dc_context *ctx,
	uint32_t inst)
{
	struct dcn30_vpg *vpg3 = kzalloc(sizeof(struct dcn30_vpg), GFP_KERNEL);

	if (!vpg3)
		return NULL;

	vpg3_construct(vpg3, ctx, inst,
			&vpg_regs[inst],
			&vpg_shift,
			&vpg_mask);

	return &vpg3->base;
}

static struct afmt *dcn30_afmt_create(
	struct dc_context *ctx,
	uint32_t inst)
{
	struct dcn30_afmt *afmt3 = kzalloc(sizeof(struct dcn30_afmt), GFP_KERNEL);

	if (!afmt3)
		return NULL;

	afmt3_construct(afmt3, ctx, inst,
			&afmt_regs[inst],
			&afmt_shift,
			&afmt_mask);

	return &afmt3->base;
}

struct stream_encoder *dcn30_stream_encoder_create(
	enum engine_id eng_id,
	struct dc_context *ctx)
{
	struct dcn10_stream_encoder *enc1;
	struct vpg *vpg;
	struct afmt *afmt;
	int vpg_inst;
	int afmt_inst;

	/* Mapping of VPG, AFMT, DME register blocks to DIO block instance */
	if (eng_id <= ENGINE_ID_DIGF) {
		vpg_inst = eng_id;
		afmt_inst = eng_id;
	} else
		return NULL;

	enc1 = kzalloc(sizeof(struct dcn10_stream_encoder), GFP_KERNEL);
	vpg = dcn30_vpg_create(ctx, vpg_inst);
	afmt = dcn30_afmt_create(ctx, afmt_inst);

	if (!enc1 || !vpg || !afmt)
		return NULL;

	dcn30_dio_stream_encoder_construct(enc1, ctx, ctx->dc_bios,
					eng_id, vpg, afmt,
					&stream_enc_regs[eng_id],
					&se_shift, &se_mask);

	return &enc1->base;
}

struct dce_hwseq *dcn30_hwseq_create(
	struct dc_context *ctx)
{
	struct dce_hwseq *hws = kzalloc(sizeof(struct dce_hwseq), GFP_KERNEL);

	if (hws) {
		hws->ctx = ctx;
		hws->regs = &hwseq_reg;
		hws->shifts = &hwseq_shift;
		hws->masks = &hwseq_mask;
	}
	return hws;
}
static const struct resource_create_funcs res_create_funcs = {
	.read_dce_straps = read_dce_straps,
	.create_audio = dcn30_create_audio,
	.create_stream_encoder = dcn30_stream_encoder_create,
	.create_hwseq = dcn30_hwseq_create,
};

static const struct resource_create_funcs res_create_maximus_funcs = {
	.read_dce_straps = NULL,
	.create_audio = NULL,
	.create_stream_encoder = NULL,
	.create_hwseq = dcn30_hwseq_create,
};

static void dcn30_resource_destruct(struct dcn30_resource_pool *pool)
{
	unsigned int i;

	for (i = 0; i < pool->base.stream_enc_count; i++) {
		if (pool->base.stream_enc[i] != NULL) {
			if (pool->base.stream_enc[i]->vpg != NULL) {
				kfree(DCN30_VPG_FROM_VPG(pool->base.stream_enc[i]->vpg));
				pool->base.stream_enc[i]->vpg = NULL;
			}
			if (pool->base.stream_enc[i]->afmt != NULL) {
				kfree(DCN30_AFMT_FROM_AFMT(pool->base.stream_enc[i]->afmt));
				pool->base.stream_enc[i]->afmt = NULL;
			}
			kfree(DCN10STRENC_FROM_STRENC(pool->base.stream_enc[i]));
			pool->base.stream_enc[i] = NULL;
		}
	}

	for (i = 0; i < pool->base.res_cap->num_dsc; i++) {
		if (pool->base.dscs[i] != NULL)
			dcn20_dsc_destroy(&pool->base.dscs[i]);
	}

	if (pool->base.mpc != NULL) {
		kfree(TO_DCN20_MPC(pool->base.mpc));
		pool->base.mpc = NULL;
	}
	if (pool->base.hubbub != NULL) {
		kfree(pool->base.hubbub);
		pool->base.hubbub = NULL;
	}
	for (i = 0; i < pool->base.pipe_count; i++) {
		if (pool->base.dpps[i] != NULL)
			dcn30_dpp_destroy(&pool->base.dpps[i]);

		if (pool->base.ipps[i] != NULL)
			pool->base.ipps[i]->funcs->ipp_destroy(&pool->base.ipps[i]);

		if (pool->base.hubps[i] != NULL) {
			kfree(TO_DCN20_HUBP(pool->base.hubps[i]));
			pool->base.hubps[i] = NULL;
		}

		if (pool->base.irqs != NULL) {
			dal_irq_service_destroy(&pool->base.irqs);
		}
	}

	for (i = 0; i < pool->base.res_cap->num_ddc; i++) {
		if (pool->base.engines[i] != NULL)
			dce110_engine_destroy(&pool->base.engines[i]);
		if (pool->base.hw_i2cs[i] != NULL) {
			kfree(pool->base.hw_i2cs[i]);
			pool->base.hw_i2cs[i] = NULL;
		}
		if (pool->base.sw_i2cs[i] != NULL) {
			kfree(pool->base.sw_i2cs[i]);
			pool->base.sw_i2cs[i] = NULL;
		}
	}

	for (i = 0; i < pool->base.res_cap->num_opp; i++) {
		if (pool->base.opps[i] != NULL)
			pool->base.opps[i]->funcs->opp_destroy(&pool->base.opps[i]);
	}

	for (i = 0; i < pool->base.res_cap->num_timing_generator; i++) {
		if (pool->base.timing_generators[i] != NULL)	{
			kfree(DCN10TG_FROM_TG(pool->base.timing_generators[i]));
			pool->base.timing_generators[i] = NULL;
		}
	}

	for (i = 0; i < pool->base.res_cap->num_dwb; i++) {
		if (pool->base.dwbc[i] != NULL) {
			kfree(TO_DCN30_DWBC(pool->base.dwbc[i]));
			pool->base.dwbc[i] = NULL;
		}
		if (pool->base.mcif_wb[i] != NULL) {
			kfree(TO_DCN30_MMHUBBUB(pool->base.mcif_wb[i]));
			pool->base.mcif_wb[i] = NULL;
		}
	}

	for (i = 0; i < pool->base.audio_count; i++) {
		if (pool->base.audios[i])
			dce_aud_destroy(&pool->base.audios[i]);
	}

	for (i = 0; i < pool->base.clk_src_count; i++) {
		if (pool->base.clock_sources[i] != NULL) {
			dcn20_clock_source_destroy(&pool->base.clock_sources[i]);
			pool->base.clock_sources[i] = NULL;
		}
	}

	for (i = 0; i < pool->base.res_cap->num_mpc_3dlut; i++) {
		if (pool->base.mpc_lut[i] != NULL) {
			dc_3dlut_func_release(pool->base.mpc_lut[i]);
			pool->base.mpc_lut[i] = NULL;
		}
		if (pool->base.mpc_shaper[i] != NULL) {
			dc_transfer_func_release(pool->base.mpc_shaper[i]);
			pool->base.mpc_shaper[i] = NULL;
		}
	}

	if (pool->base.dp_clock_source != NULL) {
		dcn20_clock_source_destroy(&pool->base.dp_clock_source);
		pool->base.dp_clock_source = NULL;
	}

	for (i = 0; i < pool->base.pipe_count; i++) {
		if (pool->base.multiple_abms[i] != NULL)
			dce_abm_destroy(&pool->base.multiple_abms[i]);
	}

	if (pool->base.dccg != NULL)
		dcn_dccg_destroy(&pool->base.dccg);
}

static struct hubp *dcn30_hubp_create(
	struct dc_context *ctx,
	uint32_t inst)
{
	struct dcn20_hubp *hubp2 =
		kzalloc(sizeof(struct dcn20_hubp), GFP_KERNEL);

	if (!hubp2)
		return NULL;

	if (hubp3_construct(hubp2, ctx, inst,
			&hubp_regs[inst], &hubp_shift, &hubp_mask))
		return &hubp2->base;

	BREAK_TO_DEBUGGER();
	kfree(hubp2);
	return NULL;
}

static bool dcn30_dwbc_create(struct dc_context *ctx, struct resource_pool *pool)
{
	int i;
	uint32_t pipe_count = pool->res_cap->num_dwb;

	for (i = 0; i < pipe_count; i++) {
		struct dcn30_dwbc *dwbc30 = kzalloc(sizeof(struct dcn30_dwbc),
						    GFP_KERNEL);

		if (!dwbc30) {
			dm_error("DC: failed to create dwbc30!\n");
			return false;
		}

		dcn30_dwbc_construct(dwbc30, ctx,
				&dwbc30_regs[i],
				&dwbc30_shift,
				&dwbc30_mask,
				i);

		pool->dwbc[i] = &dwbc30->base;
	}
	return true;
}

static bool dcn30_mmhubbub_create(struct dc_context *ctx, struct resource_pool *pool)
{
	int i;
	uint32_t pipe_count = pool->res_cap->num_dwb;

	for (i = 0; i < pipe_count; i++) {
		struct dcn30_mmhubbub *mcif_wb30 = kzalloc(sizeof(struct dcn30_mmhubbub),
						    GFP_KERNEL);

		if (!mcif_wb30) {
			dm_error("DC: failed to create mcif_wb30!\n");
			return false;
		}

		dcn30_mmhubbub_construct(mcif_wb30, ctx,
				&mcif_wb30_regs[i],
				&mcif_wb30_shift,
				&mcif_wb30_mask,
				i);

		pool->mcif_wb[i] = &mcif_wb30->base;
	}
	return true;
}

static struct display_stream_compressor *dcn30_dsc_create(
	struct dc_context *ctx, uint32_t inst)
{
	struct dcn20_dsc *dsc =
		kzalloc(sizeof(struct dcn20_dsc), GFP_KERNEL);

	if (!dsc) {
		BREAK_TO_DEBUGGER();
		return NULL;
	}

	dsc2_construct(dsc, ctx, inst, &dsc_regs[inst], &dsc_shift, &dsc_mask);
	return &dsc->base;
}

enum dc_status dcn30_add_stream_to_ctx(struct dc *dc, struct dc_state *new_ctx, struct dc_stream_state *dc_stream)
{

	return dcn20_add_stream_to_ctx(dc, new_ctx, dc_stream);
}

static void dcn30_destroy_resource_pool(struct resource_pool **pool)
{
	struct dcn30_resource_pool *dcn30_pool = TO_DCN30_RES_POOL(*pool);

	dcn30_resource_destruct(dcn30_pool);
	kfree(dcn30_pool);
	*pool = NULL;
}

static struct clock_source *dcn30_clock_source_create(
		struct dc_context *ctx,
		struct dc_bios *bios,
		enum clock_source_id id,
		const struct dce110_clk_src_regs *regs,
		bool dp_clk_src)
{
	struct dce110_clk_src *clk_src =
		kzalloc(sizeof(struct dce110_clk_src), GFP_KERNEL);

	if (!clk_src)
		return NULL;

	if (dcn3_clk_src_construct(clk_src, ctx, bios, id,
			regs, &cs_shift, &cs_mask)) {
		clk_src->base.dp_clk_src = dp_clk_src;
		return &clk_src->base;
	}

	BREAK_TO_DEBUGGER();
	return NULL;
}

int dcn30_populate_dml_pipes_from_context(
	struct dc *dc, struct dc_state *context,
	display_e2e_pipe_params_st *pipes)
{
	int i, pipe_cnt;
	struct resource_context *res_ctx = &context->res_ctx;

	dcn20_populate_dml_pipes_from_context(dc, context, pipes);

	for (i = 0, pipe_cnt = 0; i < dc->res_pool->pipe_count; i++) {
		if (!res_ctx->pipe_ctx[i].stream)
			continue;

		pipes[pipe_cnt++].pipe.scale_ratio_depth.lb_depth =
			dm_lb_16;
	}

	return pipe_cnt;
}

void dcn30_populate_dml_writeback_from_context(
		struct dc *dc, struct resource_context *res_ctx, display_e2e_pipe_params_st *pipes)
{
	int pipe_cnt, i, j;
	double max_calc_writeback_dispclk;
	double writeback_dispclk;
	struct writeback_st dout_wb;

	for (i = 0, pipe_cnt = 0; i < dc->res_pool->pipe_count; i++) {
		struct dc_stream_state *stream = res_ctx->pipe_ctx[i].stream;

		if (!stream)
			continue;
		max_calc_writeback_dispclk = 0;

		/* Set writeback information */
		pipes[pipe_cnt].dout.wb_enable = 0;
		pipes[pipe_cnt].dout.num_active_wb = 0;
		for (j = 0; j < stream->num_wb_info; j++) {
			struct dc_writeback_info *wb_info = &stream->writeback_info[j];

			if (wb_info->wb_enabled && wb_info->writeback_source_plane &&
					(wb_info->writeback_source_plane == res_ctx->pipe_ctx[i].plane_state)) {
				pipes[pipe_cnt].dout.wb_enable = 1;
				pipes[pipe_cnt].dout.num_active_wb++;
				dout_wb.wb_src_height = wb_info->dwb_params.cnv_params.crop_en ?
					wb_info->dwb_params.cnv_params.crop_height :
					wb_info->dwb_params.cnv_params.src_height;
				dout_wb.wb_src_width = wb_info->dwb_params.cnv_params.crop_en ?
					wb_info->dwb_params.cnv_params.crop_width :
					wb_info->dwb_params.cnv_params.src_width;
				dout_wb.wb_dst_width = wb_info->dwb_params.dest_width;
				dout_wb.wb_dst_height = wb_info->dwb_params.dest_height;

				/* For IP that doesn't support WB scaling, set h/v taps to 1 to avoid DML validation failure */
				if (dc->dml.ip.writeback_max_hscl_taps > 1) {
					dout_wb.wb_htaps_luma = wb_info->dwb_params.scaler_taps.h_taps;
					dout_wb.wb_vtaps_luma = wb_info->dwb_params.scaler_taps.v_taps;
				} else {
					dout_wb.wb_htaps_luma = 1;
					dout_wb.wb_vtaps_luma = 1;
				}
				dout_wb.wb_htaps_chroma = 0;
				dout_wb.wb_vtaps_chroma = 0;
				dout_wb.wb_hratio = wb_info->dwb_params.cnv_params.crop_en ?
					(double)wb_info->dwb_params.cnv_params.crop_width /
						(double)wb_info->dwb_params.dest_width :
					(double)wb_info->dwb_params.cnv_params.src_width /
						(double)wb_info->dwb_params.dest_width;
				dout_wb.wb_vratio = wb_info->dwb_params.cnv_params.crop_en ?
					(double)wb_info->dwb_params.cnv_params.crop_height /
						(double)wb_info->dwb_params.dest_height :
					(double)wb_info->dwb_params.cnv_params.src_height /
						(double)wb_info->dwb_params.dest_height;
				if (wb_info->dwb_params.cnv_params.fc_out_format == DWB_OUT_FORMAT_64BPP_ARGB ||
					wb_info->dwb_params.cnv_params.fc_out_format == DWB_OUT_FORMAT_64BPP_RGBA)
					dout_wb.wb_pixel_format = dm_444_64;
				else
					dout_wb.wb_pixel_format = dm_444_32;

				/* Workaround for cases where multiple writebacks are connected to same plane
				 * In which case, need to compute worst case and set the associated writeback parameters
				 * This workaround is necessary due to DML computation assuming only 1 set of writeback
				 * parameters per pipe
				 */
				writeback_dispclk = dml30_CalculateWriteBackDISPCLK(
						dout_wb.wb_pixel_format,
						pipes[pipe_cnt].pipe.dest.pixel_rate_mhz,
						dout_wb.wb_hratio,
						dout_wb.wb_vratio,
						dout_wb.wb_htaps_luma,
						dout_wb.wb_vtaps_luma,
						dout_wb.wb_src_width,
						dout_wb.wb_dst_width,
						pipes[pipe_cnt].pipe.dest.htotal,
						dc->current_state->bw_ctx.dml.ip.writeback_line_buffer_buffer_size);

				if (writeback_dispclk > max_calc_writeback_dispclk) {
					max_calc_writeback_dispclk = writeback_dispclk;
					pipes[pipe_cnt].dout.wb = dout_wb;
				}
			}
		}

		pipe_cnt++;
	}

}

unsigned int dcn30_calc_max_scaled_time(
		unsigned int time_per_pixel,
		enum mmhubbub_wbif_mode mode,
		unsigned int urgent_watermark)
{
	unsigned int time_per_byte = 0;
	unsigned int total_free_entry = 0xb40;
	unsigned int buf_lh_capability;
	unsigned int max_scaled_time;

	if (mode == PACKED_444) /* packed mode 32 bpp */
		time_per_byte = time_per_pixel/4;
	else if (mode == PACKED_444_FP16) /* packed mode 64 bpp */
		time_per_byte = time_per_pixel/8;

	if (time_per_byte == 0)
		time_per_byte = 1;

	buf_lh_capability = (total_free_entry*time_per_byte*32) >> 6; /* time_per_byte is in u6.6*/
	max_scaled_time   = buf_lh_capability - urgent_watermark;
	return max_scaled_time;
}

void dcn30_set_mcif_arb_params(
		struct dc *dc,
		struct dc_state *context,
		display_e2e_pipe_params_st *pipes,
		int pipe_cnt)
{
	enum mmhubbub_wbif_mode wbif_mode;
	struct display_mode_lib *dml = &context->bw_ctx.dml;
	struct mcif_arb_params *wb_arb_params;
	int i, j, k, dwb_pipe;

	/* Writeback MCIF_WB arbitration parameters */
	dwb_pipe = 0;
	for (i = 0; i < dc->res_pool->pipe_count; i++) {

		if (!context->res_ctx.pipe_ctx[i].stream)
			continue;

		for (j = 0; j < MAX_DWB_PIPES; j++) {
			struct dc_writeback_info *writeback_info = &context->res_ctx.pipe_ctx[i].stream->writeback_info[j];

			if (writeback_info->wb_enabled == false)
				continue;

			//wb_arb_params = &context->res_ctx.pipe_ctx[i].stream->writeback_info[j].mcif_arb_params;
			wb_arb_params = &context->bw_ctx.bw.dcn.bw_writeback.mcif_wb_arb[dwb_pipe];

			if (writeback_info->dwb_params.cnv_params.fc_out_format == DWB_OUT_FORMAT_64BPP_ARGB ||
				writeback_info->dwb_params.cnv_params.fc_out_format == DWB_OUT_FORMAT_64BPP_RGBA)
				wbif_mode = PACKED_444_FP16;
			else
				wbif_mode = PACKED_444;

			for (k = 0; k < sizeof(wb_arb_params->cli_watermark)/sizeof(wb_arb_params->cli_watermark[0]); k++) {
				wb_arb_params->cli_watermark[k] = get_wm_writeback_urgent(dml, pipes, pipe_cnt) * 1000;
				wb_arb_params->pstate_watermark[k] = get_wm_writeback_dram_clock_change(dml, pipes, pipe_cnt) * 1000;
			}
			wb_arb_params->time_per_pixel = (1000000 << 6) / context->res_ctx.pipe_ctx[i].stream->phy_pix_clk; /* time_per_pixel should be in u6.6 format */
			wb_arb_params->slice_lines = 32;
			wb_arb_params->arbitration_slice = 2; /* irrelevant since there is no YUV output */
			wb_arb_params->max_scaled_time = dcn30_calc_max_scaled_time(wb_arb_params->time_per_pixel,
					wbif_mode,
					wb_arb_params->cli_watermark[0]); /* assume 4 watermark sets have the same value */
			wb_arb_params->dram_speed_change_duration = dml->vba.WritebackAllowDRAMClockChangeEndPosition[j] * pipes[0].clks_cfg.refclk_mhz; /* num_clock_cycles = us * MHz */

			dwb_pipe++;

			if (dwb_pipe >= MAX_DWB_PIPES)
				return;
		}
		if (dwb_pipe >= MAX_DWB_PIPES)
			return;
	}

}

static struct dc_cap_funcs cap_funcs = {
	.get_dcc_compression_cap = dcn20_get_dcc_compression_cap
};

bool dcn30_acquire_post_bldn_3dlut(
		struct resource_context *res_ctx,
		const struct resource_pool *pool,
		int mpcc_id,
		struct dc_3dlut **lut,
		struct dc_transfer_func **shaper)
{
	int i;
	bool ret = false;
	union dc_3dlut_state *state;

	ASSERT(*lut == NULL && *shaper == NULL);
	*lut = NULL;
	*shaper = NULL;

	for (i = 0; i < pool->res_cap->num_mpc_3dlut; i++) {
		if (!res_ctx->is_mpc_3dlut_acquired[i]) {
			*lut = pool->mpc_lut[i];
			*shaper = pool->mpc_shaper[i];
			state = &pool->mpc_lut[i]->state;
			res_ctx->is_mpc_3dlut_acquired[i] = true;
			state->bits.rmu_idx_valid = 1;
			state->bits.rmu_mux_num = i;
			if (state->bits.rmu_mux_num == 0)
				state->bits.mpc_rmu0_mux = mpcc_id;
			else if (state->bits.rmu_mux_num == 1)
				state->bits.mpc_rmu1_mux = mpcc_id;
			else if (state->bits.rmu_mux_num == 2)
				state->bits.mpc_rmu2_mux = mpcc_id;
			ret = true;
			break;
			}
		}
	return ret;
}

bool dcn30_release_post_bldn_3dlut(
		struct resource_context *res_ctx,
		const struct resource_pool *pool,
		struct dc_3dlut **lut,
		struct dc_transfer_func **shaper)
{
	int i;
	bool ret = false;

	for (i = 0; i < pool->res_cap->num_mpc_3dlut; i++) {
		if (pool->mpc_lut[i] == *lut && pool->mpc_shaper[i] == *shaper) {
			res_ctx->is_mpc_3dlut_acquired[i] = false;
			pool->mpc_lut[i]->state.raw = 0;
			*lut = NULL;
			*shaper = NULL;
			ret = true;
			break;
		}
	}
	return ret;
}

#define fixed16_to_double(x) (((double) x) / ((double) (1 << 16)))
#define fixed16_to_double_to_cpu(x) fixed16_to_double(le32_to_cpu(x))

static bool is_soc_bounding_box_valid(struct dc *dc)
{
	uint32_t hw_internal_rev = dc->ctx->asic_id.hw_internal_rev;

	if (ASICREV_IS_SIENNA_CICHLID_P(hw_internal_rev))
		return true;

	return false;
}

static bool init_soc_bounding_box(struct dc *dc,
				  struct dcn30_resource_pool *pool)
{
	const struct gpu_info_soc_bounding_box_v1_0 *bb = dc->soc_bounding_box;
	struct _vcs_dpi_soc_bounding_box_st *loaded_bb = &dcn3_0_soc;
	struct _vcs_dpi_ip_params_st *loaded_ip = &dcn3_0_ip;

	DC_LOGGER_INIT(dc->ctx->logger);

	if (!bb && !is_soc_bounding_box_valid(dc)) {
		DC_LOG_ERROR("%s: not valid soc bounding box/n", __func__);
		return false;
	}

	if (bb && !is_soc_bounding_box_valid(dc)) {
		int i;

		dcn3_0_soc.sr_exit_time_us =
				fixed16_to_double_to_cpu(bb->sr_exit_time_us);
		dcn3_0_soc.sr_enter_plus_exit_time_us =
				fixed16_to_double_to_cpu(bb->sr_enter_plus_exit_time_us);
		dcn3_0_soc.urgent_latency_us =
				fixed16_to_double_to_cpu(bb->urgent_latency_us);
		dcn3_0_soc.urgent_latency_pixel_data_only_us =
				fixed16_to_double_to_cpu(bb->urgent_latency_pixel_data_only_us);
		dcn3_0_soc.urgent_latency_pixel_mixed_with_vm_data_us =
				fixed16_to_double_to_cpu(bb->urgent_latency_pixel_mixed_with_vm_data_us);
		dcn3_0_soc.urgent_latency_vm_data_only_us =
				fixed16_to_double_to_cpu(bb->urgent_latency_vm_data_only_us);
		dcn3_0_soc.urgent_out_of_order_return_per_channel_pixel_only_bytes =
				le32_to_cpu(bb->urgent_out_of_order_return_per_channel_pixel_only_bytes);
		dcn3_0_soc.urgent_out_of_order_return_per_channel_pixel_and_vm_bytes =
				le32_to_cpu(bb->urgent_out_of_order_return_per_channel_pixel_and_vm_bytes);
		dcn3_0_soc.urgent_out_of_order_return_per_channel_vm_only_bytes =
				le32_to_cpu(bb->urgent_out_of_order_return_per_channel_vm_only_bytes);
		dcn3_0_soc.pct_ideal_dram_sdp_bw_after_urgent_pixel_only =
				fixed16_to_double_to_cpu(bb->pct_ideal_dram_sdp_bw_after_urgent_pixel_only);
		dcn3_0_soc.pct_ideal_dram_sdp_bw_after_urgent_pixel_and_vm =
				fixed16_to_double_to_cpu(bb->pct_ideal_dram_sdp_bw_after_urgent_pixel_and_vm);
		dcn3_0_soc.pct_ideal_dram_sdp_bw_after_urgent_vm_only =
				fixed16_to_double_to_cpu(bb->pct_ideal_dram_sdp_bw_after_urgent_vm_only);
		dcn3_0_soc.max_avg_sdp_bw_use_normal_percent =
				fixed16_to_double_to_cpu(bb->max_avg_sdp_bw_use_normal_percent);
		dcn3_0_soc.max_avg_dram_bw_use_normal_percent =
				fixed16_to_double_to_cpu(bb->max_avg_dram_bw_use_normal_percent);
		dcn3_0_soc.writeback_latency_us =
				fixed16_to_double_to_cpu(bb->writeback_latency_us);
		dcn3_0_soc.ideal_dram_bw_after_urgent_percent =
				fixed16_to_double_to_cpu(bb->ideal_dram_bw_after_urgent_percent);
		dcn3_0_soc.max_request_size_bytes =
				le32_to_cpu(bb->max_request_size_bytes);
		dcn3_0_soc.dram_channel_width_bytes =
				le32_to_cpu(bb->dram_channel_width_bytes);
		dcn3_0_soc.fabric_datapath_to_dcn_data_return_bytes =
				le32_to_cpu(bb->fabric_datapath_to_dcn_data_return_bytes);
		dcn3_0_soc.dcn_downspread_percent =
				fixed16_to_double_to_cpu(bb->dcn_downspread_percent);
		dcn3_0_soc.downspread_percent =
				fixed16_to_double_to_cpu(bb->downspread_percent);
		dcn3_0_soc.dram_page_open_time_ns =
				fixed16_to_double_to_cpu(bb->dram_page_open_time_ns);
		dcn3_0_soc.dram_rw_turnaround_time_ns =
				fixed16_to_double_to_cpu(bb->dram_rw_turnaround_time_ns);
		dcn3_0_soc.dram_return_buffer_per_channel_bytes =
				le32_to_cpu(bb->dram_return_buffer_per_channel_bytes);
		dcn3_0_soc.round_trip_ping_latency_dcfclk_cycles =
				le32_to_cpu(bb->round_trip_ping_latency_dcfclk_cycles);
		dcn3_0_soc.urgent_out_of_order_return_per_channel_bytes =
				le32_to_cpu(bb->urgent_out_of_order_return_per_channel_bytes);
		dcn3_0_soc.channel_interleave_bytes =
				le32_to_cpu(bb->channel_interleave_bytes);
		dcn3_0_soc.num_banks =
				le32_to_cpu(bb->num_banks);
		dcn3_0_soc.num_chans =
				le32_to_cpu(bb->num_chans);
		dcn3_0_soc.gpuvm_min_page_size_bytes =
				le32_to_cpu(bb->vmm_page_size_bytes);
		dcn3_0_soc.dram_clock_change_latency_us =
				fixed16_to_double_to_cpu(bb->dram_clock_change_latency_us);
		dcn3_0_soc.writeback_dram_clock_change_latency_us =
				fixed16_to_double_to_cpu(bb->writeback_dram_clock_change_latency_us);
		dcn3_0_soc.return_bus_width_bytes =
				le32_to_cpu(bb->return_bus_width_bytes);
		dcn3_0_soc.dispclk_dppclk_vco_speed_mhz =
				le32_to_cpu(bb->dispclk_dppclk_vco_speed_mhz);
		dcn3_0_soc.xfc_bus_transport_time_us =
				le32_to_cpu(bb->xfc_bus_transport_time_us);
		dcn3_0_soc.xfc_xbuf_latency_tolerance_us =
				le32_to_cpu(bb->xfc_xbuf_latency_tolerance_us);
		dcn3_0_soc.use_urgent_burst_bw =
				le32_to_cpu(bb->use_urgent_burst_bw);
		dcn3_0_soc.num_states =
				le32_to_cpu(bb->num_states);

		for (i = 0; i < dcn3_0_soc.num_states; i++) {
			dcn3_0_soc.clock_limits[i].state =
					le32_to_cpu(bb->clock_limits[i].state);
			dcn3_0_soc.clock_limits[i].dcfclk_mhz =
					fixed16_to_double_to_cpu(bb->clock_limits[i].dcfclk_mhz);
			dcn3_0_soc.clock_limits[i].fabricclk_mhz =
					fixed16_to_double_to_cpu(bb->clock_limits[i].fabricclk_mhz);
			dcn3_0_soc.clock_limits[i].dispclk_mhz =
					fixed16_to_double_to_cpu(bb->clock_limits[i].dispclk_mhz);
			dcn3_0_soc.clock_limits[i].dppclk_mhz =
					fixed16_to_double_to_cpu(bb->clock_limits[i].dppclk_mhz);
			dcn3_0_soc.clock_limits[i].phyclk_mhz =
					fixed16_to_double_to_cpu(bb->clock_limits[i].phyclk_mhz);
			dcn3_0_soc.clock_limits[i].socclk_mhz =
					fixed16_to_double_to_cpu(bb->clock_limits[i].socclk_mhz);
			dcn3_0_soc.clock_limits[i].dscclk_mhz =
					fixed16_to_double_to_cpu(bb->clock_limits[i].dscclk_mhz);
			dcn3_0_soc.clock_limits[i].dram_speed_mts =
					fixed16_to_double_to_cpu(bb->clock_limits[i].dram_speed_mts);
		}
	}

	loaded_ip->max_num_otg = pool->base.res_cap->num_timing_generator;
	loaded_ip->max_num_dpp = pool->base.pipe_count;
	loaded_ip->clamp_min_dcfclk = dc->config.clamp_min_dcfclk;
	dcn20_patch_bounding_box(dc, loaded_bb);
	return true;
}

static bool dcn30_split_stream_for_mpc_or_odm(
		const struct dc *dc,
		struct resource_context *res_ctx,
		struct pipe_ctx *pri_pipe,
		struct pipe_ctx *sec_pipe,
		bool odm)
{
	int pipe_idx = sec_pipe->pipe_idx;
	const struct resource_pool *pool = dc->res_pool;

	*sec_pipe = *pri_pipe;

	sec_pipe->pipe_idx = pipe_idx;
	sec_pipe->plane_res.mi = pool->mis[pipe_idx];
	sec_pipe->plane_res.hubp = pool->hubps[pipe_idx];
	sec_pipe->plane_res.ipp = pool->ipps[pipe_idx];
	sec_pipe->plane_res.xfm = pool->transforms[pipe_idx];
	sec_pipe->plane_res.dpp = pool->dpps[pipe_idx];
	sec_pipe->plane_res.mpcc_inst = pool->dpps[pipe_idx]->inst;
	sec_pipe->stream_res.dsc = NULL;
	if (odm) {
		if (pri_pipe->next_odm_pipe) {
			ASSERT(pri_pipe->next_odm_pipe != sec_pipe);
			sec_pipe->next_odm_pipe = pri_pipe->next_odm_pipe;
			sec_pipe->next_odm_pipe->prev_odm_pipe = sec_pipe;
		}
		pri_pipe->next_odm_pipe = sec_pipe;
		sec_pipe->prev_odm_pipe = pri_pipe;
		ASSERT(sec_pipe->top_pipe == NULL);

		sec_pipe->stream_res.opp = pool->opps[pipe_idx];
		if (sec_pipe->stream->timing.flags.DSC == 1) {
			dcn20_acquire_dsc(dc, res_ctx, &sec_pipe->stream_res.dsc, pipe_idx);
			ASSERT(sec_pipe->stream_res.dsc);
			if (sec_pipe->stream_res.dsc == NULL)
				return false;
		}
	} else {
		if (pri_pipe->bottom_pipe) {
			ASSERT(pri_pipe->bottom_pipe != sec_pipe);
			sec_pipe->bottom_pipe = pri_pipe->bottom_pipe;
			sec_pipe->bottom_pipe->top_pipe = sec_pipe;
		}
		pri_pipe->bottom_pipe = sec_pipe;
		sec_pipe->top_pipe = pri_pipe;

		ASSERT(pri_pipe->plane_state);
	}

	return true;
}

static bool dcn30_internal_validate_bw(
		struct dc *dc,
		struct dc_state *context,
		display_e2e_pipe_params_st *pipes,
		int *pipe_cnt_out,
		int *vlevel_out,
		bool fast_validate)
{
	bool out = false;
	bool repopulate_pipes = false;
	int split[MAX_PIPES] = { 0 };
	bool merge[MAX_PIPES] = { false };
	bool newly_split[MAX_PIPES] = { false };
	int pipe_cnt, i, pipe_idx, vlevel;
	struct vba_vars_st *vba = &context->bw_ctx.dml.vba;

	ASSERT(pipes);
	if (!pipes)
		return false;

	pipe_cnt = dc->res_pool->funcs->populate_dml_pipes(dc, context, pipes);

	if (!pipe_cnt) {
		out = true;
		goto validate_out;
	}

	dml_log_pipe_params(&context->bw_ctx.dml, pipes, pipe_cnt);

	if (!fast_validate) {
		/*
		 * DML favors voltage over p-state, but we're more interested in
		 * supporting p-state over voltage. We can't support p-state in
		 * prefetch mode > 0 so try capping the prefetch mode to start.
		 */
		context->bw_ctx.dml.soc.allow_dram_self_refresh_or_dram_clock_change_in_vblank =
			dm_allow_self_refresh_and_mclk_switch;
		vlevel = dml_get_voltage_level(&context->bw_ctx.dml, pipes, pipe_cnt);
		/* This may adjust vlevel and maxMpcComb */
		if (vlevel < context->bw_ctx.dml.soc.num_states)
			vlevel = dcn20_validate_apply_pipe_split_flags(dc, context, vlevel, split, merge);
	}
	if (fast_validate || vlevel == context->bw_ctx.dml.soc.num_states ||
			vba->DRAMClockChangeSupport[vlevel][vba->maxMpcComb] == dm_dram_clock_change_unsupported) {
		/*
		 * If mode is unsupported or there's still no p-state support then
		 * fall back to favoring voltage.
		 *
		 * We don't actually support prefetch mode 2, so require that we
		 * at least support prefetch mode 1.
		 */
		context->bw_ctx.dml.soc.allow_dram_self_refresh_or_dram_clock_change_in_vblank =
			dm_allow_self_refresh;

		vlevel = dml_get_voltage_level(&context->bw_ctx.dml, pipes, pipe_cnt);
		if (vlevel < context->bw_ctx.dml.soc.num_states) {
			memset(split, 0, sizeof(split));
			memset(merge, 0, sizeof(merge));
			vlevel = dcn20_validate_apply_pipe_split_flags(dc, context, vlevel, split, merge);
		}
	}

	dml_log_mode_support_params(&context->bw_ctx.dml);

	/* TODO: Need to check calculated vlevel why that fails validation of below resolutions */
	if (context->res_ctx.pipe_ctx[0].stream != NULL) {
		if (context->res_ctx.pipe_ctx[0].stream->timing.h_addressable == 640  && context->res_ctx.pipe_ctx[0].stream->timing.v_addressable == 480)
			vlevel = 0;
		if (context->res_ctx.pipe_ctx[0].stream->timing.h_addressable == 1280 && context->res_ctx.pipe_ctx[0].stream->timing.v_addressable == 800)
			vlevel = 0;
		if (context->res_ctx.pipe_ctx[0].stream->timing.h_addressable == 1280 && context->res_ctx.pipe_ctx[0].stream->timing.v_addressable == 768)
			vlevel = 0;
		if (context->res_ctx.pipe_ctx[0].stream->timing.h_addressable == 1280 && context->res_ctx.pipe_ctx[0].stream->timing.v_addressable == 1024)
			vlevel = 0;
		if (context->res_ctx.pipe_ctx[0].stream->timing.h_addressable == 2048 && context->res_ctx.pipe_ctx[0].stream->timing.v_addressable == 1536)
			vlevel = 0;
	}

	if (vlevel == context->bw_ctx.dml.soc.num_states)
		goto validate_fail;

	for (i = 0, pipe_idx = 0; i < dc->res_pool->pipe_count; i++) {
		struct pipe_ctx *pipe = &context->res_ctx.pipe_ctx[i];
		struct pipe_ctx *mpo_pipe = pipe->bottom_pipe;

		if (!pipe->stream)
			continue;

		/* We only support full screen mpo with ODM */
		if (vba->ODMCombineEnabled[vba->pipe_plane[pipe_idx]] != dm_odm_combine_mode_disabled
				&& pipe->plane_state && mpo_pipe
				&& memcmp(&mpo_pipe->plane_res.scl_data.recout,
						&pipe->plane_res.scl_data.recout,
						sizeof(struct rect)) != 0) {
			ASSERT(mpo_pipe->plane_state != pipe->plane_state);
			goto validate_fail;
		}
		pipe_idx++;
	}

	/* merge pipes if necessary */
	for (i = 0; i < dc->res_pool->pipe_count; i++) {
		struct pipe_ctx *pipe = &context->res_ctx.pipe_ctx[i];

		/*skip pipes that don't need merging*/
		if (!merge[i])
			continue;

		/* if ODM merge we ignore mpc tree, mpo pipes will have their own flags */
		if (pipe->prev_odm_pipe) {
			/*split off odm pipe*/
			pipe->prev_odm_pipe->next_odm_pipe = pipe->next_odm_pipe;
			if (pipe->next_odm_pipe)
				pipe->next_odm_pipe->prev_odm_pipe = pipe->prev_odm_pipe;

			pipe->bottom_pipe = NULL;
			pipe->next_odm_pipe = NULL;
			pipe->plane_state = NULL;
			pipe->stream = NULL;
			pipe->top_pipe = NULL;
			pipe->prev_odm_pipe = NULL;
			if (pipe->stream_res.dsc)
				dcn20_release_dsc(&context->res_ctx, dc->res_pool, &pipe->stream_res.dsc);
			memset(&pipe->plane_res, 0, sizeof(pipe->plane_res));
			memset(&pipe->stream_res, 0, sizeof(pipe->stream_res));
		} else if (pipe->top_pipe && pipe->top_pipe->plane_state == pipe->plane_state) {
			struct pipe_ctx *top_pipe = pipe->top_pipe;
			struct pipe_ctx *bottom_pipe = pipe->bottom_pipe;

			top_pipe->bottom_pipe = bottom_pipe;
			if (bottom_pipe)
				bottom_pipe->top_pipe = top_pipe;

			pipe->top_pipe = NULL;
			pipe->bottom_pipe = NULL;
			pipe->plane_state = NULL;
			pipe->stream = NULL;
			memset(&pipe->plane_res, 0, sizeof(pipe->plane_res));
			memset(&pipe->stream_res, 0, sizeof(pipe->stream_res));
		} else
			ASSERT(0); /* Should never try to merge master pipe */

	}

	for (i = 0, pipe_idx = -1; i < dc->res_pool->pipe_count; i++) {
		struct pipe_ctx *pipe = &context->res_ctx.pipe_ctx[i];
		struct pipe_ctx *hsplit_pipe = NULL;
		bool odm;

		if (!pipe->stream || newly_split[i])
			continue;

		pipe_idx++;
		odm = vba->ODMCombineEnabled[vba->pipe_plane[pipe_idx]] != dm_odm_combine_mode_disabled;

		if (!pipe->plane_state && !odm)
			continue;

		if (split[i]) {
			hsplit_pipe = find_idle_secondary_pipe(&context->res_ctx, dc->res_pool, pipe);
			ASSERT(hsplit_pipe);
			if (!hsplit_pipe)
				goto validate_fail;

			if (!dcn30_split_stream_for_mpc_or_odm(
					dc, &context->res_ctx,
					pipe, hsplit_pipe, odm))
				goto validate_fail;

			newly_split[hsplit_pipe->pipe_idx] = true;
			repopulate_pipes = true;
		}
		if (split[i] == 4) {
			struct pipe_ctx *pipe_4to1 = find_idle_secondary_pipe(&context->res_ctx, dc->res_pool, pipe);

			ASSERT(pipe_4to1);
			if (!pipe_4to1)
				goto validate_fail;
			if (!dcn30_split_stream_for_mpc_or_odm(
					dc, &context->res_ctx,
					pipe, pipe_4to1, odm))
				goto validate_fail;
			newly_split[pipe_4to1->pipe_idx] = true;

			pipe_4to1 = find_idle_secondary_pipe(&context->res_ctx, dc->res_pool, pipe);
			ASSERT(pipe_4to1);
			if (!pipe_4to1)
				goto validate_fail;
			if (!dcn30_split_stream_for_mpc_or_odm(
					dc, &context->res_ctx,
					hsplit_pipe, pipe_4to1, odm))
				goto validate_fail;
			newly_split[pipe_4to1->pipe_idx] = true;
		}
		if (odm)
			dcn20_build_mapped_resource(dc, context, pipe->stream);
	}

	for (i = 0; i < dc->res_pool->pipe_count; i++) {
		struct pipe_ctx *pipe = &context->res_ctx.pipe_ctx[i];

		if (pipe->plane_state) {
			if (!resource_build_scaling_params(pipe))
				goto validate_fail;
		}
	}

	/* Actual dsc count per stream dsc validation*/
	if (!dcn20_validate_dsc(dc, context)) {
		vba->ValidationStatus[vba->soc.num_states] = DML_FAIL_DSC_VALIDATION_FAILURE;
		goto validate_fail;
	}

	if (repopulate_pipes)
		pipe_cnt = dc->res_pool->funcs->populate_dml_pipes(dc, context, pipes);
	*vlevel_out = vlevel;
	*pipe_cnt_out = pipe_cnt;

	out = true;
	goto validate_out;

validate_fail:
	out = false;

validate_out:
	return out;
}

static void dcn30_calculate_wm(
		struct dc *dc, struct dc_state *context,
		display_e2e_pipe_params_st *pipes,
		int pipe_cnt,
		int vlevel)
{
	int i, pipe_idx;
	double dcfclk = context->bw_ctx.dml.vba.DCFCLKState[vlevel][context->bw_ctx.dml.vba.maxMpcComb];

	if (context->bw_ctx.dml.soc.min_dcfclk > dcfclk)
		dcfclk = context->bw_ctx.dml.soc.min_dcfclk;

	pipes[0].clks_cfg.voltage = vlevel;
	pipes[0].clks_cfg.dcfclk_mhz = dcfclk;
	pipes[0].clks_cfg.socclk_mhz = context->bw_ctx.dml.soc.clock_limits[vlevel].socclk_mhz;

	/* Set B:
	 * DCFCLK: 1GHz or min required above 1GHz
	 * FCLK/UCLK: Max
	 */
	if (dc->clk_mgr->bw_params->wm_table.nv_entries[WM_B].valid) {
		if (vlevel == 0) {
			pipes[0].clks_cfg.voltage = 1;
			pipes[0].clks_cfg.dcfclk_mhz = context->bw_ctx.dml.soc.clock_limits[0].dcfclk_mhz;
		}
		context->bw_ctx.dml.soc.dram_clock_change_latency_us = dc->clk_mgr->bw_params->wm_table.nv_entries[WM_B].dml_input.pstate_latency_us;
		context->bw_ctx.dml.soc.sr_enter_plus_exit_time_us = dc->clk_mgr->bw_params->wm_table.nv_entries[WM_B].dml_input.sr_enter_plus_exit_time_us;
		context->bw_ctx.dml.soc.sr_exit_time_us = dc->clk_mgr->bw_params->wm_table.nv_entries[WM_B].dml_input.sr_exit_time_us;
	}
	context->bw_ctx.bw.dcn.watermarks.b.urgent_ns = get_wm_urgent(&context->bw_ctx.dml, pipes, pipe_cnt) * 1000;
	context->bw_ctx.bw.dcn.watermarks.b.cstate_pstate.cstate_enter_plus_exit_ns = get_wm_stutter_enter_exit(&context->bw_ctx.dml, pipes, pipe_cnt) * 1000;
	context->bw_ctx.bw.dcn.watermarks.b.cstate_pstate.cstate_exit_ns = get_wm_stutter_exit(&context->bw_ctx.dml, pipes, pipe_cnt) * 1000;
	context->bw_ctx.bw.dcn.watermarks.b.cstate_pstate.pstate_change_ns = get_wm_dram_clock_change(&context->bw_ctx.dml, pipes, pipe_cnt) * 1000;
	context->bw_ctx.bw.dcn.watermarks.b.pte_meta_urgent_ns = get_wm_memory_trip(&context->bw_ctx.dml, pipes, pipe_cnt) * 1000;
	context->bw_ctx.bw.dcn.watermarks.b.frac_urg_bw_nom = get_fraction_of_urgent_bandwidth(&context->bw_ctx.dml, pipes, pipe_cnt) * 1000;
	context->bw_ctx.bw.dcn.watermarks.b.frac_urg_bw_flip = get_fraction_of_urgent_bandwidth_imm_flip(&context->bw_ctx.dml, pipes, pipe_cnt) * 1000;
	context->bw_ctx.bw.dcn.watermarks.b.urgent_latency_ns = get_urgent_latency(&context->bw_ctx.dml, pipes, pipe_cnt) * 1000;

	pipes[0].clks_cfg.voltage = vlevel;
	pipes[0].clks_cfg.dcfclk_mhz = dcfclk;

	/* Set C:
	 * DCFCLK: Min Required
	 * FCLK(proportional to UCLK): 1GHz or Max
	 * pstate latency overriden to 5us
	 */
	if (dc->clk_mgr->bw_params->wm_table.nv_entries[WM_C].valid) {
		context->bw_ctx.dml.soc.dram_clock_change_latency_us = dc->clk_mgr->bw_params->wm_table.nv_entries[WM_C].dml_input.pstate_latency_us;
		context->bw_ctx.dml.soc.sr_enter_plus_exit_time_us = dc->clk_mgr->bw_params->wm_table.nv_entries[WM_C].dml_input.sr_enter_plus_exit_time_us;
		context->bw_ctx.dml.soc.sr_exit_time_us = dc->clk_mgr->bw_params->wm_table.nv_entries[WM_C].dml_input.sr_exit_time_us;
	}
	context->bw_ctx.bw.dcn.watermarks.c.urgent_ns = get_wm_urgent(&context->bw_ctx.dml, pipes, pipe_cnt) * 1000;
	context->bw_ctx.bw.dcn.watermarks.c.cstate_pstate.cstate_enter_plus_exit_ns = get_wm_stutter_enter_exit(&context->bw_ctx.dml, pipes, pipe_cnt) * 1000;
	context->bw_ctx.bw.dcn.watermarks.c.cstate_pstate.cstate_exit_ns = get_wm_stutter_exit(&context->bw_ctx.dml, pipes, pipe_cnt) * 1000;
	context->bw_ctx.bw.dcn.watermarks.c.cstate_pstate.pstate_change_ns = get_wm_dram_clock_change(&context->bw_ctx.dml, pipes, pipe_cnt) * 1000;
	context->bw_ctx.bw.dcn.watermarks.c.pte_meta_urgent_ns = get_wm_memory_trip(&context->bw_ctx.dml, pipes, pipe_cnt) * 1000;
	context->bw_ctx.bw.dcn.watermarks.c.frac_urg_bw_nom = get_fraction_of_urgent_bandwidth(&context->bw_ctx.dml, pipes, pipe_cnt) * 1000;
	context->bw_ctx.bw.dcn.watermarks.c.frac_urg_bw_flip = get_fraction_of_urgent_bandwidth_imm_flip(&context->bw_ctx.dml, pipes, pipe_cnt) * 1000;
	context->bw_ctx.bw.dcn.watermarks.c.urgent_latency_ns = get_urgent_latency(&context->bw_ctx.dml, pipes, pipe_cnt) * 1000;

	/* Set D:
	 * DCFCLK: Min Required
	 * FCLK(proportional to UCLK): 1GHz or Max
	 * sr_enter_exit = 4, sr_exit = 2us
	 */
	if (dc->clk_mgr->bw_params->wm_table.nv_entries[WM_D].valid) {
		context->bw_ctx.dml.soc.dram_clock_change_latency_us = dc->clk_mgr->bw_params->wm_table.nv_entries[WM_D].dml_input.pstate_latency_us;
		context->bw_ctx.dml.soc.sr_enter_plus_exit_time_us = dc->clk_mgr->bw_params->wm_table.nv_entries[WM_D].dml_input.sr_enter_plus_exit_time_us;
		context->bw_ctx.dml.soc.sr_exit_time_us = dc->clk_mgr->bw_params->wm_table.nv_entries[WM_D].dml_input.sr_exit_time_us;
	}
	context->bw_ctx.bw.dcn.watermarks.d.urgent_ns = get_wm_urgent(&context->bw_ctx.dml, pipes, pipe_cnt) * 1000;
	context->bw_ctx.bw.dcn.watermarks.d.cstate_pstate.cstate_enter_plus_exit_ns = get_wm_stutter_enter_exit(&context->bw_ctx.dml, pipes, pipe_cnt) * 1000;
	context->bw_ctx.bw.dcn.watermarks.d.cstate_pstate.cstate_exit_ns = get_wm_stutter_exit(&context->bw_ctx.dml, pipes, pipe_cnt) * 1000;
	context->bw_ctx.bw.dcn.watermarks.d.cstate_pstate.pstate_change_ns = get_wm_dram_clock_change(&context->bw_ctx.dml, pipes, pipe_cnt) * 1000;
	context->bw_ctx.bw.dcn.watermarks.d.pte_meta_urgent_ns = get_wm_memory_trip(&context->bw_ctx.dml, pipes, pipe_cnt) * 1000;
	context->bw_ctx.bw.dcn.watermarks.d.frac_urg_bw_nom = get_fraction_of_urgent_bandwidth(&context->bw_ctx.dml, pipes, pipe_cnt) * 1000;
	context->bw_ctx.bw.dcn.watermarks.d.frac_urg_bw_flip = get_fraction_of_urgent_bandwidth_imm_flip(&context->bw_ctx.dml, pipes, pipe_cnt) * 1000;
	context->bw_ctx.bw.dcn.watermarks.d.urgent_latency_ns = get_urgent_latency(&context->bw_ctx.dml, pipes, pipe_cnt) * 1000;

	/* Set A:
	 * DCFCLK: Min Required
	 * FCLK(proportional to UCLK): 1GHz or Max
	 *
	 * Set A calculated last so that following calculations are based on Set A
	 */
	if (dc->clk_mgr->bw_params->wm_table.nv_entries[WM_A].valid) {
		context->bw_ctx.dml.soc.dram_clock_change_latency_us = dc->clk_mgr->bw_params->wm_table.nv_entries[WM_A].dml_input.pstate_latency_us;
		context->bw_ctx.dml.soc.sr_enter_plus_exit_time_us = dc->clk_mgr->bw_params->wm_table.nv_entries[WM_A].dml_input.sr_enter_plus_exit_time_us;
		context->bw_ctx.dml.soc.sr_exit_time_us = dc->clk_mgr->bw_params->wm_table.nv_entries[WM_A].dml_input.sr_exit_time_us;
	}
	context->bw_ctx.bw.dcn.watermarks.a.urgent_ns = get_wm_urgent(&context->bw_ctx.dml, pipes, pipe_cnt) * 1000;
	context->bw_ctx.bw.dcn.watermarks.a.cstate_pstate.cstate_enter_plus_exit_ns = get_wm_stutter_enter_exit(&context->bw_ctx.dml, pipes, pipe_cnt) * 1000;
	context->bw_ctx.bw.dcn.watermarks.a.cstate_pstate.cstate_exit_ns = get_wm_stutter_exit(&context->bw_ctx.dml, pipes, pipe_cnt) * 1000;
	context->bw_ctx.bw.dcn.watermarks.a.cstate_pstate.pstate_change_ns = get_wm_dram_clock_change(&context->bw_ctx.dml, pipes, pipe_cnt) * 1000;
	context->bw_ctx.bw.dcn.watermarks.a.pte_meta_urgent_ns = get_wm_memory_trip(&context->bw_ctx.dml, pipes, pipe_cnt) * 1000;
	context->bw_ctx.bw.dcn.watermarks.a.frac_urg_bw_nom = get_fraction_of_urgent_bandwidth(&context->bw_ctx.dml, pipes, pipe_cnt) * 1000;
	context->bw_ctx.bw.dcn.watermarks.a.frac_urg_bw_flip = get_fraction_of_urgent_bandwidth_imm_flip(&context->bw_ctx.dml, pipes, pipe_cnt) * 1000;
	context->bw_ctx.bw.dcn.watermarks.a.urgent_latency_ns = get_urgent_latency(&context->bw_ctx.dml, pipes, pipe_cnt) * 1000;

	for (i = 0, pipe_idx = 0; i < dc->res_pool->pipe_count; i++) {
		if (!context->res_ctx.pipe_ctx[i].stream)
			continue;

		pipes[pipe_idx].clks_cfg.dispclk_mhz = get_dispclk_calculated(&context->bw_ctx.dml, pipes, pipe_cnt);
		pipes[pipe_idx].clks_cfg.dppclk_mhz = get_dppclk_calculated(&context->bw_ctx.dml, pipes, pipe_cnt, pipe_idx);

		if (dc->config.forced_clocks) {
			pipes[pipe_idx].clks_cfg.dispclk_mhz = context->bw_ctx.dml.soc.clock_limits[0].dispclk_mhz;
			pipes[pipe_idx].clks_cfg.dppclk_mhz = context->bw_ctx.dml.soc.clock_limits[0].dppclk_mhz;
		}
		if (dc->debug.min_disp_clk_khz > pipes[pipe_idx].clks_cfg.dispclk_mhz * 1000)
			pipes[pipe_idx].clks_cfg.dispclk_mhz = dc->debug.min_disp_clk_khz / 1000.0;
		if (dc->debug.min_dpp_clk_khz > pipes[pipe_idx].clks_cfg.dppclk_mhz * 1000)
			pipes[pipe_idx].clks_cfg.dppclk_mhz = dc->debug.min_dpp_clk_khz / 1000.0;

		pipe_idx++;
	}
}

bool dcn30_validate_bandwidth(struct dc *dc,
		struct dc_state *context,
		bool fast_validate)
{
	bool out = false;

	BW_VAL_TRACE_SETUP();

	int vlevel = 0;
	int pipe_cnt = 0;
	display_e2e_pipe_params_st *pipes = kzalloc(dc->res_pool->pipe_count * sizeof(display_e2e_pipe_params_st), GFP_KERNEL);
	DC_LOGGER_INIT(dc->ctx->logger);

	BW_VAL_TRACE_COUNT();

	out = dcn30_internal_validate_bw(dc, context, pipes, &pipe_cnt, &vlevel, fast_validate);

	if (pipe_cnt == 0)
		goto validate_out;

	if (!out)
		goto validate_fail;

	BW_VAL_TRACE_END_VOLTAGE_LEVEL();

	if (fast_validate) {
		BW_VAL_TRACE_SKIP(fast);
		goto validate_out;
	}

	dcn30_calculate_wm(dc, context, pipes, pipe_cnt, vlevel);
	dcn20_calculate_dlg_params(dc, context, pipes, pipe_cnt, vlevel);

	BW_VAL_TRACE_END_WATERMARKS();

	goto validate_out;

validate_fail:
	DC_LOG_WARNING("Mode Validation Warning: %s failed validation.\n",
		dml_get_status_message(context->bw_ctx.dml.vba.ValidationStatus[context->bw_ctx.dml.vba.soc.num_states]));

	BW_VAL_TRACE_SKIP(fail);
	out = false;

validate_out:
	kfree(pipes);

	BW_VAL_TRACE_FINISH();

	return out;
}

static void get_optimal_dcfclk_fclk_for_uclk(unsigned int uclk_mts,
                                                       unsigned int *optimal_dcfclk,
                                                       unsigned int *optimal_fclk)
{
       double bw_from_dram, bw_from_dram1, bw_from_dram2;

       bw_from_dram1 = uclk_mts * dcn3_0_soc.num_chans *
                       dcn3_0_soc.dram_channel_width_bytes * (dcn3_0_soc.max_avg_dram_bw_use_normal_percent / 100);
       bw_from_dram2 = uclk_mts * dcn3_0_soc.num_chans *
                       dcn3_0_soc.dram_channel_width_bytes * (dcn3_0_soc.max_avg_sdp_bw_use_normal_percent / 100);

       bw_from_dram = (bw_from_dram1 < bw_from_dram2) ? bw_from_dram1 : bw_from_dram2;

       if (optimal_fclk)
               *optimal_fclk = bw_from_dram /
               (dcn3_0_soc.fabric_datapath_to_dcn_data_return_bytes * (dcn3_0_soc.max_avg_sdp_bw_use_normal_percent / 100));

       if (optimal_dcfclk)
               *optimal_dcfclk =  bw_from_dram /
               (dcn3_0_soc.return_bus_width_bytes * (dcn3_0_soc.max_avg_sdp_bw_use_normal_percent / 100));
}

void dcn30_update_bw_bounding_box(struct dc *dc, struct clk_bw_params *bw_params)
{
	unsigned int i, j;
	unsigned int num_states = 0;

	unsigned int dcfclk_mhz[DC__VOLTAGE_STATES] = {0};
	unsigned int dram_speed_mts[DC__VOLTAGE_STATES] = {0};
	unsigned int optimal_uclk_for_dcfclk_sta_targets[DC__VOLTAGE_STATES] = {0};
	unsigned int optimal_dcfclk_for_uclk[DC__VOLTAGE_STATES] = {0};

	unsigned int dcfclk_sta_targets[DC__VOLTAGE_STATES] = {694, 875, 1000, 1200};
	unsigned int num_dcfclk_sta_targets = 4;
	unsigned int num_uclk_states;

	if (dc->ctx->dc_bios->vram_info.num_chans)
		dcn3_0_soc.num_chans = dc->ctx->dc_bios->vram_info.num_chans;

	if (dc->ctx->dc_bios->vram_info.dram_channel_width_bytes)
		dcn3_0_soc.dram_channel_width_bytes = dc->ctx->dc_bios->vram_info.dram_channel_width_bytes;

	dcn3_0_soc.dispclk_dppclk_vco_speed_mhz = dc->clk_mgr->dentist_vco_freq_khz / 1000.0;
	dc->dml.soc.dispclk_dppclk_vco_speed_mhz = dc->clk_mgr->dentist_vco_freq_khz / 1000.0;

	if (bw_params->clk_table.entries[0].memclk_mhz) {

		if (bw_params->clk_table.entries[1].dcfclk_mhz > dcfclk_sta_targets[num_dcfclk_sta_targets-1]) {
			// If max DCFCLK is greater than the max DCFCLK STA target, insert into the DCFCLK STA target array
			dcfclk_sta_targets[num_dcfclk_sta_targets] = bw_params->clk_table.entries[1].dcfclk_mhz;
			num_dcfclk_sta_targets++;
		} else if (bw_params->clk_table.entries[1].dcfclk_mhz < dcfclk_sta_targets[num_dcfclk_sta_targets-1]) {
			// If max DCFCLK is less than the max DCFCLK STA target, cap values and remove duplicates
			for (i = 0; i < num_dcfclk_sta_targets; i++) {
				if (dcfclk_sta_targets[i] > bw_params->clk_table.entries[1].dcfclk_mhz) {
					dcfclk_sta_targets[i] = bw_params->clk_table.entries[1].dcfclk_mhz;
					break;
				}
			}
			// Update size of array since we "removed" duplicates
			num_dcfclk_sta_targets = i + 1;
		}

		num_uclk_states = bw_params->clk_table.num_entries;

		// Calculate optimal dcfclk for each uclk
		for (i = 0; i < num_uclk_states; i++) {
			get_optimal_dcfclk_fclk_for_uclk(bw_params->clk_table.entries[i].memclk_mhz * 16,
					&optimal_dcfclk_for_uclk[i], NULL);
			if (optimal_dcfclk_for_uclk[i] < bw_params->clk_table.entries[0].dcfclk_mhz) {
				optimal_dcfclk_for_uclk[i] = bw_params->clk_table.entries[0].dcfclk_mhz;
			}
		}

		// Calculate optimal uclk for each dcfclk sta target
		for (i = 0; i < num_dcfclk_sta_targets; i++) {
			for (j = 0; j < num_uclk_states; j++) {
				if (dcfclk_sta_targets[i] < optimal_dcfclk_for_uclk[j]) {
					optimal_uclk_for_dcfclk_sta_targets[i] =
							bw_params->clk_table.entries[j].memclk_mhz * 16;
					break;
				}
			}
		}

		i = 0;
		j = 0;
		// create the final dcfclk and uclk table
		while (i < num_dcfclk_sta_targets && j < num_uclk_states && num_states < DC__VOLTAGE_STATES) {
			if (dcfclk_sta_targets[i] < optimal_dcfclk_for_uclk[j] && i < num_dcfclk_sta_targets) {
				dcfclk_mhz[num_states] = dcfclk_sta_targets[i];
				dram_speed_mts[num_states++] = optimal_uclk_for_dcfclk_sta_targets[i++];
			} else {
				if (j < num_uclk_states && optimal_dcfclk_for_uclk[j] <= bw_params->clk_table.entries[1].dcfclk_mhz) {
					dcfclk_mhz[num_states] = optimal_dcfclk_for_uclk[j];
					dram_speed_mts[num_states++] = bw_params->clk_table.entries[j++].memclk_mhz * 16;
				} else {
					j = num_uclk_states;
				}
			}
		}

		while (i < num_dcfclk_sta_targets && num_states < DC__VOLTAGE_STATES) {
			dcfclk_mhz[num_states] = dcfclk_sta_targets[i];
			dram_speed_mts[num_states++] = optimal_uclk_for_dcfclk_sta_targets[i++];
		}

		while (j < num_uclk_states && num_states < DC__VOLTAGE_STATES &&
				optimal_dcfclk_for_uclk[j] <= bw_params->clk_table.entries[1].dcfclk_mhz) {
			dcfclk_mhz[num_states] = optimal_dcfclk_for_uclk[j];
			dram_speed_mts[num_states++] = bw_params->clk_table.entries[j++].memclk_mhz * 16;
		}

		for (i = 0; i < dcn3_0_soc.num_states; i++) {
			dcn3_0_soc.clock_limits[i].state = i;
			dcn3_0_soc.clock_limits[i].dcfclk_mhz = dcfclk_mhz[i];
			dcn3_0_soc.clock_limits[i].fabricclk_mhz = dcfclk_mhz[i];
			dcn3_0_soc.clock_limits[i].dram_speed_mts = dram_speed_mts[i];

			/* Fill all states with max values of all other clocks */
			dcn3_0_soc.clock_limits[i].dispclk_mhz = bw_params->clk_table.entries[1].dispclk_mhz;
			dcn3_0_soc.clock_limits[i].dppclk_mhz  = bw_params->clk_table.entries[1].dppclk_mhz;
			dcn3_0_soc.clock_limits[i].phyclk_mhz  = bw_params->clk_table.entries[1].phyclk_mhz;
			dcn3_0_soc.clock_limits[i].dtbclk_mhz = dcn3_0_soc.clock_limits[0].dtbclk_mhz;
			/* These clocks cannot come from bw_params, always fill from dcn3_0_soc[1] */
			/* FCLK, PHYCLK_D18, SOCCLK, DSCCLK */
			dcn3_0_soc.clock_limits[i].phyclk_d18_mhz = dcn3_0_soc.clock_limits[0].phyclk_d18_mhz;
			dcn3_0_soc.clock_limits[i].socclk_mhz = dcn3_0_soc.clock_limits[0].socclk_mhz;
			dcn3_0_soc.clock_limits[i].dscclk_mhz = dcn3_0_soc.clock_limits[0].dscclk_mhz;
		}
		/* re-init DML with updated bb */
		dml_init_instance(&dc->dml, &dcn3_0_soc, &dcn3_0_ip, DML_PROJECT_DCN30);
		if (dc->current_state)
			dml_init_instance(&dc->current_state->bw_ctx.dml, &dcn3_0_soc, &dcn3_0_ip, DML_PROJECT_DCN30);
	}

	/* re-init DML with updated bb */
	dml_init_instance(&dc->dml, &dcn3_0_soc, &dcn3_0_ip, DML_PROJECT_DCN30);
	if (dc->current_state)
		dml_init_instance(&dc->current_state->bw_ctx.dml, &dcn3_0_soc, &dcn3_0_ip, DML_PROJECT_DCN30);
}

static const struct resource_funcs dcn30_res_pool_funcs = {
	.destroy = dcn30_destroy_resource_pool,
	.link_enc_create = dcn30_link_encoder_create,
	.panel_cntl_create = dcn30_panel_cntl_create,
	.validate_bandwidth = dcn30_validate_bandwidth,
	.populate_dml_pipes = dcn30_populate_dml_pipes_from_context,
	.acquire_idle_pipe_for_layer = dcn20_acquire_idle_pipe_for_layer,
	.add_stream_to_ctx = dcn30_add_stream_to_ctx,
	.add_dsc_to_stream_resource = dcn20_add_dsc_to_stream_resource,
	.remove_stream_from_ctx = dcn20_remove_stream_from_ctx,
	.populate_dml_writeback_from_context = dcn30_populate_dml_writeback_from_context,
	.set_mcif_arb_params = dcn30_set_mcif_arb_params,
	.find_first_free_match_stream_enc_for_link = dcn10_find_first_free_match_stream_enc_for_link,
	.acquire_post_bldn_3dlut = dcn30_acquire_post_bldn_3dlut,
	.release_post_bldn_3dlut = dcn30_release_post_bldn_3dlut,
	.update_bw_bounding_box = dcn30_update_bw_bounding_box,
	.patch_unknown_plane_state = dcn20_patch_unknown_plane_state,
};

static bool dcn30_resource_construct(
	uint8_t num_virtual_links,
	struct dc *dc,
	struct dcn30_resource_pool *pool)
{
	int i;
	struct dc_context *ctx = dc->ctx;
	struct irq_service_init_data init_data;

	ctx->dc_bios->regs = &bios_regs;

	pool->base.res_cap = &res_cap_dcn3;

	pool->base.funcs = &dcn30_res_pool_funcs;

	/*************************************************
	 *  Resource + asic cap harcoding                *
	 *************************************************/
	pool->base.underlay_pipe_index = NO_UNDERLAY_PIPE;
	pool->base.pipe_count = pool->base.res_cap->num_timing_generator;
	pool->base.mpcc_count = pool->base.res_cap->num_timing_generator;
	dc->caps.max_downscale_ratio = 600;
	dc->caps.i2c_speed_in_khz = 100;
	dc->caps.max_cursor_size = 256;
	dc->caps.dmdata_alloc_size = 2048;

	dc->caps.max_slave_planes = 1;
	dc->caps.post_blend_color_processing = true;
	dc->caps.force_dp_tps4_for_cp2520 = true;
	dc->caps.extended_aux_timeout_support = true;
	dc->caps.dmcub_support = true;

	/* Color pipeline capabilities */
	dc->caps.color.dpp.dcn_arch = 1;
	dc->caps.color.dpp.input_lut_shared = 0;
	dc->caps.color.dpp.icsc = 1;
	dc->caps.color.dpp.dgam_ram = 0; // must use gamma_corr
	dc->caps.color.dpp.dgam_rom_caps.srgb = 1;
	dc->caps.color.dpp.dgam_rom_caps.bt2020 = 1;
	dc->caps.color.dpp.dgam_rom_caps.gamma2_2 = 1;
	dc->caps.color.dpp.dgam_rom_caps.pq = 1;
	dc->caps.color.dpp.dgam_rom_caps.hlg = 1;
	dc->caps.color.dpp.post_csc = 1;
	dc->caps.color.dpp.gamma_corr = 1;

	dc->caps.color.dpp.hw_3d_lut = 1;
	dc->caps.color.dpp.ogam_ram = 1;
	// no OGAM ROM on DCN3
	dc->caps.color.dpp.ogam_rom_caps.srgb = 0;
	dc->caps.color.dpp.ogam_rom_caps.bt2020 = 0;
	dc->caps.color.dpp.ogam_rom_caps.gamma2_2 = 0;
	dc->caps.color.dpp.ogam_rom_caps.pq = 0;
	dc->caps.color.dpp.ogam_rom_caps.hlg = 0;
	dc->caps.color.dpp.ocsc = 0;

	dc->caps.color.mpc.gamut_remap = 1;
	dc->caps.color.mpc.num_3dluts = pool->base.res_cap->num_mpc_3dlut; //3
	dc->caps.color.mpc.ogam_ram = 1;
	dc->caps.color.mpc.ogam_rom_caps.srgb = 0;
	dc->caps.color.mpc.ogam_rom_caps.bt2020 = 0;
	dc->caps.color.mpc.ogam_rom_caps.gamma2_2 = 0;
	dc->caps.color.mpc.ogam_rom_caps.pq = 0;
	dc->caps.color.mpc.ogam_rom_caps.hlg = 0;
	dc->caps.color.mpc.ocsc = 1;

	if (dc->ctx->dce_environment == DCE_ENV_PRODUCTION_DRV)
		dc->debug = debug_defaults_drv;
	else if (dc->ctx->dce_environment == DCE_ENV_FPGA_MAXIMUS) {
		dc->debug = debug_defaults_diags;
	} else
		dc->debug = debug_defaults_diags;
	// Init the vm_helper
	if (dc->vm_helper)
		vm_helper_init(dc->vm_helper, 16);

	/*************************************************
	 *  Create resources                             *
	 *************************************************/

	/* Clock Sources for Pixel Clock*/
	pool->base.clock_sources[DCN30_CLK_SRC_PLL0] =
			dcn30_clock_source_create(ctx, ctx->dc_bios,
				CLOCK_SOURCE_COMBO_PHY_PLL0,
				&clk_src_regs[0], false);
	pool->base.clock_sources[DCN30_CLK_SRC_PLL1] =
			dcn30_clock_source_create(ctx, ctx->dc_bios,
				CLOCK_SOURCE_COMBO_PHY_PLL1,
				&clk_src_regs[1], false);
	pool->base.clock_sources[DCN30_CLK_SRC_PLL2] =
			dcn30_clock_source_create(ctx, ctx->dc_bios,
				CLOCK_SOURCE_COMBO_PHY_PLL2,
				&clk_src_regs[2], false);
	pool->base.clock_sources[DCN30_CLK_SRC_PLL3] =
			dcn30_clock_source_create(ctx, ctx->dc_bios,
				CLOCK_SOURCE_COMBO_PHY_PLL3,
				&clk_src_regs[3], false);
	pool->base.clock_sources[DCN30_CLK_SRC_PLL4] =
			dcn30_clock_source_create(ctx, ctx->dc_bios,
				CLOCK_SOURCE_COMBO_PHY_PLL4,
				&clk_src_regs[4], false);
	pool->base.clock_sources[DCN30_CLK_SRC_PLL5] =
			dcn30_clock_source_create(ctx, ctx->dc_bios,
				CLOCK_SOURCE_COMBO_PHY_PLL5,
				&clk_src_regs[5], false);

	pool->base.clk_src_count = DCN30_CLK_SRC_TOTAL;

	/* todo: not reuse phy_pll registers */
	pool->base.dp_clock_source =
			dcn30_clock_source_create(ctx, ctx->dc_bios,
				CLOCK_SOURCE_ID_DP_DTO,
				&clk_src_regs[0], true);

	for (i = 0; i < pool->base.clk_src_count; i++) {
		if (pool->base.clock_sources[i] == NULL) {
			dm_error("DC: failed to create clock sources!\n");
			BREAK_TO_DEBUGGER();
			goto create_fail;
		}
	}

	/* DCCG */
	pool->base.dccg = dccg30_create(ctx, &dccg_regs, &dccg_shift, &dccg_mask);
	if (pool->base.dccg == NULL) {
		dm_error("DC: failed to create dccg!\n");
		BREAK_TO_DEBUGGER();
		goto create_fail;
	}

	/* PP Lib and SMU interfaces */
	init_soc_bounding_box(dc, pool);

	dml_init_instance(&dc->dml, &dcn3_0_soc, &dcn3_0_ip, DML_PROJECT_DCN30);

	/* IRQ */
	init_data.ctx = dc->ctx;
	pool->base.irqs = dal_irq_service_dcn30_create(&init_data);
	if (!pool->base.irqs)
		goto create_fail;

	/* HUBBUB */
	pool->base.hubbub = dcn30_hubbub_create(ctx);
	if (pool->base.hubbub == NULL) {
		BREAK_TO_DEBUGGER();
		dm_error("DC: failed to create hubbub!\n");
		goto create_fail;
	}

	/* HUBPs, DPPs, OPPs and TGs */
	for (i = 0; i < pool->base.pipe_count; i++) {
		pool->base.hubps[i] = dcn30_hubp_create(ctx, i);
		if (pool->base.hubps[i] == NULL) {
			BREAK_TO_DEBUGGER();
			dm_error(
				"DC: failed to create hubps!\n");
			goto create_fail;
		}

		pool->base.dpps[i] = dcn30_dpp_create(ctx, i);
		if (pool->base.dpps[i] == NULL) {
			BREAK_TO_DEBUGGER();
			dm_error(
				"DC: failed to create dpps!\n");
			goto create_fail;
		}
	}

	for (i = 0; i < pool->base.res_cap->num_opp; i++) {
		pool->base.opps[i] = dcn30_opp_create(ctx, i);
		if (pool->base.opps[i] == NULL) {
			BREAK_TO_DEBUGGER();
			dm_error(
				"DC: failed to create output pixel processor!\n");
			goto create_fail;
		}
	}

	for (i = 0; i < pool->base.res_cap->num_timing_generator; i++) {
		pool->base.timing_generators[i] = dcn30_timing_generator_create(
				ctx, i);
		if (pool->base.timing_generators[i] == NULL) {
			BREAK_TO_DEBUGGER();
			dm_error("DC: failed to create tg!\n");
			goto create_fail;
		}
	}
	pool->base.timing_generator_count = i;

	/* ABM */
	for (i = 0; i < pool->base.res_cap->num_timing_generator; i++) {
		pool->base.multiple_abms[i] = dmub_abm_create(ctx,
				&abm_regs[i],
				&abm_shift,
				&abm_mask);
		if (pool->base.multiple_abms[i] == NULL) {
			dm_error("DC: failed to create abm for pipe %d!\n", i);
			BREAK_TO_DEBUGGER();
			goto create_fail;
		}
	}
	/* MPC and DSC */
	pool->base.mpc = dcn30_mpc_create(ctx, pool->base.mpcc_count, pool->base.res_cap->num_mpc_3dlut);
	if (pool->base.mpc == NULL) {
		BREAK_TO_DEBUGGER();
		dm_error("DC: failed to create mpc!\n");
		goto create_fail;
	}

	for (i = 0; i < pool->base.res_cap->num_dsc; i++) {
		pool->base.dscs[i] = dcn30_dsc_create(ctx, i);
		if (pool->base.dscs[i] == NULL) {
			BREAK_TO_DEBUGGER();
			dm_error("DC: failed to create display stream compressor %d!\n", i);
			goto create_fail;
		}
	}

	/* DWB and MMHUBBUB */
	if (!dcn30_dwbc_create(ctx, &pool->base)) {
		BREAK_TO_DEBUGGER();
		dm_error("DC: failed to create dwbc!\n");
		goto create_fail;
	}

	if (!dcn30_mmhubbub_create(ctx, &pool->base)) {
		BREAK_TO_DEBUGGER();
		dm_error("DC: failed to create mcif_wb!\n");
		goto create_fail;
	}

	/* AUX and I2C */
	for (i = 0; i < pool->base.res_cap->num_ddc; i++) {
		pool->base.engines[i] = dcn30_aux_engine_create(ctx, i);
		if (pool->base.engines[i] == NULL) {
			BREAK_TO_DEBUGGER();
			dm_error(
				"DC:failed to create aux engine!!\n");
			goto create_fail;
		}
		pool->base.hw_i2cs[i] = dcn30_i2c_hw_create(ctx, i);
		if (pool->base.hw_i2cs[i] == NULL) {
			BREAK_TO_DEBUGGER();
			dm_error(
				"DC:failed to create hw i2c!!\n");
			goto create_fail;
		}
		pool->base.sw_i2cs[i] = NULL;
	}

	/* Audio, Stream Encoders including DIG and virtual, MPC 3D LUTs */
	if (!resource_construct(num_virtual_links, dc, &pool->base,
			(!IS_FPGA_MAXIMUS_DC(dc->ctx->dce_environment) ?
			&res_create_funcs : &res_create_maximus_funcs)))
		goto create_fail;

	/* HW Sequencer and Plane caps */
	dcn30_hw_sequencer_construct(dc);

	dc->caps.max_planes =  pool->base.pipe_count;

	for (i = 0; i < dc->caps.max_planes; ++i)
		dc->caps.planes[i] = plane_cap;

	dc->cap_funcs = cap_funcs;

	return true;

create_fail:

	dcn30_resource_destruct(pool);

	return false;
}

struct resource_pool *dcn30_create_resource_pool(
		const struct dc_init_data *init_data,
		struct dc *dc)
{
	struct dcn30_resource_pool *pool =
		kzalloc(sizeof(struct dcn30_resource_pool), GFP_KERNEL);

	if (!pool)
		return NULL;

	if (dcn30_resource_construct(init_data->num_virtual_links, dc, pool))
		return &pool->base;

	BREAK_TO_DEBUGGER();
	kfree(pool);
	return NULL;
}<|MERGE_RESOLUTION|>--- conflicted
+++ resolved
@@ -491,10 +491,7 @@
 [id] = {\
 	LE_DCN3_REG_LIST(id), \
 	UNIPHY_DCN2_REG_LIST(phyid), \
-<<<<<<< HEAD
-=======
 	DPCS_DCN2_REG_LIST(id), \
->>>>>>> 11bc98bd
 	SRI(DP_DPHY_INTERNAL_CTRL, DP, id) \
 }
 
