--- conflicted
+++ resolved
@@ -265,22 +265,12 @@
 	 * @allow_override: true for memory that is not uncached: allows MTYPE
 	 * to be overridden for NUMA local memory.
 	 */
-<<<<<<< HEAD
-	bool table_freed;
-
-	/**
-	 * @allow_override: true for memory that is not uncached: allows MTYPE
-	 * to be overridden for NUMA local memory.
-	 */
 	bool allow_override;
-=======
-	bool allow_override;
 
 	/**
 	 * @tlb_flush_waitlist: temporary storage for BOs until tlb_flush
 	 */
 	struct list_head tlb_flush_waitlist;
->>>>>>> 0c383648
 };
 
 struct amdgpu_vm_update_funcs {
@@ -357,10 +347,7 @@
 	atomic64_t		tlb_seq;
 	struct dma_fence	*last_tlb_flush;
 	atomic64_t		kfd_last_flushed_seq;
-<<<<<<< HEAD
-=======
 	uint64_t		tlb_fence_context;
->>>>>>> 0c383648
 
 	/* How many times we had to re-generate the page tables */
 	uint64_t		generation;
@@ -632,11 +619,8 @@
 				  uint64_t addr,
 				  uint32_t status,
 				  unsigned int vmhub);
-<<<<<<< HEAD
-=======
 void amdgpu_vm_tlb_fence_create(struct amdgpu_device *adev,
 				 struct amdgpu_vm *vm,
 				 struct dma_fence **fence);
->>>>>>> 0c383648
 
 #endif