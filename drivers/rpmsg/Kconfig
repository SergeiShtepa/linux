menu "Rpmsg drivers"

# RPMSG always gets selected by whoever wants it
config RPMSG
	tristate

config RPMSG_CHAR
	tristate "RPMSG device interface"
	depends on RPMSG
	depends on NET
	help
	  Say Y here to export rpmsg endpoints as device files, usually found
	  in /dev. They make it possible for user-space programs to send and
	  receive rpmsg packets.

<<<<<<< HEAD
config RPMSG_QCOM_GLINK_RPM
	tristate "Qualcomm RPM Glink driver"
	select RPMSG
=======
config RPMSG_QCOM_GLINK_NATIVE
	tristate
	select RPMSG

config RPMSG_QCOM_GLINK_RPM
	tristate "Qualcomm RPM Glink driver"
        select RPMSG_QCOM_GLINK_NATIVE
>>>>>>> bb176f67
	depends on HAS_IOMEM
	depends on MAILBOX
	help
	  Say y here to enable support for the GLINK RPM communication driver,
	  which serves as a channel for communication with the RPM in GLINK
	  enabled systems.

<<<<<<< HEAD
=======
config RPMSG_QCOM_GLINK_SMEM
	tristate "Qualcomm SMEM Glink driver"
	select RPMSG_QCOM_GLINK_NATIVE
	depends on MAILBOX
	depends on QCOM_SMEM
	help
	  Say y here to enable support for the GLINK SMEM communication driver,
	  which provides support for using the GLINK communication protocol
	  over SMEM.

>>>>>>> bb176f67
config RPMSG_QCOM_SMD
	tristate "Qualcomm Shared Memory Driver (SMD)"
	depends on QCOM_SMEM
	select RPMSG
	help
	  Say y here to enable support for the Qualcomm Shared Memory Driver
	  providing communication channels to remote processors in Qualcomm
	  platforms.

config RPMSG_VIRTIO
	tristate
	select RPMSG
	select VIRTIO

endmenu<|MERGE_RESOLUTION|>--- conflicted
+++ resolved
@@ -13,11 +13,6 @@
 	  in /dev. They make it possible for user-space programs to send and
 	  receive rpmsg packets.
 
-<<<<<<< HEAD
-config RPMSG_QCOM_GLINK_RPM
-	tristate "Qualcomm RPM Glink driver"
-	select RPMSG
-=======
 config RPMSG_QCOM_GLINK_NATIVE
 	tristate
 	select RPMSG
@@ -25,7 +20,6 @@
 config RPMSG_QCOM_GLINK_RPM
 	tristate "Qualcomm RPM Glink driver"
         select RPMSG_QCOM_GLINK_NATIVE
->>>>>>> bb176f67
 	depends on HAS_IOMEM
 	depends on MAILBOX
 	help
@@ -33,8 +27,6 @@
 	  which serves as a channel for communication with the RPM in GLINK
 	  enabled systems.
 
-<<<<<<< HEAD
-=======
 config RPMSG_QCOM_GLINK_SMEM
 	tristate "Qualcomm SMEM Glink driver"
 	select RPMSG_QCOM_GLINK_NATIVE
@@ -45,7 +37,6 @@
 	  which provides support for using the GLINK communication protocol
 	  over SMEM.
 
->>>>>>> bb176f67
 config RPMSG_QCOM_SMD
 	tristate "Qualcomm Shared Memory Driver (SMD)"
 	depends on QCOM_SMEM
