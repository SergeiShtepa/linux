/*
 * Copyright (C) 2016 CNEX Labs
 * Initial: Javier Gonzalez <javier@cnexlabs.com>
 *
 * This program is free software; you can redistribute it and/or
 * modify it under the terms of the GNU General Public License version
 * 2 as published by the Free Software Foundation.
 *
 * This program is distributed in the hope that it will be useful, but
 * WITHOUT ANY WARRANTY; without even the implied warranty of
 * MERCHANTABILITY or FITNESS FOR A PARTICULAR PURPOSE.  See the GNU
 * General Public License for more details.
 *
 * pblk-recovery.c - pblk's recovery path
 */

#include "pblk.h"

void pblk_submit_rec(struct work_struct *work)
{
	struct pblk_rec_ctx *recovery =
			container_of(work, struct pblk_rec_ctx, ws_rec);
	struct pblk *pblk = recovery->pblk;
	struct nvm_tgt_dev *dev = pblk->dev;
	struct nvm_rq *rqd = recovery->rqd;
	struct pblk_c_ctx *c_ctx = nvm_rq_to_pdu(rqd);
	int max_secs = nvm_max_phys_sects(dev);
	struct bio *bio;
	unsigned int nr_rec_secs;
	unsigned int pgs_read;
	int ret;

	nr_rec_secs = bitmap_weight((unsigned long int *)&rqd->ppa_status,
								max_secs);

	bio = bio_alloc(GFP_KERNEL, nr_rec_secs);

	bio->bi_iter.bi_sector = 0;
	bio_set_op_attrs(bio, REQ_OP_WRITE, 0);
	rqd->bio = bio;
	rqd->nr_ppas = nr_rec_secs;

	pgs_read = pblk_rb_read_to_bio_list(&pblk->rwb, bio, &recovery->failed,
								nr_rec_secs);
	if (pgs_read != nr_rec_secs) {
		pr_err("pblk: could not read recovery entries\n");
		goto err;
	}

	if (pblk_setup_w_rec_rq(pblk, rqd, c_ctx)) {
		pr_err("pblk: could not setup recovery request\n");
		goto err;
	}

#ifdef CONFIG_NVM_DEBUG
	atomic_long_add(nr_rec_secs, &pblk->recov_writes);
#endif

	ret = pblk_submit_io(pblk, rqd);
	if (ret) {
		pr_err("pblk: I/O submission failed: %d\n", ret);
		goto err;
	}

	mempool_free(recovery, pblk->rec_pool);
	return;

err:
	bio_put(bio);
	pblk_free_rqd(pblk, rqd, PBLK_WRITE);
}

int pblk_recov_setup_rq(struct pblk *pblk, struct pblk_c_ctx *c_ctx,
			struct pblk_rec_ctx *recovery, u64 *comp_bits,
			unsigned int comp)
{
	struct nvm_tgt_dev *dev = pblk->dev;
	int max_secs = nvm_max_phys_sects(dev);
	struct nvm_rq *rec_rqd;
	struct pblk_c_ctx *rec_ctx;
	int nr_entries = c_ctx->nr_valid + c_ctx->nr_padded;

	rec_rqd = pblk_alloc_rqd(pblk, PBLK_WRITE);
	rec_ctx = nvm_rq_to_pdu(rec_rqd);

	/* Copy completion bitmap, but exclude the first X completed entries */
	bitmap_shift_right((unsigned long int *)&rec_rqd->ppa_status,
				(unsigned long int *)comp_bits,
				comp, max_secs);

	/* Save the context for the entries that need to be re-written and
	 * update current context with the completed entries.
	 */
	rec_ctx->sentry = pblk_rb_wrap_pos(&pblk->rwb, c_ctx->sentry + comp);
	if (comp >= c_ctx->nr_valid) {
		rec_ctx->nr_valid = 0;
		rec_ctx->nr_padded = nr_entries - comp;

		c_ctx->nr_padded = comp - c_ctx->nr_valid;
	} else {
		rec_ctx->nr_valid = c_ctx->nr_valid - comp;
		rec_ctx->nr_padded = c_ctx->nr_padded;

		c_ctx->nr_valid = comp;
		c_ctx->nr_padded = 0;
	}

	recovery->rqd = rec_rqd;
	recovery->pblk = pblk;

	return 0;
}

int pblk_recov_check_emeta(struct pblk *pblk, struct line_emeta *emeta_buf)
{
	u32 crc;

	crc = pblk_calc_emeta_crc(pblk, emeta_buf);
	if (le32_to_cpu(emeta_buf->crc) != crc)
		return 1;

	if (le32_to_cpu(emeta_buf->header.identifier) != PBLK_MAGIC)
		return 1;

	return 0;
}

static int pblk_recov_l2p_from_emeta(struct pblk *pblk, struct pblk_line *line)
{
	struct nvm_tgt_dev *dev = pblk->dev;
	struct nvm_geo *geo = &dev->geo;
	struct pblk_line_meta *lm = &pblk->lm;
	struct pblk_emeta *emeta = line->emeta;
	struct line_emeta *emeta_buf = emeta->buf;
	__le64 *lba_list;
	u64 data_start, data_end;
	u64 nr_valid_lbas, nr_lbas = 0;
	u64 i;

	lba_list = emeta_to_lbas(pblk, emeta_buf);
	if (!lba_list)
		return 1;

	data_start = pblk_line_smeta_start(pblk, line) + lm->smeta_sec;
	data_end = line->emeta_ssec;
	nr_valid_lbas = le64_to_cpu(emeta_buf->nr_valid_lbas);

	for (i = data_start; i < data_end; i++) {
		struct ppa_addr ppa;
		int pos;

		ppa = addr_to_gen_ppa(pblk, i, line->id);
		pos = pblk_ppa_to_pos(geo, ppa);

		/* Do not update bad blocks */
		if (test_bit(pos, line->blk_bitmap))
			continue;

		if (le64_to_cpu(lba_list[i]) == ADDR_EMPTY) {
			spin_lock(&line->lock);
			if (test_and_set_bit(i, line->invalid_bitmap))
				WARN_ONCE(1, "pblk: rec. double invalidate:\n");
			else
				le32_add_cpu(line->vsc, -1);
			spin_unlock(&line->lock);

			continue;
		}

		pblk_update_map(pblk, le64_to_cpu(lba_list[i]), ppa);
		nr_lbas++;
	}

	if (nr_valid_lbas != nr_lbas)
		pr_err("pblk: line %d - inconsistent lba list(%llu/%llu)\n",
				line->id, nr_valid_lbas, nr_lbas);

	line->left_msecs = 0;

	return 0;
}

static int pblk_calc_sec_in_line(struct pblk *pblk, struct pblk_line *line)
{
	struct nvm_tgt_dev *dev = pblk->dev;
	struct nvm_geo *geo = &dev->geo;
	struct pblk_line_meta *lm = &pblk->lm;
	int nr_bb = bitmap_weight(line->blk_bitmap, lm->blk_per_line);

	return lm->sec_per_line - lm->smeta_sec - lm->emeta_sec[0] -
				nr_bb * geo->sec_per_chk;
}

struct pblk_recov_alloc {
	struct ppa_addr *ppa_list;
	struct pblk_sec_meta *meta_list;
	struct nvm_rq *rqd;
	void *data;
	dma_addr_t dma_ppa_list;
	dma_addr_t dma_meta_list;
};

static int pblk_recov_read_oob(struct pblk *pblk, struct pblk_line *line,
			       struct pblk_recov_alloc p, u64 r_ptr)
{
	struct nvm_tgt_dev *dev = pblk->dev;
	struct nvm_geo *geo = &dev->geo;
	struct ppa_addr *ppa_list;
	struct pblk_sec_meta *meta_list;
	struct nvm_rq *rqd;
	struct bio *bio;
	void *data;
	dma_addr_t dma_ppa_list, dma_meta_list;
	u64 r_ptr_int;
	int left_ppas;
	int rq_ppas, rq_len;
	int i, j;
	int ret = 0;

	ppa_list = p.ppa_list;
	meta_list = p.meta_list;
	rqd = p.rqd;
	data = p.data;
	dma_ppa_list = p.dma_ppa_list;
	dma_meta_list = p.dma_meta_list;

	left_ppas = line->cur_sec - r_ptr;
	if (!left_ppas)
		return 0;

	r_ptr_int = r_ptr;

next_read_rq:
	memset(rqd, 0, pblk_g_rq_size);

	rq_ppas = pblk_calc_secs(pblk, left_ppas, 0);
	if (!rq_ppas)
		rq_ppas = pblk->min_write_pgs;
	rq_len = rq_ppas * geo->sec_size;

	bio = bio_map_kern(dev->q, data, rq_len, GFP_KERNEL);
	if (IS_ERR(bio))
		return PTR_ERR(bio);

	bio->bi_iter.bi_sector = 0; /* internal bio */
	bio_set_op_attrs(bio, REQ_OP_READ, 0);

	rqd->bio = bio;
	rqd->opcode = NVM_OP_PREAD;
	rqd->meta_list = meta_list;
	rqd->nr_ppas = rq_ppas;
	rqd->ppa_list = ppa_list;
	rqd->dma_ppa_list = dma_ppa_list;
	rqd->dma_meta_list = dma_meta_list;

	if (pblk_io_aligned(pblk, rq_ppas))
		rqd->flags = pblk_set_read_mode(pblk, PBLK_READ_SEQUENTIAL);
	else
		rqd->flags = pblk_set_read_mode(pblk, PBLK_READ_RANDOM);

	for (i = 0; i < rqd->nr_ppas; ) {
		struct ppa_addr ppa;
		int pos;

		ppa = addr_to_gen_ppa(pblk, r_ptr_int, line->id);
		pos = pblk_ppa_to_pos(geo, ppa);

		while (test_bit(pos, line->blk_bitmap)) {
			r_ptr_int += pblk->min_write_pgs;
			ppa = addr_to_gen_ppa(pblk, r_ptr_int, line->id);
			pos = pblk_ppa_to_pos(geo, ppa);
		}

		for (j = 0; j < pblk->min_write_pgs; j++, i++, r_ptr_int++)
			rqd->ppa_list[i] =
				addr_to_gen_ppa(pblk, r_ptr_int, line->id);
	}

	/* If read fails, more padding is needed */
	ret = pblk_submit_io_sync(pblk, rqd);
	if (ret) {
		pr_err("pblk: I/O submission failed: %d\n", ret);
		return ret;
	}

	atomic_dec(&pblk->inflight_io);

	/* At this point, the read should not fail. If it does, it is a problem
	 * we cannot recover from here. Need FTL log.
	 */
	if (rqd->error && rqd->error != NVM_RSP_WARN_HIGHECC) {
		pr_err("pblk: L2P recovery failed (%d)\n", rqd->error);
		return -EINTR;
	}

	for (i = 0; i < rqd->nr_ppas; i++) {
		u64 lba = le64_to_cpu(meta_list[i].lba);

		if (lba == ADDR_EMPTY || lba > pblk->rl.nr_secs)
			continue;

		pblk_update_map(pblk, lba, rqd->ppa_list[i]);
	}

	left_ppas -= rq_ppas;
	if (left_ppas > 0)
		goto next_read_rq;

	return 0;
}

static void pblk_recov_complete(struct kref *ref)
{
	struct pblk_pad_rq *pad_rq = container_of(ref, struct pblk_pad_rq, ref);

	complete(&pad_rq->wait);
}

static void pblk_end_io_recov(struct nvm_rq *rqd)
{
	struct pblk_pad_rq *pad_rq = rqd->private;
	struct pblk *pblk = pad_rq->pblk;

	pblk_up_page(pblk, rqd->ppa_list, rqd->nr_ppas);

	pblk_free_rqd(pblk, rqd, PBLK_WRITE_INT);

	atomic_dec(&pblk->inflight_io);
	kref_put(&pad_rq->ref, pblk_recov_complete);
}

static int pblk_recov_pad_oob(struct pblk *pblk, struct pblk_line *line,
			      int left_ppas)
{
	struct nvm_tgt_dev *dev = pblk->dev;
	struct nvm_geo *geo = &dev->geo;
	struct ppa_addr *ppa_list;
	struct pblk_sec_meta *meta_list;
	struct pblk_pad_rq *pad_rq;
	struct nvm_rq *rqd;
	struct bio *bio;
	void *data;
	dma_addr_t dma_ppa_list, dma_meta_list;
	__le64 *lba_list = emeta_to_lbas(pblk, line->emeta->buf);
	u64 w_ptr = line->cur_sec;
	int left_line_ppas, rq_ppas, rq_len;
	int i, j;
	int ret = 0;

	spin_lock(&line->lock);
	left_line_ppas = line->left_msecs;
	spin_unlock(&line->lock);

	pad_rq = kmalloc(sizeof(struct pblk_pad_rq), GFP_KERNEL);
	if (!pad_rq)
		return -ENOMEM;

	data = vzalloc(pblk->max_write_pgs * geo->sec_size);
	if (!data) {
		ret = -ENOMEM;
		goto free_rq;
	}

	pad_rq->pblk = pblk;
	init_completion(&pad_rq->wait);
	kref_init(&pad_rq->ref);

next_pad_rq:
	rq_ppas = pblk_calc_secs(pblk, left_ppas, 0);
	if (rq_ppas < pblk->min_write_pgs) {
		pr_err("pblk: corrupted pad line %d\n", line->id);
		goto fail_free_pad;
	}

	rq_len = rq_ppas * geo->sec_size;

	meta_list = nvm_dev_dma_alloc(dev->parent, GFP_KERNEL, &dma_meta_list);
	if (!meta_list) {
		ret = -ENOMEM;
		goto fail_free_pad;
	}

	ppa_list = (void *)(meta_list) + pblk_dma_meta_size;
	dma_ppa_list = dma_meta_list + pblk_dma_meta_size;

	bio = pblk_bio_map_addr(pblk, data, rq_ppas, rq_len,
						PBLK_VMALLOC_META, GFP_KERNEL);
	if (IS_ERR(bio)) {
		ret = PTR_ERR(bio);
		goto fail_free_meta;
	}

	bio->bi_iter.bi_sector = 0; /* internal bio */
	bio_set_op_attrs(bio, REQ_OP_WRITE, 0);

	rqd = pblk_alloc_rqd(pblk, PBLK_WRITE_INT);

	rqd->bio = bio;
	rqd->opcode = NVM_OP_PWRITE;
	rqd->flags = pblk_set_progr_mode(pblk, PBLK_WRITE);
	rqd->meta_list = meta_list;
	rqd->nr_ppas = rq_ppas;
	rqd->ppa_list = ppa_list;
	rqd->dma_ppa_list = dma_ppa_list;
	rqd->dma_meta_list = dma_meta_list;
	rqd->end_io = pblk_end_io_recov;
	rqd->private = pad_rq;

	for (i = 0; i < rqd->nr_ppas; ) {
		struct ppa_addr ppa;
		int pos;

		w_ptr = pblk_alloc_page(pblk, line, pblk->min_write_pgs);
		ppa = addr_to_gen_ppa(pblk, w_ptr, line->id);
		pos = pblk_ppa_to_pos(geo, ppa);

		while (test_bit(pos, line->blk_bitmap)) {
			w_ptr += pblk->min_write_pgs;
			ppa = addr_to_gen_ppa(pblk, w_ptr, line->id);
			pos = pblk_ppa_to_pos(geo, ppa);
		}

		for (j = 0; j < pblk->min_write_pgs; j++, i++, w_ptr++) {
			struct ppa_addr dev_ppa;
			__le64 addr_empty = cpu_to_le64(ADDR_EMPTY);

			dev_ppa = addr_to_gen_ppa(pblk, w_ptr, line->id);

			pblk_map_invalidate(pblk, dev_ppa);
			lba_list[w_ptr] = meta_list[i].lba = addr_empty;
			rqd->ppa_list[i] = dev_ppa;
		}
	}

	kref_get(&pad_rq->ref);
	pblk_down_page(pblk, rqd->ppa_list, rqd->nr_ppas);

	ret = pblk_submit_io(pblk, rqd);
	if (ret) {
		pr_err("pblk: I/O submission failed: %d\n", ret);
		pblk_up_page(pblk, rqd->ppa_list, rqd->nr_ppas);
		goto fail_free_bio;
	}

	left_line_ppas -= rq_ppas;
	left_ppas -= rq_ppas;
	if (left_ppas && left_line_ppas)
		goto next_pad_rq;

	kref_put(&pad_rq->ref, pblk_recov_complete);

	if (!wait_for_completion_io_timeout(&pad_rq->wait,
				msecs_to_jiffies(PBLK_COMMAND_TIMEOUT_MS))) {
		pr_err("pblk: pad write timed out\n");
		ret = -ETIME;
	}

	if (!pblk_line_is_full(line))
		pr_err("pblk: corrupted padded line: %d\n", line->id);

	vfree(data);
free_rq:
	kfree(pad_rq);
	return ret;

fail_free_bio:
	bio_put(bio);
fail_free_meta:
	nvm_dev_dma_free(dev->parent, meta_list, dma_meta_list);
fail_free_pad:
	kfree(pad_rq);
	vfree(data);
	return ret;
}

/* When this function is called, it means that not all upper pages have been
 * written in a page that contains valid data. In order to recover this data, we
 * first find the write pointer on the device, then we pad all necessary
 * sectors, and finally attempt to read the valid data
 */
static int pblk_recov_scan_all_oob(struct pblk *pblk, struct pblk_line *line,
				   struct pblk_recov_alloc p)
{
	struct nvm_tgt_dev *dev = pblk->dev;
	struct nvm_geo *geo = &dev->geo;
	struct ppa_addr *ppa_list;
	struct pblk_sec_meta *meta_list;
	struct nvm_rq *rqd;
	struct bio *bio;
	void *data;
	dma_addr_t dma_ppa_list, dma_meta_list;
	u64 w_ptr = 0, r_ptr;
	int rq_ppas, rq_len;
	int i, j;
	int ret = 0;
	int rec_round;
	int left_ppas = pblk_calc_sec_in_line(pblk, line) - line->cur_sec;

	ppa_list = p.ppa_list;
	meta_list = p.meta_list;
	rqd = p.rqd;
	data = p.data;
	dma_ppa_list = p.dma_ppa_list;
	dma_meta_list = p.dma_meta_list;

	/* we could recover up until the line write pointer */
	r_ptr = line->cur_sec;
	rec_round = 0;

next_rq:
	memset(rqd, 0, pblk_g_rq_size);

	rq_ppas = pblk_calc_secs(pblk, left_ppas, 0);
	if (!rq_ppas)
		rq_ppas = pblk->min_write_pgs;
	rq_len = rq_ppas * geo->sec_size;

	bio = bio_map_kern(dev->q, data, rq_len, GFP_KERNEL);
	if (IS_ERR(bio))
		return PTR_ERR(bio);

	bio->bi_iter.bi_sector = 0; /* internal bio */
	bio_set_op_attrs(bio, REQ_OP_READ, 0);

	rqd->bio = bio;
	rqd->opcode = NVM_OP_PREAD;
	rqd->meta_list = meta_list;
	rqd->nr_ppas = rq_ppas;
	rqd->ppa_list = ppa_list;
	rqd->dma_ppa_list = dma_ppa_list;
	rqd->dma_meta_list = dma_meta_list;

	if (pblk_io_aligned(pblk, rq_ppas))
		rqd->flags = pblk_set_read_mode(pblk, PBLK_READ_SEQUENTIAL);
	else
		rqd->flags = pblk_set_read_mode(pblk, PBLK_READ_RANDOM);

	for (i = 0; i < rqd->nr_ppas; ) {
		struct ppa_addr ppa;
		int pos;

		w_ptr = pblk_alloc_page(pblk, line, pblk->min_write_pgs);
		ppa = addr_to_gen_ppa(pblk, w_ptr, line->id);
		pos = pblk_ppa_to_pos(geo, ppa);

		while (test_bit(pos, line->blk_bitmap)) {
			w_ptr += pblk->min_write_pgs;
			ppa = addr_to_gen_ppa(pblk, w_ptr, line->id);
			pos = pblk_ppa_to_pos(geo, ppa);
		}

		for (j = 0; j < pblk->min_write_pgs; j++, i++, w_ptr++)
			rqd->ppa_list[i] =
				addr_to_gen_ppa(pblk, w_ptr, line->id);
	}

	ret = pblk_submit_io_sync(pblk, rqd);
	if (ret) {
		pr_err("pblk: I/O submission failed: %d\n", ret);
		return ret;
	}

	atomic_dec(&pblk->inflight_io);

	/* This should not happen since the read failed during normal recovery,
	 * but the media works funny sometimes...
	 */
	if (!rec_round++ && !rqd->error) {
		rec_round = 0;
		for (i = 0; i < rqd->nr_ppas; i++, r_ptr++) {
			u64 lba = le64_to_cpu(meta_list[i].lba);

			if (lba == ADDR_EMPTY || lba > pblk->rl.nr_secs)
				continue;

			pblk_update_map(pblk, lba, rqd->ppa_list[i]);
		}
	}

	/* Reached the end of the written line */
	if (rqd->error == NVM_RSP_ERR_EMPTYPAGE) {
		int pad_secs, nr_error_bits, bit;
		int ret;

		bit = find_first_bit((void *)&rqd->ppa_status, rqd->nr_ppas);
		nr_error_bits = rqd->nr_ppas - bit;

		/* Roll back failed sectors */
		line->cur_sec -= nr_error_bits;
		line->left_msecs += nr_error_bits;
		bitmap_clear(line->map_bitmap, line->cur_sec, nr_error_bits);

		pad_secs = pblk_pad_distance(pblk);
		if (pad_secs > line->left_msecs)
			pad_secs = line->left_msecs;

		ret = pblk_recov_pad_oob(pblk, line, pad_secs);
		if (ret)
			pr_err("pblk: OOB padding failed (err:%d)\n", ret);

		ret = pblk_recov_read_oob(pblk, line, p, r_ptr);
		if (ret)
			pr_err("pblk: OOB read failed (err:%d)\n", ret);

		left_ppas = 0;
	}

	left_ppas -= rq_ppas;
	if (left_ppas > 0)
		goto next_rq;

	return ret;
}

static int pblk_recov_scan_oob(struct pblk *pblk, struct pblk_line *line,
			       struct pblk_recov_alloc p, int *done)
{
	struct nvm_tgt_dev *dev = pblk->dev;
	struct nvm_geo *geo = &dev->geo;
	struct ppa_addr *ppa_list;
	struct pblk_sec_meta *meta_list;
	struct nvm_rq *rqd;
	struct bio *bio;
	void *data;
	dma_addr_t dma_ppa_list, dma_meta_list;
	u64 paddr;
	int rq_ppas, rq_len;
	int i, j;
	int ret = 0;
	int left_ppas = pblk_calc_sec_in_line(pblk, line);

	ppa_list = p.ppa_list;
	meta_list = p.meta_list;
	rqd = p.rqd;
	data = p.data;
	dma_ppa_list = p.dma_ppa_list;
	dma_meta_list = p.dma_meta_list;

	*done = 1;

next_rq:
	memset(rqd, 0, pblk_g_rq_size);

	rq_ppas = pblk_calc_secs(pblk, left_ppas, 0);
	if (!rq_ppas)
		rq_ppas = pblk->min_write_pgs;
	rq_len = rq_ppas * geo->sec_size;

	bio = bio_map_kern(dev->q, data, rq_len, GFP_KERNEL);
	if (IS_ERR(bio))
		return PTR_ERR(bio);

	bio->bi_iter.bi_sector = 0; /* internal bio */
	bio_set_op_attrs(bio, REQ_OP_READ, 0);

	rqd->bio = bio;
	rqd->opcode = NVM_OP_PREAD;
	rqd->meta_list = meta_list;
	rqd->nr_ppas = rq_ppas;
	rqd->ppa_list = ppa_list;
	rqd->dma_ppa_list = dma_ppa_list;
	rqd->dma_meta_list = dma_meta_list;

	if (pblk_io_aligned(pblk, rq_ppas))
		rqd->flags = pblk_set_read_mode(pblk, PBLK_READ_SEQUENTIAL);
	else
		rqd->flags = pblk_set_read_mode(pblk, PBLK_READ_RANDOM);

	for (i = 0; i < rqd->nr_ppas; ) {
		struct ppa_addr ppa;
		int pos;

		paddr = pblk_alloc_page(pblk, line, pblk->min_write_pgs);
		ppa = addr_to_gen_ppa(pblk, paddr, line->id);
		pos = pblk_ppa_to_pos(geo, ppa);

		while (test_bit(pos, line->blk_bitmap)) {
			paddr += pblk->min_write_pgs;
			ppa = addr_to_gen_ppa(pblk, paddr, line->id);
			pos = pblk_ppa_to_pos(geo, ppa);
		}

		for (j = 0; j < pblk->min_write_pgs; j++, i++, paddr++)
			rqd->ppa_list[i] =
				addr_to_gen_ppa(pblk, paddr, line->id);
	}

	ret = pblk_submit_io_sync(pblk, rqd);
	if (ret) {
		pr_err("pblk: I/O submission failed: %d\n", ret);
		bio_put(bio);
		return ret;
	}

	atomic_dec(&pblk->inflight_io);

	/* Reached the end of the written line */
	if (rqd->error) {
		int nr_error_bits, bit;

		bit = find_first_bit((void *)&rqd->ppa_status, rqd->nr_ppas);
		nr_error_bits = rqd->nr_ppas - bit;

		/* Roll back failed sectors */
		line->cur_sec -= nr_error_bits;
		line->left_msecs += nr_error_bits;
		bitmap_clear(line->map_bitmap, line->cur_sec, nr_error_bits);

		left_ppas = 0;
		rqd->nr_ppas = bit;

		if (rqd->error != NVM_RSP_ERR_EMPTYPAGE)
			*done = 0;
	}

	for (i = 0; i < rqd->nr_ppas; i++) {
		u64 lba = le64_to_cpu(meta_list[i].lba);

		if (lba == ADDR_EMPTY || lba > pblk->rl.nr_secs)
			continue;

		pblk_update_map(pblk, lba, rqd->ppa_list[i]);
	}

	left_ppas -= rq_ppas;
	if (left_ppas > 0)
		goto next_rq;

	return ret;
}

/* Scan line for lbas on out of bound area */
static int pblk_recov_l2p_from_oob(struct pblk *pblk, struct pblk_line *line)
{
	struct nvm_tgt_dev *dev = pblk->dev;
	struct nvm_geo *geo = &dev->geo;
	struct nvm_rq *rqd;
	struct ppa_addr *ppa_list;
	struct pblk_sec_meta *meta_list;
	struct pblk_recov_alloc p;
	void *data;
	dma_addr_t dma_ppa_list, dma_meta_list;
	int done, ret = 0;

	meta_list = nvm_dev_dma_alloc(dev->parent, GFP_KERNEL, &dma_meta_list);
	if (!meta_list)
		return -ENOMEM;

	ppa_list = (void *)(meta_list) + pblk_dma_meta_size;
	dma_ppa_list = dma_meta_list + pblk_dma_meta_size;

	data = kcalloc(pblk->max_write_pgs, geo->sec_size, GFP_KERNEL);
	if (!data) {
		ret = -ENOMEM;
		goto free_meta_list;
	}

	rqd = pblk_alloc_rqd(pblk, PBLK_READ);

	p.ppa_list = ppa_list;
	p.meta_list = meta_list;
	p.rqd = rqd;
	p.data = data;
	p.dma_ppa_list = dma_ppa_list;
	p.dma_meta_list = dma_meta_list;

	ret = pblk_recov_scan_oob(pblk, line, p, &done);
	if (ret) {
		pr_err("pblk: could not recover L2P from OOB\n");
		goto out;
	}

	if (!done) {
		ret = pblk_recov_scan_all_oob(pblk, line, p);
		if (ret) {
			pr_err("pblk: could not recover L2P from OOB\n");
			goto out;
		}
	}

	if (pblk_line_is_full(line))
		pblk_line_recov_close(pblk, line);

out:
	kfree(data);
free_meta_list:
	nvm_dev_dma_free(dev->parent, meta_list, dma_meta_list);

	return ret;
}

/* Insert lines ordered by sequence number (seq_num) on list */
static void pblk_recov_line_add_ordered(struct list_head *head,
					struct pblk_line *line)
{
	struct pblk_line *t = NULL;

	list_for_each_entry(t, head, list)
		if (t->seq_nr > line->seq_nr)
			break;

	__list_add(&line->list, t->list.prev, &t->list);
}

static u64 pblk_line_emeta_start(struct pblk *pblk, struct pblk_line *line)
{
	struct nvm_tgt_dev *dev = pblk->dev;
	struct nvm_geo *geo = &dev->geo;
	struct pblk_line_meta *lm = &pblk->lm;
	unsigned int emeta_secs;
	u64 emeta_start;
	struct ppa_addr ppa;
	int pos;

	emeta_secs = lm->emeta_sec[0];
	emeta_start = lm->sec_per_line;

	while (emeta_secs) {
		emeta_start--;
<<<<<<< HEAD
		ppa = addr_to_pblk_ppa(pblk, emeta_start, line->id);
=======
		ppa = addr_to_gen_ppa(pblk, emeta_start, line->id);
>>>>>>> 5fa4ec9c
		pos = pblk_ppa_to_pos(geo, ppa);
		if (!test_bit(pos, line->blk_bitmap))
			emeta_secs--;
	}

	return emeta_start;
}

struct pblk_line *pblk_recov_l2p(struct pblk *pblk)
{
	struct pblk_line_meta *lm = &pblk->lm;
	struct pblk_line_mgmt *l_mg = &pblk->l_mg;
	struct pblk_line *line, *tline, *data_line = NULL;
	struct pblk_smeta *smeta;
	struct pblk_emeta *emeta;
	struct line_smeta *smeta_buf;
	int found_lines = 0, recovered_lines = 0, open_lines = 0;
	int is_next = 0;
	int meta_line;
	int i, valid_uuid = 0;
	LIST_HEAD(recov_list);

	/* TODO: Implement FTL snapshot */

	/* Scan recovery - takes place when FTL snapshot fails */
	spin_lock(&l_mg->free_lock);
	meta_line = find_first_zero_bit(&l_mg->meta_bitmap, PBLK_DATA_LINES);
	set_bit(meta_line, &l_mg->meta_bitmap);
	smeta = l_mg->sline_meta[meta_line];
	emeta = l_mg->eline_meta[meta_line];
	smeta_buf = (struct line_smeta *)smeta;
	spin_unlock(&l_mg->free_lock);

	/* Order data lines using their sequence number */
	for (i = 0; i < l_mg->nr_lines; i++) {
		u32 crc;

		line = &pblk->lines[i];

		memset(smeta, 0, lm->smeta_len);
		line->smeta = smeta;
		line->lun_bitmap = ((void *)(smeta_buf)) +
						sizeof(struct line_smeta);

		/* Lines that cannot be read are assumed as not written here */
		if (pblk_line_read_smeta(pblk, line))
			continue;

		crc = pblk_calc_smeta_crc(pblk, smeta_buf);
		if (le32_to_cpu(smeta_buf->crc) != crc)
			continue;

		if (le32_to_cpu(smeta_buf->header.identifier) != PBLK_MAGIC)
			continue;

		if (smeta_buf->header.version != SMETA_VERSION) {
			pr_err("pblk: found incompatible line version %u\n",
					le16_to_cpu(smeta_buf->header.version));
			return ERR_PTR(-EINVAL);
		}

		/* The first valid instance uuid is used for initialization */
		if (!valid_uuid) {
			memcpy(pblk->instance_uuid, smeta_buf->header.uuid, 16);
			valid_uuid = 1;
		}

		if (memcmp(pblk->instance_uuid, smeta_buf->header.uuid, 16)) {
			pr_debug("pblk: ignore line %u due to uuid mismatch\n",
					i);
			continue;
		}

		/* Update line metadata */
		spin_lock(&line->lock);
		line->id = le32_to_cpu(smeta_buf->header.id);
		line->type = le16_to_cpu(smeta_buf->header.type);
		line->seq_nr = le64_to_cpu(smeta_buf->seq_nr);
		spin_unlock(&line->lock);

		/* Update general metadata */
		spin_lock(&l_mg->free_lock);
		if (line->seq_nr >= l_mg->d_seq_nr)
			l_mg->d_seq_nr = line->seq_nr + 1;
		l_mg->nr_free_lines--;
		spin_unlock(&l_mg->free_lock);

		if (pblk_line_recov_alloc(pblk, line))
			goto out;

		pblk_recov_line_add_ordered(&recov_list, line);
		found_lines++;
		pr_debug("pblk: recovering data line %d, seq:%llu\n",
						line->id, smeta_buf->seq_nr);
	}

	if (!found_lines) {
		pblk_setup_uuid(pblk);

		spin_lock(&l_mg->free_lock);
		WARN_ON_ONCE(!test_and_clear_bit(meta_line,
							&l_mg->meta_bitmap));
		spin_unlock(&l_mg->free_lock);

		goto out;
	}

	/* Verify closed blocks and recover this portion of L2P table*/
	list_for_each_entry_safe(line, tline, &recov_list, list) {
		recovered_lines++;

		line->emeta_ssec = pblk_line_emeta_start(pblk, line);
		line->emeta = emeta;
		memset(line->emeta->buf, 0, lm->emeta_len[0]);

		if (pblk_line_read_emeta(pblk, line, line->emeta->buf)) {
			pblk_recov_l2p_from_oob(pblk, line);
			goto next;
		}

		if (pblk_recov_check_emeta(pblk, line->emeta->buf)) {
			pblk_recov_l2p_from_oob(pblk, line);
			goto next;
		}

		if (pblk_recov_l2p_from_emeta(pblk, line))
			pblk_recov_l2p_from_oob(pblk, line);

next:
		if (pblk_line_is_full(line)) {
			struct list_head *move_list;

			spin_lock(&line->lock);
			line->state = PBLK_LINESTATE_CLOSED;
			move_list = pblk_line_gc_list(pblk, line);
			spin_unlock(&line->lock);

			spin_lock(&l_mg->gc_lock);
			list_move_tail(&line->list, move_list);
			spin_unlock(&l_mg->gc_lock);

			kfree(line->map_bitmap);
			line->map_bitmap = NULL;
			line->smeta = NULL;
			line->emeta = NULL;
		} else {
			if (open_lines > 1)
				pr_err("pblk: failed to recover L2P\n");

			open_lines++;
			line->meta_line = meta_line;
			data_line = line;
		}
	}

	spin_lock(&l_mg->free_lock);
	if (!open_lines) {
		WARN_ON_ONCE(!test_and_clear_bit(meta_line,
							&l_mg->meta_bitmap));
		pblk_line_replace_data(pblk);
	} else {
		/* Allocate next line for preparation */
		l_mg->data_next = pblk_line_get(pblk);
		if (l_mg->data_next) {
			l_mg->data_next->seq_nr = l_mg->d_seq_nr++;
			l_mg->data_next->type = PBLK_LINETYPE_DATA;
			is_next = 1;
		}
	}
	spin_unlock(&l_mg->free_lock);

	if (is_next)
		pblk_line_erase(pblk, l_mg->data_next);

out:
	if (found_lines != recovered_lines)
		pr_err("pblk: failed to recover all found lines %d/%d\n",
						found_lines, recovered_lines);

	return data_line;
}

/*
 * Pad current line
 */
int pblk_recov_pad(struct pblk *pblk)
{
	struct pblk_line *line;
	struct pblk_line_mgmt *l_mg = &pblk->l_mg;
	int left_msecs;
	int ret = 0;

	spin_lock(&l_mg->free_lock);
	line = l_mg->data_line;
	left_msecs = line->left_msecs;
	spin_unlock(&l_mg->free_lock);

	ret = pblk_recov_pad_oob(pblk, line, left_msecs);
	if (ret) {
		pr_err("pblk: Tear down padding failed (%d)\n", ret);
		return ret;
	}

	pblk_line_close_meta(pblk, line);
	return ret;
}<|MERGE_RESOLUTION|>--- conflicted
+++ resolved
@@ -817,11 +817,7 @@
 
 	while (emeta_secs) {
 		emeta_start--;
-<<<<<<< HEAD
-		ppa = addr_to_pblk_ppa(pblk, emeta_start, line->id);
-=======
 		ppa = addr_to_gen_ppa(pblk, emeta_start, line->id);
->>>>>>> 5fa4ec9c
 		pos = pblk_ppa_to_pos(geo, ppa);
 		if (!test_bit(pos, line->blk_bitmap))
 			emeta_secs--;
