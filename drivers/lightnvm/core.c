/*
 * Copyright (C) 2015 IT University of Copenhagen. All rights reserved.
 * Initial release: Matias Bjorling <m@bjorling.me>
 *
 * This program is free software; you can redistribute it and/or
 * modify it under the terms of the GNU General Public License version
 * 2 as published by the Free Software Foundation.
 *
 * This program is distributed in the hope that it will be useful, but
 * WITHOUT ANY WARRANTY; without even the implied warranty of
 * MERCHANTABILITY or FITNESS FOR A PARTICULAR PURPOSE.  See the GNU
 * General Public License for more details.
 *
 * You should have received a copy of the GNU General Public License
 * along with this program; see the file COPYING.  If not, write to
 * the Free Software Foundation, 675 Mass Ave, Cambridge, MA 02139,
 * USA.
 *
 */

#include <linux/list.h>
#include <linux/types.h>
#include <linux/sem.h>
#include <linux/bitmap.h>
#include <linux/module.h>
#include <linux/moduleparam.h>
#include <linux/miscdevice.h>
#include <linux/lightnvm.h>
#include <linux/sched/sysctl.h>

static LIST_HEAD(nvm_tgt_types);
static DECLARE_RWSEM(nvm_tgtt_lock);
static LIST_HEAD(nvm_devices);
static DECLARE_RWSEM(nvm_lock);

/* Map between virtual and physical channel and lun */
struct nvm_ch_map {
	int ch_off;
	int nr_luns;
	int *lun_offs;
};

struct nvm_dev_map {
	struct nvm_ch_map *chnls;
	int nr_chnls;
};

static struct nvm_target *nvm_find_target(struct nvm_dev *dev, const char *name)
{
	struct nvm_target *tgt;

	list_for_each_entry(tgt, &dev->targets, list)
		if (!strcmp(name, tgt->disk->disk_name))
			return tgt;

	return NULL;
}

static bool nvm_target_exists(const char *name)
{
	struct nvm_dev *dev;
	struct nvm_target *tgt;
	bool ret = false;

	down_write(&nvm_lock);
	list_for_each_entry(dev, &nvm_devices, devices) {
		mutex_lock(&dev->mlock);
		list_for_each_entry(tgt, &dev->targets, list) {
			if (!strcmp(name, tgt->disk->disk_name)) {
				ret = true;
				mutex_unlock(&dev->mlock);
				goto out;
			}
		}
		mutex_unlock(&dev->mlock);
	}

out:
	up_write(&nvm_lock);
	return ret;
}

static int nvm_reserve_luns(struct nvm_dev *dev, int lun_begin, int lun_end)
{
	int i;

	for (i = lun_begin; i <= lun_end; i++) {
		if (test_and_set_bit(i, dev->lun_map)) {
			pr_err("nvm: lun %d already allocated\n", i);
			goto err;
		}
	}

	return 0;
err:
	while (--i >= lun_begin)
		clear_bit(i, dev->lun_map);

	return -EBUSY;
}

static void nvm_release_luns_err(struct nvm_dev *dev, int lun_begin,
				 int lun_end)
{
	int i;

	for (i = lun_begin; i <= lun_end; i++)
		WARN_ON(!test_and_clear_bit(i, dev->lun_map));
}

static void nvm_remove_tgt_dev(struct nvm_tgt_dev *tgt_dev, int clear)
{
	struct nvm_dev *dev = tgt_dev->parent;
	struct nvm_dev_map *dev_map = tgt_dev->map;
	int i, j;

	for (i = 0; i < dev_map->nr_chnls; i++) {
		struct nvm_ch_map *ch_map = &dev_map->chnls[i];
		int *lun_offs = ch_map->lun_offs;
		int ch = i + ch_map->ch_off;

		if (clear) {
			for (j = 0; j < ch_map->nr_luns; j++) {
				int lun = j + lun_offs[j];
				int lunid = (ch * dev->geo.nr_luns) + lun;

				WARN_ON(!test_and_clear_bit(lunid,
							dev->lun_map));
			}
		}

		kfree(ch_map->lun_offs);
	}

	kfree(dev_map->chnls);
	kfree(dev_map);

	kfree(tgt_dev->luns);
	kfree(tgt_dev);
}

static struct nvm_tgt_dev *nvm_create_tgt_dev(struct nvm_dev *dev,
					      u16 lun_begin, u16 lun_end,
					      u16 op)
{
	struct nvm_tgt_dev *tgt_dev = NULL;
	struct nvm_dev_map *dev_rmap = dev->rmap;
	struct nvm_dev_map *dev_map;
	struct ppa_addr *luns;
	int nr_luns = lun_end - lun_begin + 1;
	int luns_left = nr_luns;
	int nr_chnls = nr_luns / dev->geo.nr_luns;
	int nr_chnls_mod = nr_luns % dev->geo.nr_luns;
	int bch = lun_begin / dev->geo.nr_luns;
	int blun = lun_begin % dev->geo.nr_luns;
	int lunid = 0;
	int lun_balanced = 1;
	int prev_nr_luns;
	int i, j;

	nr_chnls = (nr_chnls_mod == 0) ? nr_chnls : nr_chnls + 1;

	dev_map = kmalloc(sizeof(struct nvm_dev_map), GFP_KERNEL);
	if (!dev_map)
		goto err_dev;

	dev_map->chnls = kcalloc(nr_chnls, sizeof(struct nvm_ch_map),
								GFP_KERNEL);
	if (!dev_map->chnls)
		goto err_chnls;

	luns = kcalloc(nr_luns, sizeof(struct ppa_addr), GFP_KERNEL);
	if (!luns)
		goto err_luns;

	prev_nr_luns = (luns_left > dev->geo.nr_luns) ?
					dev->geo.nr_luns : luns_left;
	for (i = 0; i < nr_chnls; i++) {
		struct nvm_ch_map *ch_rmap = &dev_rmap->chnls[i + bch];
		int *lun_roffs = ch_rmap->lun_offs;
		struct nvm_ch_map *ch_map = &dev_map->chnls[i];
		int *lun_offs;
		int luns_in_chnl = (luns_left > dev->geo.nr_luns) ?
					dev->geo.nr_luns : luns_left;

		if (lun_balanced && prev_nr_luns != luns_in_chnl)
			lun_balanced = 0;

		ch_map->ch_off = ch_rmap->ch_off = bch;
		ch_map->nr_luns = luns_in_chnl;

		lun_offs = kcalloc(luns_in_chnl, sizeof(int), GFP_KERNEL);
		if (!lun_offs)
			goto err_ch;

		for (j = 0; j < luns_in_chnl; j++) {
			luns[lunid].ppa = 0;
			luns[lunid].g.ch = i;
			luns[lunid++].g.lun = j;

			lun_offs[j] = blun;
			lun_roffs[j + blun] = blun;
		}

		ch_map->lun_offs = lun_offs;

		/* when starting a new channel, lun offset is reset */
		blun = 0;
		luns_left -= luns_in_chnl;
	}

	dev_map->nr_chnls = nr_chnls;

	tgt_dev = kmalloc(sizeof(struct nvm_tgt_dev), GFP_KERNEL);
	if (!tgt_dev)
		goto err_ch;

	memcpy(&tgt_dev->geo, &dev->geo, sizeof(struct nvm_geo));
	/* Target device only owns a portion of the physical device */
	tgt_dev->geo.nr_chnls = nr_chnls;
	tgt_dev->geo.all_luns = nr_luns;
	tgt_dev->geo.nr_luns = (lun_balanced) ? prev_nr_luns : -1;
	tgt_dev->geo.op = op;
	tgt_dev->total_secs = nr_luns * tgt_dev->geo.sec_per_lun;
	tgt_dev->q = dev->q;
	tgt_dev->map = dev_map;
	tgt_dev->luns = luns;
	memcpy(&tgt_dev->identity, &dev->identity, sizeof(struct nvm_id));

	tgt_dev->parent = dev;

	return tgt_dev;
err_ch:
	while (--i >= 0)
		kfree(dev_map->chnls[i].lun_offs);
	kfree(luns);
err_luns:
	kfree(dev_map->chnls);
err_chnls:
	kfree(dev_map);
err_dev:
	return tgt_dev;
}

static const struct block_device_operations nvm_fops = {
	.owner		= THIS_MODULE,
};

<<<<<<< HEAD
static struct nvm_tgt_type *nvm_find_target_type(const char *name, int lock)
{
	struct nvm_tgt_type *tmp, *tt = NULL;

	if (lock)
		down_write(&nvm_tgtt_lock);

	list_for_each_entry(tmp, &nvm_tgt_types, list)
		if (!strcmp(name, tmp->name)) {
			tt = tmp;
			break;
		}

	if (lock)
		up_write(&nvm_tgtt_lock);
	return tt;
}

=======
static struct nvm_tgt_type *__nvm_find_target_type(const char *name)
{
	struct nvm_tgt_type *tt;

	list_for_each_entry(tt, &nvm_tgt_types, list)
		if (!strcmp(name, tt->name))
			return tt;

	return NULL;
}

static struct nvm_tgt_type *nvm_find_target_type(const char *name)
{
	struct nvm_tgt_type *tt;

	down_write(&nvm_tgtt_lock);
	tt = __nvm_find_target_type(name);
	up_write(&nvm_tgtt_lock);

	return tt;
}

static int nvm_config_check_luns(struct nvm_geo *geo, int lun_begin,
				 int lun_end)
{
	if (lun_begin > lun_end || lun_end >= geo->all_luns) {
		pr_err("nvm: lun out of bound (%u:%u > %u)\n",
			lun_begin, lun_end, geo->all_luns - 1);
		return -EINVAL;
	}

	return 0;
}

static int __nvm_config_simple(struct nvm_dev *dev,
			       struct nvm_ioctl_create_simple *s)
{
	struct nvm_geo *geo = &dev->geo;

	if (s->lun_begin == -1 && s->lun_end == -1) {
		s->lun_begin = 0;
		s->lun_end = geo->all_luns - 1;
	}

	return nvm_config_check_luns(geo, s->lun_begin, s->lun_end);
}

static int __nvm_config_extended(struct nvm_dev *dev,
				 struct nvm_ioctl_create_extended *e)
{
	struct nvm_geo *geo = &dev->geo;

	if (e->lun_begin == 0xFFFF && e->lun_end == 0xFFFF) {
		e->lun_begin = 0;
		e->lun_end = dev->geo.all_luns - 1;
	}

	/* op not set falls into target's default */
	if (e->op == 0xFFFF)
		e->op = NVM_TARGET_DEFAULT_OP;

	if (e->op < NVM_TARGET_MIN_OP ||
	    e->op > NVM_TARGET_MAX_OP) {
		pr_err("nvm: invalid over provisioning value\n");
		return -EINVAL;
	}

	return nvm_config_check_luns(geo, e->lun_begin, e->lun_end);
}

>>>>>>> 661e50bc
static int nvm_create_tgt(struct nvm_dev *dev, struct nvm_ioctl_create *create)
{
	struct nvm_ioctl_create_extended e;
	struct request_queue *tqueue;
	struct gendisk *tdisk;
	struct nvm_tgt_type *tt;
	struct nvm_target *t;
	struct nvm_tgt_dev *tgt_dev;
	void *targetdata;
	int ret;

	switch (create->conf.type) {
	case NVM_CONFIG_TYPE_SIMPLE:
		ret = __nvm_config_simple(dev, &create->conf.s);
		if (ret)
			return ret;

		e.lun_begin = create->conf.s.lun_begin;
		e.lun_end = create->conf.s.lun_end;
		e.op = NVM_TARGET_DEFAULT_OP;
		break;
	case NVM_CONFIG_TYPE_EXTENDED:
		ret = __nvm_config_extended(dev, &create->conf.e);
		if (ret)
			return ret;

		e = create->conf.e;
		break;
	default:
		pr_err("nvm: config type not valid\n");
		return -EINVAL;
	}

	tt = nvm_find_target_type(create->tgttype);
	if (!tt) {
		pr_err("nvm: target type %s not found\n", create->tgttype);
		return -EINVAL;
	}

	if (nvm_target_exists(create->tgtname)) {
		pr_err("nvm: target name already exists (%s)\n",
							create->tgtname);
		return -EINVAL;
	}

	ret = nvm_reserve_luns(dev, e.lun_begin, e.lun_end);
	if (ret)
		return ret;

	t = kmalloc(sizeof(struct nvm_target), GFP_KERNEL);
	if (!t) {
		ret = -ENOMEM;
		goto err_reserve;
	}

	tgt_dev = nvm_create_tgt_dev(dev, e.lun_begin, e.lun_end, e.op);
	if (!tgt_dev) {
		pr_err("nvm: could not create target device\n");
		ret = -ENOMEM;
		goto err_t;
	}

	tdisk = alloc_disk(0);
	if (!tdisk) {
		ret = -ENOMEM;
		goto err_dev;
	}

	tqueue = blk_alloc_queue_node(GFP_KERNEL, dev->q->node);
	if (!tqueue) {
		ret = -ENOMEM;
		goto err_disk;
	}
	blk_queue_make_request(tqueue, tt->make_rq);

	strlcpy(tdisk->disk_name, create->tgtname, sizeof(tdisk->disk_name));
	tdisk->flags = GENHD_FL_EXT_DEVT;
	tdisk->major = 0;
	tdisk->first_minor = 0;
	tdisk->fops = &nvm_fops;
	tdisk->queue = tqueue;

	targetdata = tt->init(tgt_dev, tdisk, create->flags);
	if (IS_ERR(targetdata)) {
		ret = PTR_ERR(targetdata);
		goto err_init;
	}

	tdisk->private_data = targetdata;
	tqueue->queuedata = targetdata;

	blk_queue_max_hw_sectors(tqueue, 8 * dev->ops->max_phys_sect);

	set_capacity(tdisk, tt->capacity(targetdata));
	add_disk(tdisk);

	if (tt->sysfs_init && tt->sysfs_init(tdisk)) {
		ret = -ENOMEM;
		goto err_sysfs;
	}

	t->type = tt;
	t->disk = tdisk;
	t->dev = tgt_dev;

	mutex_lock(&dev->mlock);
	list_add_tail(&t->list, &dev->targets);
	mutex_unlock(&dev->mlock);

	__module_get(tt->owner);

	return 0;
err_sysfs:
	if (tt->exit)
		tt->exit(targetdata);
err_init:
	blk_cleanup_queue(tqueue);
	tdisk->queue = NULL;
err_disk:
	put_disk(tdisk);
err_dev:
	nvm_remove_tgt_dev(tgt_dev, 0);
err_t:
	kfree(t);
err_reserve:
	nvm_release_luns_err(dev, e.lun_begin, e.lun_end);
	return ret;
}

static void __nvm_remove_target(struct nvm_target *t)
{
	struct nvm_tgt_type *tt = t->type;
	struct gendisk *tdisk = t->disk;
	struct request_queue *q = tdisk->queue;

	del_gendisk(tdisk);
	blk_cleanup_queue(q);

	if (tt->sysfs_exit)
		tt->sysfs_exit(tdisk);

	if (tt->exit)
		tt->exit(tdisk->private_data);

	nvm_remove_tgt_dev(t->dev, 1);
	put_disk(tdisk);
	module_put(t->type->owner);

	list_del(&t->list);
	kfree(t);
}

/**
 * nvm_remove_tgt - Removes a target from the media manager
 * @dev:	device
 * @remove:	ioctl structure with target name to remove.
 *
 * Returns:
 * 0: on success
 * 1: on not found
 * <0: on error
 */
static int nvm_remove_tgt(struct nvm_dev *dev, struct nvm_ioctl_remove *remove)
{
	struct nvm_target *t;

	mutex_lock(&dev->mlock);
	t = nvm_find_target(dev, remove->tgtname);
	if (!t) {
		mutex_unlock(&dev->mlock);
		return 1;
	}
	__nvm_remove_target(t);
	mutex_unlock(&dev->mlock);

	return 0;
}

static int nvm_register_map(struct nvm_dev *dev)
{
	struct nvm_dev_map *rmap;
	int i, j;

	rmap = kmalloc(sizeof(struct nvm_dev_map), GFP_KERNEL);
	if (!rmap)
		goto err_rmap;

	rmap->chnls = kcalloc(dev->geo.nr_chnls, sizeof(struct nvm_ch_map),
								GFP_KERNEL);
	if (!rmap->chnls)
		goto err_chnls;

	for (i = 0; i < dev->geo.nr_chnls; i++) {
		struct nvm_ch_map *ch_rmap;
		int *lun_roffs;
		int luns_in_chnl = dev->geo.nr_luns;

		ch_rmap = &rmap->chnls[i];

		ch_rmap->ch_off = -1;
		ch_rmap->nr_luns = luns_in_chnl;

		lun_roffs = kcalloc(luns_in_chnl, sizeof(int), GFP_KERNEL);
		if (!lun_roffs)
			goto err_ch;

		for (j = 0; j < luns_in_chnl; j++)
			lun_roffs[j] = -1;

		ch_rmap->lun_offs = lun_roffs;
	}

	dev->rmap = rmap;

	return 0;
err_ch:
	while (--i >= 0)
		kfree(rmap->chnls[i].lun_offs);
err_chnls:
	kfree(rmap);
err_rmap:
	return -ENOMEM;
}

static void nvm_unregister_map(struct nvm_dev *dev)
{
	struct nvm_dev_map *rmap = dev->rmap;
	int i;

	for (i = 0; i < dev->geo.nr_chnls; i++)
		kfree(rmap->chnls[i].lun_offs);

	kfree(rmap->chnls);
	kfree(rmap);
}

static void nvm_map_to_dev(struct nvm_tgt_dev *tgt_dev, struct ppa_addr *p)
{
	struct nvm_dev_map *dev_map = tgt_dev->map;
	struct nvm_ch_map *ch_map = &dev_map->chnls[p->g.ch];
	int lun_off = ch_map->lun_offs[p->g.lun];

	p->g.ch += ch_map->ch_off;
	p->g.lun += lun_off;
}

static void nvm_map_to_tgt(struct nvm_tgt_dev *tgt_dev, struct ppa_addr *p)
{
	struct nvm_dev *dev = tgt_dev->parent;
	struct nvm_dev_map *dev_rmap = dev->rmap;
	struct nvm_ch_map *ch_rmap = &dev_rmap->chnls[p->g.ch];
	int lun_roff = ch_rmap->lun_offs[p->g.lun];

	p->g.ch -= ch_rmap->ch_off;
	p->g.lun -= lun_roff;
}

static void nvm_ppa_tgt_to_dev(struct nvm_tgt_dev *tgt_dev,
				struct ppa_addr *ppa_list, int nr_ppas)
{
	int i;

	for (i = 0; i < nr_ppas; i++) {
		nvm_map_to_dev(tgt_dev, &ppa_list[i]);
		ppa_list[i] = generic_to_dev_addr(tgt_dev, ppa_list[i]);
	}
}

static void nvm_ppa_dev_to_tgt(struct nvm_tgt_dev *tgt_dev,
				struct ppa_addr *ppa_list, int nr_ppas)
{
	int i;

	for (i = 0; i < nr_ppas; i++) {
		ppa_list[i] = dev_to_generic_addr(tgt_dev, ppa_list[i]);
		nvm_map_to_tgt(tgt_dev, &ppa_list[i]);
	}
}

static void nvm_rq_tgt_to_dev(struct nvm_tgt_dev *tgt_dev, struct nvm_rq *rqd)
{
	if (rqd->nr_ppas == 1) {
		nvm_ppa_tgt_to_dev(tgt_dev, &rqd->ppa_addr, 1);
		return;
	}

	nvm_ppa_tgt_to_dev(tgt_dev, rqd->ppa_list, rqd->nr_ppas);
}

static void nvm_rq_dev_to_tgt(struct nvm_tgt_dev *tgt_dev, struct nvm_rq *rqd)
{
	if (rqd->nr_ppas == 1) {
		nvm_ppa_dev_to_tgt(tgt_dev, &rqd->ppa_addr, 1);
		return;
	}

	nvm_ppa_dev_to_tgt(tgt_dev, rqd->ppa_list, rqd->nr_ppas);
}

<<<<<<< HEAD
void nvm_part_to_tgt(struct nvm_dev *dev, sector_t *entries,
		     int len)
{
	struct nvm_geo *geo = &dev->geo;
	struct nvm_dev_map *dev_rmap = dev->rmap;
	u64 i;

	for (i = 0; i < len; i++) {
		struct nvm_ch_map *ch_rmap;
		int *lun_roffs;
		struct ppa_addr gaddr;
		u64 pba = le64_to_cpu(entries[i]);
		u64 diff;

		if (!pba)
			continue;

		gaddr = linear_to_generic_addr(geo, pba);
		ch_rmap = &dev_rmap->chnls[gaddr.g.ch];
		lun_roffs = ch_rmap->lun_offs;

		diff = ((ch_rmap->ch_off * geo->luns_per_chnl) +
				(lun_roffs[gaddr.g.lun])) * geo->sec_per_lun;

		entries[i] -= cpu_to_le64(diff);
	}
}
EXPORT_SYMBOL(nvm_part_to_tgt);

=======
>>>>>>> 661e50bc
int nvm_register_tgt_type(struct nvm_tgt_type *tt)
{
	int ret = 0;

	down_write(&nvm_tgtt_lock);
	if (__nvm_find_target_type(tt->name))
		ret = -EEXIST;
	else
		list_add(&tt->list, &nvm_tgt_types);
	up_write(&nvm_tgtt_lock);

	return ret;
}
EXPORT_SYMBOL(nvm_register_tgt_type);

void nvm_unregister_tgt_type(struct nvm_tgt_type *tt)
{
	if (!tt)
		return;

	down_write(&nvm_tgtt_lock);
	list_del(&tt->list);
	up_write(&nvm_tgtt_lock);
}
EXPORT_SYMBOL(nvm_unregister_tgt_type);

void *nvm_dev_dma_alloc(struct nvm_dev *dev, gfp_t mem_flags,
							dma_addr_t *dma_handler)
{
	return dev->ops->dev_dma_alloc(dev, dev->dma_pool, mem_flags,
								dma_handler);
}
EXPORT_SYMBOL(nvm_dev_dma_alloc);

void nvm_dev_dma_free(struct nvm_dev *dev, void *addr, dma_addr_t dma_handler)
{
	dev->ops->dev_dma_free(dev->dma_pool, addr, dma_handler);
}
EXPORT_SYMBOL(nvm_dev_dma_free);

static struct nvm_dev *nvm_find_nvm_dev(const char *name)
{
	struct nvm_dev *dev;

	list_for_each_entry(dev, &nvm_devices, devices)
		if (!strcmp(name, dev->name))
			return dev;

	return NULL;
}

static int nvm_set_rqd_ppalist(struct nvm_tgt_dev *tgt_dev, struct nvm_rq *rqd,
			const struct ppa_addr *ppas, int nr_ppas)
{
	struct nvm_dev *dev = tgt_dev->parent;
	struct nvm_geo *geo = &tgt_dev->geo;
	int i, plane_cnt, pl_idx;
	struct ppa_addr ppa;

	if (geo->plane_mode == NVM_PLANE_SINGLE && nr_ppas == 1) {
		rqd->nr_ppas = nr_ppas;
		rqd->ppa_addr = ppas[0];

		return 0;
	}

	rqd->nr_ppas = nr_ppas;
	rqd->ppa_list = nvm_dev_dma_alloc(dev, GFP_KERNEL, &rqd->dma_ppa_list);
	if (!rqd->ppa_list) {
		pr_err("nvm: failed to allocate dma memory\n");
		return -ENOMEM;
	}

	plane_cnt = geo->plane_mode;
	rqd->nr_ppas *= plane_cnt;

	for (i = 0; i < nr_ppas; i++) {
		for (pl_idx = 0; pl_idx < plane_cnt; pl_idx++) {
			ppa = ppas[i];
			ppa.g.pl = pl_idx;
			rqd->ppa_list[(pl_idx * nr_ppas) + i] = ppa;
		}
	}

	return 0;
}

static void nvm_free_rqd_ppalist(struct nvm_tgt_dev *tgt_dev,
			struct nvm_rq *rqd)
{
	if (!rqd->ppa_list)
		return;

	nvm_dev_dma_free(tgt_dev->parent, rqd->ppa_list, rqd->dma_ppa_list);
}


int nvm_set_tgt_bb_tbl(struct nvm_tgt_dev *tgt_dev, struct ppa_addr *ppas,
		       int nr_ppas, int type)
{
	struct nvm_dev *dev = tgt_dev->parent;
	struct nvm_rq rqd;
	int ret;

	if (nr_ppas > dev->ops->max_phys_sect) {
		pr_err("nvm: unable to update all blocks atomically\n");
		return -EINVAL;
	}

	memset(&rqd, 0, sizeof(struct nvm_rq));

	nvm_set_rqd_ppalist(tgt_dev, &rqd, ppas, nr_ppas);
	nvm_rq_tgt_to_dev(tgt_dev, &rqd);

	ret = dev->ops->set_bb_tbl(dev, &rqd.ppa_addr, rqd.nr_ppas, type);
	nvm_free_rqd_ppalist(tgt_dev, &rqd);
	if (ret) {
		pr_err("nvm: failed bb mark\n");
		return -EINVAL;
	}

	return 0;
}
EXPORT_SYMBOL(nvm_set_tgt_bb_tbl);

int nvm_max_phys_sects(struct nvm_tgt_dev *tgt_dev)
{
	struct nvm_dev *dev = tgt_dev->parent;

	return dev->ops->max_phys_sect;
}
EXPORT_SYMBOL(nvm_max_phys_sects);

int nvm_submit_io(struct nvm_tgt_dev *tgt_dev, struct nvm_rq *rqd)
{
	struct nvm_dev *dev = tgt_dev->parent;
	int ret;

	if (!dev->ops->submit_io)
		return -ENODEV;

	nvm_rq_tgt_to_dev(tgt_dev, rqd);

	rqd->dev = tgt_dev;

	/* In case of error, fail with right address format */
	ret = dev->ops->submit_io(dev, rqd);
	if (ret)
		nvm_rq_dev_to_tgt(tgt_dev, rqd);
	return ret;
}
EXPORT_SYMBOL(nvm_submit_io);

int nvm_submit_io_sync(struct nvm_tgt_dev *tgt_dev, struct nvm_rq *rqd)
<<<<<<< HEAD
{
	struct nvm_dev *dev = tgt_dev->parent;
	int ret;

	if (!dev->ops->submit_io_sync)
		return -ENODEV;

	nvm_rq_tgt_to_dev(tgt_dev, rqd);

	rqd->dev = tgt_dev;

	/* In case of error, fail with right address format */
	ret = dev->ops->submit_io_sync(dev, rqd);
	nvm_rq_dev_to_tgt(tgt_dev, rqd);

	return ret;
}
EXPORT_SYMBOL(nvm_submit_io_sync);

int nvm_erase_sync(struct nvm_tgt_dev *tgt_dev, struct ppa_addr *ppas,
								int nr_ppas)
=======
>>>>>>> 661e50bc
{
	struct nvm_dev *dev = tgt_dev->parent;
	int ret;

<<<<<<< HEAD
	memset(&rqd, 0, sizeof(struct nvm_rq));

	rqd.opcode = NVM_OP_ERASE;
	rqd.flags = geo->plane_mode >> 1;

	ret = nvm_set_rqd_ppalist(tgt_dev, &rqd, ppas, nr_ppas);
	if (ret)
		return ret;

	ret = nvm_submit_io_sync(tgt_dev, &rqd);
	if (ret) {
		pr_err("rrpr: erase I/O submission failed: %d\n", ret);
		goto free_ppa_list;
	}
=======
	if (!dev->ops->submit_io_sync)
		return -ENODEV;

	nvm_rq_tgt_to_dev(tgt_dev, rqd);

	rqd->dev = tgt_dev;
>>>>>>> 661e50bc

	/* In case of error, fail with right address format */
	ret = dev->ops->submit_io_sync(dev, rqd);
	nvm_rq_dev_to_tgt(tgt_dev, rqd);

	return ret;
}
<<<<<<< HEAD
EXPORT_SYMBOL(nvm_erase_sync);

int nvm_get_l2p_tbl(struct nvm_tgt_dev *tgt_dev, u64 slba, u32 nlb,
		    nvm_l2p_update_fn *update_l2p, void *priv)
{
	struct nvm_dev *dev = tgt_dev->parent;

	if (!dev->ops->get_l2p_tbl)
		return 0;

	return dev->ops->get_l2p_tbl(dev, slba, nlb, update_l2p, priv);
}
EXPORT_SYMBOL(nvm_get_l2p_tbl);

int nvm_get_area(struct nvm_tgt_dev *tgt_dev, sector_t *lba, sector_t len)
{
	struct nvm_dev *dev = tgt_dev->parent;
	struct nvm_geo *geo = &dev->geo;
	struct nvm_area *area, *prev, *next;
	sector_t begin = 0;
	sector_t max_sectors = (geo->sec_size * dev->total_secs) >> 9;

	if (len > max_sectors)
		return -EINVAL;

	area = kmalloc(sizeof(struct nvm_area), GFP_KERNEL);
	if (!area)
		return -ENOMEM;

	prev = NULL;

	spin_lock(&dev->lock);
	list_for_each_entry(next, &dev->area_list, list) {
		if (begin + len > next->begin) {
			begin = next->end;
			prev = next;
			continue;
		}
		break;
	}

	if ((begin + len) > max_sectors) {
		spin_unlock(&dev->lock);
		kfree(area);
		return -EINVAL;
	}

	area->begin = *lba = begin;
	area->end = begin + len;

	if (prev) /* insert into sorted order */
		list_add(&area->list, &prev->list);
	else
		list_add(&area->list, &dev->area_list);
	spin_unlock(&dev->lock);

	return 0;
}
EXPORT_SYMBOL(nvm_get_area);

void nvm_put_area(struct nvm_tgt_dev *tgt_dev, sector_t begin)
{
	struct nvm_dev *dev = tgt_dev->parent;
	struct nvm_area *area;

	spin_lock(&dev->lock);
	list_for_each_entry(area, &dev->area_list, list) {
		if (area->begin != begin)
			continue;

		list_del(&area->list);
		spin_unlock(&dev->lock);
		kfree(area);
		return;
	}
	spin_unlock(&dev->lock);
}
EXPORT_SYMBOL(nvm_put_area);
=======
EXPORT_SYMBOL(nvm_submit_io_sync);
>>>>>>> 661e50bc

void nvm_end_io(struct nvm_rq *rqd)
{
	struct nvm_tgt_dev *tgt_dev = rqd->dev;

	/* Convert address space */
	if (tgt_dev)
		nvm_rq_dev_to_tgt(tgt_dev, rqd);

	if (rqd->end_io)
		rqd->end_io(rqd);
}
EXPORT_SYMBOL(nvm_end_io);

/*
 * folds a bad block list from its plane representation to its virtual
 * block representation. The fold is done in place and reduced size is
 * returned.
 *
 * If any of the planes status are bad or grown bad block, the virtual block
 * is marked bad. If not bad, the first plane state acts as the block state.
 */
int nvm_bb_tbl_fold(struct nvm_dev *dev, u8 *blks, int nr_blks)
{
	struct nvm_geo *geo = &dev->geo;
	int blk, offset, pl, blktype;

	if (nr_blks != geo->nr_chks * geo->plane_mode)
		return -EINVAL;

	for (blk = 0; blk < geo->nr_chks; blk++) {
		offset = blk * geo->plane_mode;
		blktype = blks[offset];

		/* Bad blocks on any planes take precedence over other types */
		for (pl = 0; pl < geo->plane_mode; pl++) {
			if (blks[offset + pl] &
					(NVM_BLK_T_BAD|NVM_BLK_T_GRWN_BAD)) {
				blktype = blks[offset + pl];
				break;
			}
		}

		blks[blk] = blktype;
	}

	return geo->nr_chks;
}
EXPORT_SYMBOL(nvm_bb_tbl_fold);

int nvm_get_tgt_bb_tbl(struct nvm_tgt_dev *tgt_dev, struct ppa_addr ppa,
		       u8 *blks)
{
	struct nvm_dev *dev = tgt_dev->parent;

	nvm_ppa_tgt_to_dev(tgt_dev, &ppa, 1);

	return dev->ops->get_bb_tbl(dev, ppa, blks);
}
EXPORT_SYMBOL(nvm_get_tgt_bb_tbl);

static int nvm_core_init(struct nvm_dev *dev)
{
	struct nvm_id *id = &dev->identity;
	struct nvm_id_group *grp = &id->grp;
	struct nvm_geo *geo = &dev->geo;
	int ret;

	memcpy(&geo->ppaf, &id->ppaf, sizeof(struct nvm_addr_format));

	if (grp->mtype != 0) {
		pr_err("nvm: memory type not supported\n");
		return -EINVAL;
	}

	/* Whole device values */
	geo->nr_chnls = grp->num_ch;
	geo->nr_luns = grp->num_lun;

	/* Generic device geometry values */
	geo->ws_min = grp->ws_min;
	geo->ws_opt = grp->ws_opt;
	geo->ws_seq = grp->ws_seq;
	geo->ws_per_chk = grp->ws_per_chk;
	geo->nr_chks = grp->num_chk;
	geo->sec_size = grp->csecs;
	geo->oob_size = grp->sos;
	geo->mccap = grp->mccap;
	geo->max_rq_size = dev->ops->max_phys_sect * geo->sec_size;

	geo->sec_per_chk = grp->clba;
	geo->sec_per_lun = geo->sec_per_chk * geo->nr_chks;
	geo->all_luns = geo->nr_luns * geo->nr_chnls;

	/* 1.2 spec device geometry values */
	geo->plane_mode = 1 << geo->ws_seq;
	geo->nr_planes = geo->ws_opt / geo->ws_min;
	geo->sec_per_pg = geo->ws_min;
	geo->sec_per_pl = geo->sec_per_pg * geo->nr_planes;

	dev->total_secs = geo->all_luns * geo->sec_per_lun;
	dev->lun_map = kcalloc(BITS_TO_LONGS(geo->all_luns),
					sizeof(unsigned long), GFP_KERNEL);
	if (!dev->lun_map)
		return -ENOMEM;

	INIT_LIST_HEAD(&dev->area_list);
	INIT_LIST_HEAD(&dev->targets);
	mutex_init(&dev->mlock);
	spin_lock_init(&dev->lock);

	ret = nvm_register_map(dev);
	if (ret)
		goto err_fmtype;

	blk_queue_logical_block_size(dev->q, geo->sec_size);
	return 0;
err_fmtype:
	kfree(dev->lun_map);
	return ret;
}

static void nvm_free(struct nvm_dev *dev)
{
	if (!dev)
		return;

	if (dev->dma_pool)
		dev->ops->destroy_dma_pool(dev->dma_pool);

	nvm_unregister_map(dev);
	kfree(dev->lun_map);
	kfree(dev);
}

static int nvm_init(struct nvm_dev *dev)
{
	struct nvm_geo *geo = &dev->geo;
	int ret = -EINVAL;

	if (dev->ops->identity(dev, &dev->identity)) {
		pr_err("nvm: device could not be identified\n");
		goto err;
	}

	pr_debug("nvm: ver:%x nvm_vendor:%x\n",
			dev->identity.ver_id, dev->identity.vmnt);

	if (dev->identity.ver_id != 1) {
		pr_err("nvm: device not supported by kernel.");
		goto err;
	}

	ret = nvm_core_init(dev);
	if (ret) {
		pr_err("nvm: could not initialize core structures.\n");
		goto err;
	}

	pr_info("nvm: registered %s [%u/%u/%u/%u/%u/%u]\n",
			dev->name, geo->sec_per_pg, geo->nr_planes,
			geo->ws_per_chk, geo->nr_chks,
			geo->all_luns, geo->nr_chnls);
	return 0;
err:
	pr_err("nvm: failed to initialize nvm\n");
	return ret;
}

struct nvm_dev *nvm_alloc_dev(int node)
{
	return kzalloc_node(sizeof(struct nvm_dev), GFP_KERNEL, node);
}
EXPORT_SYMBOL(nvm_alloc_dev);

int nvm_register(struct nvm_dev *dev)
{
	int ret;

	if (!dev->q || !dev->ops)
		return -EINVAL;

	if (dev->ops->max_phys_sect > 256) {
		pr_info("nvm: max sectors supported is 256.\n");
		return -EINVAL;
	}

	if (dev->ops->max_phys_sect > 1) {
		dev->dma_pool = dev->ops->create_dma_pool(dev, "ppalist");
		if (!dev->dma_pool) {
			pr_err("nvm: could not create dma pool\n");
			return -ENOMEM;
		}
	}

	ret = nvm_init(dev);
	if (ret)
		goto err_init;

	/* register device with a supported media manager */
	down_write(&nvm_lock);
	list_add(&dev->devices, &nvm_devices);
	up_write(&nvm_lock);

	return 0;
err_init:
	dev->ops->destroy_dma_pool(dev->dma_pool);
	return ret;
}
EXPORT_SYMBOL(nvm_register);

void nvm_unregister(struct nvm_dev *dev)
{
	struct nvm_target *t, *tmp;

	mutex_lock(&dev->mlock);
	list_for_each_entry_safe(t, tmp, &dev->targets, list) {
		if (t->dev->parent != dev)
			continue;
		__nvm_remove_target(t);
	}
	mutex_unlock(&dev->mlock);

	down_write(&nvm_lock);
	list_del(&dev->devices);
	up_write(&nvm_lock);

	nvm_free(dev);
}
EXPORT_SYMBOL(nvm_unregister);

static int __nvm_configure_create(struct nvm_ioctl_create *create)
{
	struct nvm_dev *dev;

	down_write(&nvm_lock);
	dev = nvm_find_nvm_dev(create->dev);
	up_write(&nvm_lock);

	if (!dev) {
		pr_err("nvm: device not found\n");
		return -EINVAL;
	}

	return nvm_create_tgt(dev, create);
}

static long nvm_ioctl_info(struct file *file, void __user *arg)
{
	struct nvm_ioctl_info *info;
	struct nvm_tgt_type *tt;
	int tgt_iter = 0;

	if (!capable(CAP_SYS_ADMIN))
		return -EPERM;

	info = memdup_user(arg, sizeof(struct nvm_ioctl_info));
	if (IS_ERR(info))
		return -EFAULT;

	info->version[0] = NVM_VERSION_MAJOR;
	info->version[1] = NVM_VERSION_MINOR;
	info->version[2] = NVM_VERSION_PATCH;

	down_write(&nvm_tgtt_lock);
	list_for_each_entry(tt, &nvm_tgt_types, list) {
		struct nvm_ioctl_info_tgt *tgt = &info->tgts[tgt_iter];

		tgt->version[0] = tt->version[0];
		tgt->version[1] = tt->version[1];
		tgt->version[2] = tt->version[2];
		strncpy(tgt->tgtname, tt->name, NVM_TTYPE_NAME_MAX);

		tgt_iter++;
	}

	info->tgtsize = tgt_iter;
	up_write(&nvm_tgtt_lock);

	if (copy_to_user(arg, info, sizeof(struct nvm_ioctl_info))) {
		kfree(info);
		return -EFAULT;
	}

	kfree(info);
	return 0;
}

static long nvm_ioctl_get_devices(struct file *file, void __user *arg)
{
	struct nvm_ioctl_get_devices *devices;
	struct nvm_dev *dev;
	int i = 0;

	if (!capable(CAP_SYS_ADMIN))
		return -EPERM;

	devices = kzalloc(sizeof(struct nvm_ioctl_get_devices), GFP_KERNEL);
	if (!devices)
		return -ENOMEM;

	down_write(&nvm_lock);
	list_for_each_entry(dev, &nvm_devices, devices) {
		struct nvm_ioctl_device_info *info = &devices->info[i];

		strlcpy(info->devname, dev->name, sizeof(info->devname));

		/* kept for compatibility */
		info->bmversion[0] = 1;
		info->bmversion[1] = 0;
		info->bmversion[2] = 0;
		strlcpy(info->bmname, "gennvm", sizeof(info->bmname));
		i++;

		if (i > 31) {
			pr_err("nvm: max 31 devices can be reported.\n");
			break;
		}
	}
	up_write(&nvm_lock);

	devices->nr_devices = i;

	if (copy_to_user(arg, devices,
			 sizeof(struct nvm_ioctl_get_devices))) {
		kfree(devices);
		return -EFAULT;
	}

	kfree(devices);
	return 0;
}

static long nvm_ioctl_dev_create(struct file *file, void __user *arg)
{
	struct nvm_ioctl_create create;

	if (!capable(CAP_SYS_ADMIN))
		return -EPERM;

	if (copy_from_user(&create, arg, sizeof(struct nvm_ioctl_create)))
		return -EFAULT;

	if (create.conf.type == NVM_CONFIG_TYPE_EXTENDED &&
	    create.conf.e.rsv != 0) {
		pr_err("nvm: reserved config field in use\n");
		return -EINVAL;
	}

	create.dev[DISK_NAME_LEN - 1] = '\0';
	create.tgttype[NVM_TTYPE_NAME_MAX - 1] = '\0';
	create.tgtname[DISK_NAME_LEN - 1] = '\0';

	if (create.flags != 0) {
		__u32 flags = create.flags;

		/* Check for valid flags */
		if (flags & NVM_TARGET_FACTORY)
			flags &= ~NVM_TARGET_FACTORY;

		if (flags) {
			pr_err("nvm: flag not supported\n");
			return -EINVAL;
		}
	}

	return __nvm_configure_create(&create);
}

static long nvm_ioctl_dev_remove(struct file *file, void __user *arg)
{
	struct nvm_ioctl_remove remove;
	struct nvm_dev *dev;
	int ret = 0;

	if (!capable(CAP_SYS_ADMIN))
		return -EPERM;

	if (copy_from_user(&remove, arg, sizeof(struct nvm_ioctl_remove)))
		return -EFAULT;

	remove.tgtname[DISK_NAME_LEN - 1] = '\0';

	if (remove.flags != 0) {
		pr_err("nvm: no flags supported\n");
		return -EINVAL;
	}

	list_for_each_entry(dev, &nvm_devices, devices) {
		ret = nvm_remove_tgt(dev, &remove);
		if (!ret)
			break;
	}

	return ret;
}

/* kept for compatibility reasons */
static long nvm_ioctl_dev_init(struct file *file, void __user *arg)
{
	struct nvm_ioctl_dev_init init;

	if (!capable(CAP_SYS_ADMIN))
		return -EPERM;

	if (copy_from_user(&init, arg, sizeof(struct nvm_ioctl_dev_init)))
		return -EFAULT;

	if (init.flags != 0) {
		pr_err("nvm: no flags supported\n");
		return -EINVAL;
	}

	return 0;
}

/* Kept for compatibility reasons */
static long nvm_ioctl_dev_factory(struct file *file, void __user *arg)
{
	struct nvm_ioctl_dev_factory fact;

	if (!capable(CAP_SYS_ADMIN))
		return -EPERM;

	if (copy_from_user(&fact, arg, sizeof(struct nvm_ioctl_dev_factory)))
		return -EFAULT;

	fact.dev[DISK_NAME_LEN - 1] = '\0';

	if (fact.flags & ~(NVM_FACTORY_NR_BITS - 1))
		return -EINVAL;

	return 0;
}

static long nvm_ctl_ioctl(struct file *file, uint cmd, unsigned long arg)
{
	void __user *argp = (void __user *)arg;

	switch (cmd) {
	case NVM_INFO:
		return nvm_ioctl_info(file, argp);
	case NVM_GET_DEVICES:
		return nvm_ioctl_get_devices(file, argp);
	case NVM_DEV_CREATE:
		return nvm_ioctl_dev_create(file, argp);
	case NVM_DEV_REMOVE:
		return nvm_ioctl_dev_remove(file, argp);
	case NVM_DEV_INIT:
		return nvm_ioctl_dev_init(file, argp);
	case NVM_DEV_FACTORY:
		return nvm_ioctl_dev_factory(file, argp);
	}
	return 0;
}

static const struct file_operations _ctl_fops = {
	.open = nonseekable_open,
	.unlocked_ioctl = nvm_ctl_ioctl,
	.owner = THIS_MODULE,
	.llseek  = noop_llseek,
};

static struct miscdevice _nvm_misc = {
	.minor		= MISC_DYNAMIC_MINOR,
	.name		= "lightnvm",
	.nodename	= "lightnvm/control",
	.fops		= &_ctl_fops,
};
builtin_misc_device(_nvm_misc);<|MERGE_RESOLUTION|>--- conflicted
+++ resolved
@@ -246,26 +246,6 @@
 	.owner		= THIS_MODULE,
 };
 
-<<<<<<< HEAD
-static struct nvm_tgt_type *nvm_find_target_type(const char *name, int lock)
-{
-	struct nvm_tgt_type *tmp, *tt = NULL;
-
-	if (lock)
-		down_write(&nvm_tgtt_lock);
-
-	list_for_each_entry(tmp, &nvm_tgt_types, list)
-		if (!strcmp(name, tmp->name)) {
-			tt = tmp;
-			break;
-		}
-
-	if (lock)
-		up_write(&nvm_tgtt_lock);
-	return tt;
-}
-
-=======
 static struct nvm_tgt_type *__nvm_find_target_type(const char *name)
 {
 	struct nvm_tgt_type *tt;
@@ -336,7 +316,6 @@
 	return nvm_config_check_luns(geo, e->lun_begin, e->lun_end);
 }
 
->>>>>>> 661e50bc
 static int nvm_create_tgt(struct nvm_dev *dev, struct nvm_ioctl_create *create)
 {
 	struct nvm_ioctl_create_extended e;
@@ -636,38 +615,6 @@
 	nvm_ppa_dev_to_tgt(tgt_dev, rqd->ppa_list, rqd->nr_ppas);
 }
 
-<<<<<<< HEAD
-void nvm_part_to_tgt(struct nvm_dev *dev, sector_t *entries,
-		     int len)
-{
-	struct nvm_geo *geo = &dev->geo;
-	struct nvm_dev_map *dev_rmap = dev->rmap;
-	u64 i;
-
-	for (i = 0; i < len; i++) {
-		struct nvm_ch_map *ch_rmap;
-		int *lun_roffs;
-		struct ppa_addr gaddr;
-		u64 pba = le64_to_cpu(entries[i]);
-		u64 diff;
-
-		if (!pba)
-			continue;
-
-		gaddr = linear_to_generic_addr(geo, pba);
-		ch_rmap = &dev_rmap->chnls[gaddr.g.ch];
-		lun_roffs = ch_rmap->lun_offs;
-
-		diff = ((ch_rmap->ch_off * geo->luns_per_chnl) +
-				(lun_roffs[gaddr.g.lun])) * geo->sec_per_lun;
-
-		entries[i] -= cpu_to_le64(diff);
-	}
-}
-EXPORT_SYMBOL(nvm_part_to_tgt);
-
-=======
->>>>>>> 661e50bc
 int nvm_register_tgt_type(struct nvm_tgt_type *tt)
 {
 	int ret = 0;
@@ -822,7 +769,6 @@
 EXPORT_SYMBOL(nvm_submit_io);
 
 int nvm_submit_io_sync(struct nvm_tgt_dev *tgt_dev, struct nvm_rq *rqd)
-<<<<<<< HEAD
 {
 	struct nvm_dev *dev = tgt_dev->parent;
 	int ret;
@@ -841,127 +787,6 @@
 	return ret;
 }
 EXPORT_SYMBOL(nvm_submit_io_sync);
-
-int nvm_erase_sync(struct nvm_tgt_dev *tgt_dev, struct ppa_addr *ppas,
-								int nr_ppas)
-=======
->>>>>>> 661e50bc
-{
-	struct nvm_dev *dev = tgt_dev->parent;
-	int ret;
-
-<<<<<<< HEAD
-	memset(&rqd, 0, sizeof(struct nvm_rq));
-
-	rqd.opcode = NVM_OP_ERASE;
-	rqd.flags = geo->plane_mode >> 1;
-
-	ret = nvm_set_rqd_ppalist(tgt_dev, &rqd, ppas, nr_ppas);
-	if (ret)
-		return ret;
-
-	ret = nvm_submit_io_sync(tgt_dev, &rqd);
-	if (ret) {
-		pr_err("rrpr: erase I/O submission failed: %d\n", ret);
-		goto free_ppa_list;
-	}
-=======
-	if (!dev->ops->submit_io_sync)
-		return -ENODEV;
-
-	nvm_rq_tgt_to_dev(tgt_dev, rqd);
-
-	rqd->dev = tgt_dev;
->>>>>>> 661e50bc
-
-	/* In case of error, fail with right address format */
-	ret = dev->ops->submit_io_sync(dev, rqd);
-	nvm_rq_dev_to_tgt(tgt_dev, rqd);
-
-	return ret;
-}
-<<<<<<< HEAD
-EXPORT_SYMBOL(nvm_erase_sync);
-
-int nvm_get_l2p_tbl(struct nvm_tgt_dev *tgt_dev, u64 slba, u32 nlb,
-		    nvm_l2p_update_fn *update_l2p, void *priv)
-{
-	struct nvm_dev *dev = tgt_dev->parent;
-
-	if (!dev->ops->get_l2p_tbl)
-		return 0;
-
-	return dev->ops->get_l2p_tbl(dev, slba, nlb, update_l2p, priv);
-}
-EXPORT_SYMBOL(nvm_get_l2p_tbl);
-
-int nvm_get_area(struct nvm_tgt_dev *tgt_dev, sector_t *lba, sector_t len)
-{
-	struct nvm_dev *dev = tgt_dev->parent;
-	struct nvm_geo *geo = &dev->geo;
-	struct nvm_area *area, *prev, *next;
-	sector_t begin = 0;
-	sector_t max_sectors = (geo->sec_size * dev->total_secs) >> 9;
-
-	if (len > max_sectors)
-		return -EINVAL;
-
-	area = kmalloc(sizeof(struct nvm_area), GFP_KERNEL);
-	if (!area)
-		return -ENOMEM;
-
-	prev = NULL;
-
-	spin_lock(&dev->lock);
-	list_for_each_entry(next, &dev->area_list, list) {
-		if (begin + len > next->begin) {
-			begin = next->end;
-			prev = next;
-			continue;
-		}
-		break;
-	}
-
-	if ((begin + len) > max_sectors) {
-		spin_unlock(&dev->lock);
-		kfree(area);
-		return -EINVAL;
-	}
-
-	area->begin = *lba = begin;
-	area->end = begin + len;
-
-	if (prev) /* insert into sorted order */
-		list_add(&area->list, &prev->list);
-	else
-		list_add(&area->list, &dev->area_list);
-	spin_unlock(&dev->lock);
-
-	return 0;
-}
-EXPORT_SYMBOL(nvm_get_area);
-
-void nvm_put_area(struct nvm_tgt_dev *tgt_dev, sector_t begin)
-{
-	struct nvm_dev *dev = tgt_dev->parent;
-	struct nvm_area *area;
-
-	spin_lock(&dev->lock);
-	list_for_each_entry(area, &dev->area_list, list) {
-		if (area->begin != begin)
-			continue;
-
-		list_del(&area->list);
-		spin_unlock(&dev->lock);
-		kfree(area);
-		return;
-	}
-	spin_unlock(&dev->lock);
-}
-EXPORT_SYMBOL(nvm_put_area);
-=======
-EXPORT_SYMBOL(nvm_submit_io_sync);
->>>>>>> 661e50bc
 
 void nvm_end_io(struct nvm_rq *rqd)
 {
