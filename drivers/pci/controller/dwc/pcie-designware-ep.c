--- conflicted
+++ resolved
@@ -461,8 +461,6 @@
 	.get_features		= dw_pcie_ep_get_features,
 };
 
-<<<<<<< HEAD
-=======
 /**
  * dw_pcie_ep_raise_intx_irq - Raise INTx IRQ to the host
  * @ep: DWC EP device
@@ -470,7 +468,6 @@
  *
  * Return: 0 if success, errono otherwise.
  */
->>>>>>> 0c383648
 int dw_pcie_ep_raise_intx_irq(struct dw_pcie_ep *ep, u8 func_no)
 {
 	struct dw_pcie *pci = to_dw_pcie_from_ep(ep);
@@ -656,15 +653,8 @@
 			      epc->mem->window.page_size);
 
 	pci_epc_mem_exit(epc);
-
-	if (ep->ops->deinit)
-		ep->ops->deinit(ep);
-}
-<<<<<<< HEAD
-EXPORT_SYMBOL_GPL(dw_pcie_ep_exit);
-=======
+}
 EXPORT_SYMBOL_GPL(dw_pcie_ep_deinit);
->>>>>>> 0c383648
 
 static unsigned int dw_pcie_ep_find_ext_capability(struct dw_pcie *pci, int cap)
 {
@@ -848,29 +838,6 @@
 
 	if (ep->ops->pre_init)
 		ep->ops->pre_init(ep);
-<<<<<<< HEAD
-
-	dw_pcie_version_detect(pci);
-
-	dw_pcie_iatu_detect(pci);
-
-	ep->ib_window_map = devm_bitmap_zalloc(dev, pci->num_ib_windows,
-					       GFP_KERNEL);
-	if (!ep->ib_window_map)
-		return -ENOMEM;
-
-	ep->ob_window_map = devm_bitmap_zalloc(dev, pci->num_ob_windows,
-					       GFP_KERNEL);
-	if (!ep->ob_window_map)
-		return -ENOMEM;
-
-	addr = devm_kcalloc(dev, pci->num_ob_windows, sizeof(phys_addr_t),
-			    GFP_KERNEL);
-	if (!addr)
-		return -ENOMEM;
-	ep->outbound_addr = addr;
-=======
->>>>>>> 0c383648
 
 	epc = devm_pci_epc_create(dev, &epc_ops);
 	if (IS_ERR(epc)) {
@@ -885,31 +852,11 @@
 	if (ret < 0)
 		epc->max_functions = 1;
 
-<<<<<<< HEAD
-	for (func_no = 0; func_no < epc->max_functions; func_no++) {
-		ep_func = devm_kzalloc(dev, sizeof(*ep_func), GFP_KERNEL);
-		if (!ep_func)
-			return -ENOMEM;
-
-		ep_func->func_no = func_no;
-		ep_func->msi_cap = dw_pcie_ep_find_capability(ep, func_no,
-							      PCI_CAP_ID_MSI);
-		ep_func->msix_cap = dw_pcie_ep_find_capability(ep, func_no,
-							       PCI_CAP_ID_MSIX);
-
-		list_add_tail(&ep_func->list, &ep->func_list);
-	}
-
-	if (ep->ops->init)
-		ep->ops->init(ep);
-
-=======
->>>>>>> 0c383648
 	ret = pci_epc_mem_init(epc, ep->phys_base, ep->addr_size,
 			       ep->page_size);
 	if (ret < 0) {
 		dev_err(dev, "Failed to initialize address space\n");
-		goto err_ep_deinit;
+		return ret;
 	}
 
 	ep->msi_mem = pci_epc_mem_alloc_addr(epc, &ep->msi_mem_phys,
@@ -925,10 +872,6 @@
 err_exit_epc_mem:
 	pci_epc_mem_exit(epc);
 
-err_ep_deinit:
-	if (ep->ops->deinit)
-		ep->ops->deinit(ep);
-
 	return ret;
 }
 EXPORT_SYMBOL_GPL(dw_pcie_ep_init);