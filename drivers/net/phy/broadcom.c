--- conflicted
+++ resolved
@@ -342,13 +342,10 @@
 	bcm54xx_adjust_rxrefclk(phydev);
 
 	switch (BRCM_PHY_MODEL(phydev)) {
-<<<<<<< HEAD
-=======
 	case PHY_ID_BCM50610:
 	case PHY_ID_BCM50610M:
 		err = bcm54xx_config_clock_delay(phydev);
 		break;
->>>>>>> 7aef27f0
 	case PHY_ID_BCM54210E:
 		err = bcm54210e_config_init(phydev);
 		break;
