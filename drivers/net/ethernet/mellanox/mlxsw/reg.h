--- conflicted
+++ resolved
@@ -4827,8 +4827,6 @@
 	mlxsw_reg_ratr_counter_set_type_set(payload, set_type);
 }
 
-<<<<<<< HEAD
-=======
 /* RDPM - Router DSCP to Priority Mapping
  * --------------------------------------
  * Controls the mapping from DSCP field to switch priority on routed packets
@@ -4865,7 +4863,6 @@
 	mlxsw_reg_rdpm_dscp_entry_prio_set(payload, index, prio);
 }
 
->>>>>>> 661e50bc
 /* RICNT - Router Interface Counter Register
  * -----------------------------------------
  * The RICNT register retrieves per port performance counters
