/* SPDX-License-Identifier: GPL-2.0 */

/* Copyright (c) 2012-2018, The Linux Foundation. All rights reserved.
 * Copyright (C) 2019-2024 Linaro Ltd.
 */
#ifndef _IPA_VERSION_H_
#define _IPA_VERSION_H_

#include <linux/types.h>

/**
 * enum ipa_version
 * @IPA_VERSION_3_0:	IPA version 3.0/GSI version 1.0
 * @IPA_VERSION_3_1:	IPA version 3.1/GSI version 1.0
 * @IPA_VERSION_3_5:	IPA version 3.5/GSI version 1.2
 * @IPA_VERSION_3_5_1:	IPA version 3.5.1/GSI version 1.3
 * @IPA_VERSION_4_0:	IPA version 4.0/GSI version 2.0
 * @IPA_VERSION_4_1:	IPA version 4.1/GSI version 2.0
 * @IPA_VERSION_4_2:	IPA version 4.2/GSI version 2.2
 * @IPA_VERSION_4_5:	IPA version 4.5/GSI version 2.5
 * @IPA_VERSION_4_7:	IPA version 4.7/GSI version 2.7
 * @IPA_VERSION_4_9:	IPA version 4.9/GSI version 2.9
 * @IPA_VERSION_4_11:	IPA version 4.11/GSI version 2.11 (2.1.1)
 * @IPA_VERSION_5_0:	IPA version 5.0/GSI version 3.0
 * @IPA_VERSION_5_1:	IPA version 5.1/GSI version 3.0
 * @IPA_VERSION_5_5:	IPA version 5.5/GSI version 5.5
 * @IPA_VERSION_COUNT:	Number of defined IPA versions
 *
 * Defines the version of IPA (and GSI) hardware present on the platform.
 * Please update ipa_version_string() whenever a new version is added.
 */
enum ipa_version {
	IPA_VERSION_3_0,
	IPA_VERSION_3_1,
	IPA_VERSION_3_5,
	IPA_VERSION_3_5_1,
	IPA_VERSION_4_0,
	IPA_VERSION_4_1,
	IPA_VERSION_4_2,
	IPA_VERSION_4_5,
	IPA_VERSION_4_7,
	IPA_VERSION_4_9,
	IPA_VERSION_4_11,
	IPA_VERSION_5_0,
	IPA_VERSION_5_1,
	IPA_VERSION_5_5,
	IPA_VERSION_COUNT,			/* Last; not a version */
};

<<<<<<< HEAD
static inline bool ipa_version_supported(enum ipa_version version)
{
	switch (version) {
	case IPA_VERSION_3_1:
	case IPA_VERSION_3_5_1:
	case IPA_VERSION_4_2:
	case IPA_VERSION_4_5:
	case IPA_VERSION_4_7:
	case IPA_VERSION_4_9:
	case IPA_VERSION_4_11:
	case IPA_VERSION_5_0:
	case IPA_VERSION_5_5:
		return true;
	default:
		return false;
	}
}

=======
>>>>>>> 0c383648
/* Execution environment IDs */
enum gsi_ee_id {
	GSI_EE_AP		= 0x0,
	GSI_EE_MODEM		= 0x1,
	GSI_EE_UC		= 0x2,
	GSI_EE_TZ		= 0x3,
};

#endif /* _IPA_VERSION_H_ */<|MERGE_RESOLUTION|>--- conflicted
+++ resolved
@@ -47,27 +47,6 @@
 	IPA_VERSION_COUNT,			/* Last; not a version */
 };
 
-<<<<<<< HEAD
-static inline bool ipa_version_supported(enum ipa_version version)
-{
-	switch (version) {
-	case IPA_VERSION_3_1:
-	case IPA_VERSION_3_5_1:
-	case IPA_VERSION_4_2:
-	case IPA_VERSION_4_5:
-	case IPA_VERSION_4_7:
-	case IPA_VERSION_4_9:
-	case IPA_VERSION_4_11:
-	case IPA_VERSION_5_0:
-	case IPA_VERSION_5_5:
-		return true;
-	default:
-		return false;
-	}
-}
-
-=======
->>>>>>> 0c383648
 /* Execution environment IDs */
 enum gsi_ee_id {
 	GSI_EE_AP		= 0x0,
