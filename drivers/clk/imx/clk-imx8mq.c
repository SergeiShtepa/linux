--- conflicted
+++ resolved
@@ -406,24 +406,6 @@
 
 	/* CORE */
 	hws[IMX8MQ_CLK_A53_SRC] = imx_clk_hw_mux2("arm_a53_src", base + 0x8000, 24, 3, imx8mq_a53_sels, ARRAY_SIZE(imx8mq_a53_sels));
-<<<<<<< HEAD
-	hws[IMX8MQ_CLK_M4_SRC] = imx_clk_hw_mux2("arm_m4_src", base + 0x8080, 24, 3, imx8mq_arm_m4_sels, ARRAY_SIZE(imx8mq_arm_m4_sels));
-	hws[IMX8MQ_CLK_VPU_SRC] = imx_clk_hw_mux2("vpu_src", base + 0x8100, 24, 3, imx8mq_vpu_sels, ARRAY_SIZE(imx8mq_vpu_sels));
-	hws[IMX8MQ_CLK_GPU_CORE_SRC] = imx_clk_hw_mux2("gpu_core_src", base + 0x8180, 24, 3,  imx8mq_gpu_core_sels, ARRAY_SIZE(imx8mq_gpu_core_sels));
-	hws[IMX8MQ_CLK_GPU_SHADER_SRC] = imx_clk_hw_mux2("gpu_shader_src", base + 0x8200, 24, 3, imx8mq_gpu_shader_sels,  ARRAY_SIZE(imx8mq_gpu_shader_sels));
-
-	hws[IMX8MQ_CLK_A53_CG] = imx_clk_hw_gate3_flags("arm_a53_cg", "arm_a53_src", base + 0x8000, 28, CLK_IS_CRITICAL);
-	hws[IMX8MQ_CLK_M4_CG] = imx_clk_hw_gate3("arm_m4_cg", "arm_m4_src", base + 0x8080, 28);
-	hws[IMX8MQ_CLK_VPU_CG] = imx_clk_hw_gate3("vpu_cg", "vpu_src", base + 0x8100, 28);
-	hws[IMX8MQ_CLK_GPU_CORE_CG] = imx_clk_hw_gate3("gpu_core_cg", "gpu_core_src", base + 0x8180, 28);
-	hws[IMX8MQ_CLK_GPU_SHADER_CG] = imx_clk_hw_gate3("gpu_shader_cg", "gpu_shader_src", base + 0x8200, 28);
-
-	hws[IMX8MQ_CLK_A53_DIV] = imx_clk_hw_divider2("arm_a53_div", "arm_a53_cg", base + 0x8000, 0, 3);
-	hws[IMX8MQ_CLK_M4_DIV] = imx_clk_hw_divider2("arm_m4_div", "arm_m4_cg", base + 0x8080, 0, 3);
-	hws[IMX8MQ_CLK_VPU_DIV] = imx_clk_hw_divider2("vpu_div", "vpu_cg", base + 0x8100, 0, 3);
-	hws[IMX8MQ_CLK_GPU_CORE_DIV] = imx_clk_hw_divider2("gpu_core_div", "gpu_core_cg", base + 0x8180, 0, 3);
-	hws[IMX8MQ_CLK_GPU_SHADER_DIV] = imx_clk_hw_divider2("gpu_shader_div", "gpu_shader_cg", base + 0x8200, 0, 3);
-=======
 	hws[IMX8MQ_CLK_A53_CG] = imx_clk_hw_gate3_flags("arm_a53_cg", "arm_a53_src", base + 0x8000, 28, CLK_IS_CRITICAL);
 	hws[IMX8MQ_CLK_A53_DIV] = imx_clk_hw_divider2("arm_a53_div", "arm_a53_cg", base + 0x8000, 0, 3);
 
@@ -447,7 +429,6 @@
 
 	/* CORE SEL */
 	hws[IMX8MQ_CLK_A53_CORE] = imx_clk_hw_mux2("arm_a53_core", base + 0x9880, 24, 1, imx8mq_a53_core_sels, ARRAY_SIZE(imx8mq_a53_core_sels));
->>>>>>> 04d5ce62
 
 	/* BUS */
 	hws[IMX8MQ_CLK_MAIN_AXI] = imx8m_clk_hw_composite_critical("main_axi", imx8mq_main_axi_sels, base + 0x8800);
@@ -596,11 +577,7 @@
 	hws[IMX8MQ_CLK_WDOG2_ROOT] = imx_clk_hw_gate4("wdog2_root_clk", "wdog", base + 0x4540, 0);
 	hws[IMX8MQ_CLK_WDOG3_ROOT] = imx_clk_hw_gate4("wdog3_root_clk", "wdog", base + 0x4550, 0);
 	hws[IMX8MQ_CLK_VPU_G1_ROOT] = imx_clk_hw_gate2_flags("vpu_g1_root_clk", "vpu_g1", base + 0x4560, 0, CLK_SET_RATE_PARENT | CLK_OPS_PARENT_ENABLE);
-<<<<<<< HEAD
-	hws[IMX8MQ_CLK_GPU_ROOT] = imx_clk_hw_gate4("gpu_root_clk", "gpu_core_div", base + 0x4570, 0);
-=======
 	hws[IMX8MQ_CLK_GPU_ROOT] = imx_clk_hw_gate4("gpu_root_clk", "gpu_core", base + 0x4570, 0);
->>>>>>> 04d5ce62
 	hws[IMX8MQ_CLK_VPU_G2_ROOT] = imx_clk_hw_gate2_flags("vpu_g2_root_clk", "vpu_g2", base + 0x45a0, 0, CLK_SET_RATE_PARENT | CLK_OPS_PARENT_ENABLE);
 	hws[IMX8MQ_CLK_DISP_ROOT] = imx_clk_hw_gate2_shared2("disp_root_clk", "disp_dc8000", base + 0x45d0, 0, &share_count_dcss);
 	hws[IMX8MQ_CLK_DISP_AXI_ROOT]  = imx_clk_hw_gate2_shared2("disp_axi_root_clk", "disp_axi", base + 0x45d0, 0, &share_count_dcss);
@@ -616,13 +593,6 @@
 	hws[IMX8MQ_GPT_3M_CLK] = imx_clk_hw_fixed_factor("gpt_3m", "osc_25m", 1, 8);
 	hws[IMX8MQ_CLK_DRAM_ALT_ROOT] = imx_clk_hw_fixed_factor("dram_alt_root", "dram_alt", 1, 4);
 
-<<<<<<< HEAD
-	hws[IMX8MQ_CLK_ARM] = imx_clk_hw_cpu("arm", "arm_a53_div",
-					   hws[IMX8MQ_CLK_A53_DIV]->clk,
-					   hws[IMX8MQ_CLK_A53_SRC]->clk,
-					   hws[IMX8MQ_ARM_PLL_OUT]->clk,
-					   hws[IMX8MQ_SYS1_PLL_800M]->clk);
-=======
 	hws[IMX8MQ_CLK_ARM] = imx_clk_hw_cpu("arm", "arm_a53_core",
 					   hws[IMX8MQ_CLK_A53_CORE]->clk,
 					   hws[IMX8MQ_CLK_A53_CORE]->clk,
@@ -631,7 +601,6 @@
 
 	clk_hw_set_parent(hws[IMX8MQ_CLK_A53_SRC], hws[IMX8MQ_SYS1_PLL_800M]);
 	clk_hw_set_parent(hws[IMX8MQ_CLK_A53_CORE], hws[IMX8MQ_ARM_PLL_OUT]);
->>>>>>> 04d5ce62
 
 	imx_check_clk_hws(hws, IMX8MQ_CLK_END);
 
