// SPDX-License-Identifier: GPL-2.0
/*
 * Copyright (c) 2000-2006 Silicon Graphics, Inc.
 * All Rights Reserved.
 */
#include "xfs.h"
#include <linux/backing-dev.h>
#include <linux/dax.h>

#include "xfs_shared.h"
#include "xfs_format.h"
#include "xfs_log_format.h"
#include "xfs_trans_resv.h"
#include "xfs_mount.h"
#include "xfs_trace.h"
#include "xfs_log.h"
#include "xfs_log_recover.h"
#include "xfs_log_priv.h"
#include "xfs_trans.h"
#include "xfs_buf_item.h"
#include "xfs_errortag.h"
#include "xfs_error.h"
#include "xfs_ag.h"
#include "xfs_buf_mem.h"
#include "xfs_notify_failure.h"

struct kmem_cache *xfs_buf_cache;

/*
 * Locking orders
 *
 * xfs_buf_stale:
 *	b_sema (caller holds)
 *	  b_lock
 *	    lru_lock
 *
 * xfs_buf_rele:
 *	b_lock
 *	  lru_lock
 *
 * xfs_buftarg_drain_rele
 *	lru_lock
 *	  b_lock (trylock due to inversion)
 *
 * xfs_buftarg_isolate
 *	lru_lock
 *	  b_lock (trylock due to inversion)
 */

static void xfs_buf_submit(struct xfs_buf *bp);
static int xfs_buf_iowait(struct xfs_buf *bp);

static inline bool xfs_buf_is_uncached(struct xfs_buf *bp)
{
	return bp->b_rhash_key == XFS_BUF_DADDR_NULL;
}

static inline int
xfs_buf_is_vmapped(
	struct xfs_buf	*bp)
{
	/*
	 * Return true if the buffer is vmapped.
	 *
	 * b_addr is null if the buffer is not mapped, but the code is clever
	 * enough to know it doesn't have to map a single page, so the check has
	 * to be both for b_addr and bp->b_page_count > 1.
	 */
	return bp->b_addr && bp->b_page_count > 1;
}

static inline int
xfs_buf_vmap_len(
	struct xfs_buf	*bp)
{
	return (bp->b_page_count * PAGE_SIZE);
}

/*
<<<<<<< HEAD
 * Bump the I/O in flight count on the buftarg if we haven't yet done so for
 * this buffer. The count is incremented once per buffer (per hold cycle)
 * because the corresponding decrement is deferred to buffer release. Buffers
 * can undergo I/O multiple times in a hold-release cycle and per buffer I/O
 * tracking adds unnecessary overhead. This is used for sychronization purposes
 * with unmount (see xfs_buftarg_drain()), so all we really need is a count of
 * in-flight buffers.
 *
 * Buffers that are never released (e.g., superblock, iclog buffers) must set
 * the XBF_NO_IOACCT flag before I/O submission. Otherwise, the buftarg count
 * never reaches zero and unmount hangs indefinitely.
 */
static inline void
xfs_buf_ioacct_inc(
	struct xfs_buf	*bp)
{
	if (bp->b_flags & XBF_NO_IOACCT)
		return;

	ASSERT(bp->b_flags & XBF_ASYNC);
	spin_lock(&bp->b_lock);
	if (!(bp->b_state & XFS_BSTATE_IN_FLIGHT)) {
		bp->b_state |= XFS_BSTATE_IN_FLIGHT;
		percpu_counter_inc(&bp->b_target->bt_io_count);
	}
	spin_unlock(&bp->b_lock);
}

/*
 * Clear the in-flight state on a buffer about to be released to the LRU or
 * freed and unaccount from the buftarg.
 */
static inline void
__xfs_buf_ioacct_dec(
	struct xfs_buf	*bp)
{
	lockdep_assert_held(&bp->b_lock);

	if (bp->b_state & XFS_BSTATE_IN_FLIGHT) {
		bp->b_state &= ~XFS_BSTATE_IN_FLIGHT;
		percpu_counter_dec(&bp->b_target->bt_io_count);
	}
}

/*
=======
>>>>>>> fe0fb583
 * When we mark a buffer stale, we remove the buffer from the LRU and clear the
 * b_lru_ref count so that the buffer is freed immediately when the buffer
 * reference count falls to zero. If the buffer is already on the LRU, we need
 * to remove the reference that LRU holds on the buffer.
 *
 * This prevents build-up of stale buffers on the LRU.
 */
void
xfs_buf_stale(
	struct xfs_buf	*bp)
{
	ASSERT(xfs_buf_islocked(bp));

	bp->b_flags |= XBF_STALE;

	/*
	 * Clear the delwri status so that a delwri queue walker will not
	 * flush this buffer to disk now that it is stale. The delwri queue has
	 * a reference to the buffer, so this is safe to do.
	 */
	bp->b_flags &= ~_XBF_DELWRI_Q;

	spin_lock(&bp->b_lock);
	atomic_set(&bp->b_lru_ref, 0);
	if (!(bp->b_state & XFS_BSTATE_DISPOSE) &&
	    (list_lru_del_obj(&bp->b_target->bt_lru, &bp->b_lru)))
		bp->b_hold--;

	ASSERT(bp->b_hold >= 1);
	spin_unlock(&bp->b_lock);
}

static int
xfs_buf_get_maps(
	struct xfs_buf		*bp,
	int			map_count)
{
	ASSERT(bp->b_maps == NULL);
	bp->b_map_count = map_count;

	if (map_count == 1) {
		bp->b_maps = &bp->__b_map;
		return 0;
	}

	bp->b_maps = kzalloc(map_count * sizeof(struct xfs_buf_map),
			GFP_KERNEL | __GFP_NOLOCKDEP | __GFP_NOFAIL);
	if (!bp->b_maps)
		return -ENOMEM;
	return 0;
}

static void
xfs_buf_free_maps(
	struct xfs_buf	*bp)
{
	if (bp->b_maps != &bp->__b_map) {
		kfree(bp->b_maps);
		bp->b_maps = NULL;
	}
}

static int
_xfs_buf_alloc(
	struct xfs_buftarg	*target,
	struct xfs_buf_map	*map,
	int			nmaps,
	xfs_buf_flags_t		flags,
	struct xfs_buf		**bpp)
{
	struct xfs_buf		*bp;
	int			error;
	int			i;

	*bpp = NULL;
	bp = kmem_cache_zalloc(xfs_buf_cache,
			GFP_KERNEL | __GFP_NOLOCKDEP | __GFP_NOFAIL);

	/*
	 * We don't want certain flags to appear in b_flags unless they are
	 * specifically set by later operations on the buffer.
	 */
	flags &= ~(XBF_UNMAPPED | XBF_TRYLOCK | XBF_ASYNC | XBF_READ_AHEAD);

	/*
	 * A new buffer is held and locked by the owner.  This ensures that the
	 * buffer is owned by the caller and racing RCU lookups right after
	 * inserting into the hash table are safe (and will have to wait for
	 * the unlock to do anything non-trivial).
	 */
	bp->b_hold = 1;
	sema_init(&bp->b_sema, 0); /* held, no waiters */

	spin_lock_init(&bp->b_lock);
	atomic_set(&bp->b_lru_ref, 1);
	init_completion(&bp->b_iowait);
	INIT_LIST_HEAD(&bp->b_lru);
	INIT_LIST_HEAD(&bp->b_list);
	INIT_LIST_HEAD(&bp->b_li_list);
	bp->b_target = target;
	bp->b_mount = target->bt_mount;
	bp->b_flags = flags;

	error = xfs_buf_get_maps(bp, nmaps);
	if (error)  {
		kmem_cache_free(xfs_buf_cache, bp);
		return error;
	}

	bp->b_rhash_key = map[0].bm_bn;
	bp->b_length = 0;
	for (i = 0; i < nmaps; i++) {
		bp->b_maps[i].bm_bn = map[i].bm_bn;
		bp->b_maps[i].bm_len = map[i].bm_len;
		bp->b_length += map[i].bm_len;
	}

	atomic_set(&bp->b_pin_count, 0);
	init_waitqueue_head(&bp->b_waiters);

	XFS_STATS_INC(bp->b_mount, xb_create);
	trace_xfs_buf_init(bp, _RET_IP_);

	*bpp = bp;
	return 0;
}

static void
xfs_buf_free_pages(
	struct xfs_buf	*bp)
{
	uint		i;

	ASSERT(bp->b_flags & _XBF_PAGES);

	if (xfs_buf_is_vmapped(bp))
		vm_unmap_ram(bp->b_addr, bp->b_page_count);

	for (i = 0; i < bp->b_page_count; i++) {
		if (bp->b_pages[i])
			__free_page(bp->b_pages[i]);
	}
	mm_account_reclaimed_pages(bp->b_page_count);

	if (bp->b_pages != bp->b_page_array)
		kfree(bp->b_pages);
	bp->b_pages = NULL;
	bp->b_flags &= ~_XBF_PAGES;
}

static void
xfs_buf_free_callback(
	struct callback_head	*cb)
{
	struct xfs_buf		*bp = container_of(cb, struct xfs_buf, b_rcu);

	xfs_buf_free_maps(bp);
	kmem_cache_free(xfs_buf_cache, bp);
}

static void
xfs_buf_free(
	struct xfs_buf		*bp)
{
	trace_xfs_buf_free(bp, _RET_IP_);

	ASSERT(list_empty(&bp->b_lru));

	if (xfs_buftarg_is_mem(bp->b_target))
		xmbuf_unmap_page(bp);
	else if (bp->b_flags & _XBF_PAGES)
		xfs_buf_free_pages(bp);
	else if (bp->b_flags & _XBF_KMEM)
		kfree(bp->b_addr);

	call_rcu(&bp->b_rcu, xfs_buf_free_callback);
}

static int
xfs_buf_alloc_kmem(
	struct xfs_buf	*bp,
	xfs_buf_flags_t	flags)
{
	gfp_t		gfp_mask = GFP_KERNEL | __GFP_NOLOCKDEP | __GFP_NOFAIL;
	size_t		size = BBTOB(bp->b_length);

	/* Assure zeroed buffer for non-read cases. */
	if (!(flags & XBF_READ))
		gfp_mask |= __GFP_ZERO;

	bp->b_addr = kmalloc(size, gfp_mask);
	if (!bp->b_addr)
		return -ENOMEM;

	if (((unsigned long)(bp->b_addr + size - 1) & PAGE_MASK) !=
	    ((unsigned long)bp->b_addr & PAGE_MASK)) {
		/* b_addr spans two pages - use alloc_page instead */
		kfree(bp->b_addr);
		bp->b_addr = NULL;
		return -ENOMEM;
	}
	bp->b_offset = offset_in_page(bp->b_addr);
	bp->b_pages = bp->b_page_array;
	bp->b_pages[0] = kmem_to_page(bp->b_addr);
	bp->b_page_count = 1;
	bp->b_flags |= _XBF_KMEM;
	return 0;
}

static int
xfs_buf_alloc_pages(
	struct xfs_buf	*bp,
	xfs_buf_flags_t	flags)
{
	gfp_t		gfp_mask = GFP_KERNEL | __GFP_NOLOCKDEP | __GFP_NOWARN;
	long		filled = 0;

	if (flags & XBF_READ_AHEAD)
		gfp_mask |= __GFP_NORETRY;

	/* Make sure that we have a page list */
	bp->b_page_count = DIV_ROUND_UP(BBTOB(bp->b_length), PAGE_SIZE);
	if (bp->b_page_count <= XB_PAGES) {
		bp->b_pages = bp->b_page_array;
	} else {
		bp->b_pages = kzalloc(sizeof(struct page *) * bp->b_page_count,
					gfp_mask);
		if (!bp->b_pages)
			return -ENOMEM;
	}
	bp->b_flags |= _XBF_PAGES;

	/* Assure zeroed buffer for non-read cases. */
	if (!(flags & XBF_READ))
		gfp_mask |= __GFP_ZERO;

	/*
	 * Bulk filling of pages can take multiple calls. Not filling the entire
	 * array is not an allocation failure, so don't back off if we get at
	 * least one extra page.
	 */
	for (;;) {
		long	last = filled;

		filled = alloc_pages_bulk(gfp_mask, bp->b_page_count,
					  bp->b_pages);
		if (filled == bp->b_page_count) {
			XFS_STATS_INC(bp->b_mount, xb_page_found);
			break;
		}

		if (filled != last)
			continue;

		if (flags & XBF_READ_AHEAD) {
			xfs_buf_free_pages(bp);
			return -ENOMEM;
		}

		XFS_STATS_INC(bp->b_mount, xb_page_retries);
		memalloc_retry_wait(gfp_mask);
	}
	return 0;
}

/*
 *	Map buffer into kernel address-space if necessary.
 */
STATIC int
_xfs_buf_map_pages(
	struct xfs_buf		*bp,
	xfs_buf_flags_t		flags)
{
	ASSERT(bp->b_flags & _XBF_PAGES);
	if (bp->b_page_count == 1) {
		/* A single page buffer is always mappable */
		bp->b_addr = page_address(bp->b_pages[0]);
	} else if (flags & XBF_UNMAPPED) {
		bp->b_addr = NULL;
	} else {
		int retried = 0;
		unsigned nofs_flag;

		/*
		 * vm_map_ram() will allocate auxiliary structures (e.g.
		 * pagetables) with GFP_KERNEL, yet we often under a scoped nofs
		 * context here. Mixing GFP_KERNEL with GFP_NOFS allocations
		 * from the same call site that can be run from both above and
		 * below memory reclaim causes lockdep false positives. Hence we
		 * always need to force this allocation to nofs context because
		 * we can't pass __GFP_NOLOCKDEP down to auxillary structures to
		 * prevent false positive lockdep reports.
		 *
		 * XXX(dgc): I think dquot reclaim is the only place we can get
		 * to this function from memory reclaim context now. If we fix
		 * that like we've fixed inode reclaim to avoid writeback from
		 * reclaim, this nofs wrapping can go away.
		 */
		nofs_flag = memalloc_nofs_save();
		do {
			bp->b_addr = vm_map_ram(bp->b_pages, bp->b_page_count,
						-1);
			if (bp->b_addr)
				break;
			vm_unmap_aliases();
		} while (retried++ <= 1);
		memalloc_nofs_restore(nofs_flag);

		if (!bp->b_addr)
			return -ENOMEM;
	}

	return 0;
}

/*
 *	Finding and Reading Buffers
 */
static int
_xfs_buf_obj_cmp(
	struct rhashtable_compare_arg	*arg,
	const void			*obj)
{
	const struct xfs_buf_map	*map = arg->key;
	const struct xfs_buf		*bp = obj;

	/*
	 * The key hashing in the lookup path depends on the key being the
	 * first element of the compare_arg, make sure to assert this.
	 */
	BUILD_BUG_ON(offsetof(struct xfs_buf_map, bm_bn) != 0);

	if (bp->b_rhash_key != map->bm_bn)
		return 1;

	if (unlikely(bp->b_length != map->bm_len)) {
		/*
		 * found a block number match. If the range doesn't
		 * match, the only way this is allowed is if the buffer
		 * in the cache is stale and the transaction that made
		 * it stale has not yet committed. i.e. we are
		 * reallocating a busy extent. Skip this buffer and
		 * continue searching for an exact match.
		 *
		 * Note: If we're scanning for incore buffers to stale, don't
		 * complain if we find non-stale buffers.
		 */
		if (!(map->bm_flags & XBM_LIVESCAN))
			ASSERT(bp->b_flags & XBF_STALE);
		return 1;
	}
	return 0;
}

static const struct rhashtable_params xfs_buf_hash_params = {
	.min_size		= 32,	/* empty AGs have minimal footprint */
	.nelem_hint		= 16,
	.key_len		= sizeof(xfs_daddr_t),
	.key_offset		= offsetof(struct xfs_buf, b_rhash_key),
	.head_offset		= offsetof(struct xfs_buf, b_rhash_head),
	.automatic_shrinking	= true,
	.obj_cmpfn		= _xfs_buf_obj_cmp,
};

int
xfs_buf_cache_init(
	struct xfs_buf_cache	*bch)
{
	return rhashtable_init(&bch->bc_hash, &xfs_buf_hash_params);
}

void
xfs_buf_cache_destroy(
	struct xfs_buf_cache	*bch)
{
	rhashtable_destroy(&bch->bc_hash);
}

static int
xfs_buf_map_verify(
	struct xfs_buftarg	*btp,
	struct xfs_buf_map	*map)
{
	xfs_daddr_t		eofs;

	/* Check for IOs smaller than the sector size / not sector aligned */
	ASSERT(!(BBTOB(map->bm_len) < btp->bt_meta_sectorsize));
	ASSERT(!(BBTOB(map->bm_bn) & (xfs_off_t)btp->bt_meta_sectormask));

	/*
	 * Corrupted block numbers can get through to here, unfortunately, so we
	 * have to check that the buffer falls within the filesystem bounds.
	 */
	eofs = XFS_FSB_TO_BB(btp->bt_mount, btp->bt_mount->m_sb.sb_dblocks);
	if (map->bm_bn < 0 || map->bm_bn >= eofs) {
		xfs_alert(btp->bt_mount,
			  "%s: daddr 0x%llx out of range, EOFS 0x%llx",
			  __func__, map->bm_bn, eofs);
		WARN_ON(1);
		return -EFSCORRUPTED;
	}
	return 0;
}

static int
xfs_buf_find_lock(
	struct xfs_buf          *bp,
	xfs_buf_flags_t		flags)
{
	if (flags & XBF_TRYLOCK) {
		if (!xfs_buf_trylock(bp)) {
			XFS_STATS_INC(bp->b_mount, xb_busy_locked);
			return -EAGAIN;
		}
	} else {
		xfs_buf_lock(bp);
		XFS_STATS_INC(bp->b_mount, xb_get_locked_waited);
	}

	/*
	 * if the buffer is stale, clear all the external state associated with
	 * it. We need to keep flags such as how we allocated the buffer memory
	 * intact here.
	 */
	if (bp->b_flags & XBF_STALE) {
		if (flags & XBF_LIVESCAN) {
			xfs_buf_unlock(bp);
			return -ENOENT;
		}
		ASSERT((bp->b_flags & _XBF_DELWRI_Q) == 0);
		bp->b_flags &= _XBF_KMEM | _XBF_PAGES;
		bp->b_ops = NULL;
	}
	return 0;
}

static bool
xfs_buf_try_hold(
	struct xfs_buf		*bp)
{
	spin_lock(&bp->b_lock);
	if (bp->b_hold == 0) {
		spin_unlock(&bp->b_lock);
		return false;
	}
	bp->b_hold++;
	spin_unlock(&bp->b_lock);
	return true;
}

static inline int
xfs_buf_lookup(
	struct xfs_buf_cache	*bch,
	struct xfs_buf_map	*map,
	xfs_buf_flags_t		flags,
	struct xfs_buf		**bpp)
{
	struct xfs_buf          *bp;
	int			error;

	rcu_read_lock();
	bp = rhashtable_lookup(&bch->bc_hash, map, xfs_buf_hash_params);
	if (!bp || !xfs_buf_try_hold(bp)) {
		rcu_read_unlock();
		return -ENOENT;
	}
	rcu_read_unlock();

	error = xfs_buf_find_lock(bp, flags);
	if (error) {
		xfs_buf_rele(bp);
		return error;
	}

	trace_xfs_buf_find(bp, flags, _RET_IP_);
	*bpp = bp;
	return 0;
}

/*
 * Insert the new_bp into the hash table. This consumes the perag reference
 * taken for the lookup regardless of the result of the insert.
 */
static int
xfs_buf_find_insert(
	struct xfs_buftarg	*btp,
	struct xfs_buf_cache	*bch,
	struct xfs_perag	*pag,
	struct xfs_buf_map	*cmap,
	struct xfs_buf_map	*map,
	int			nmaps,
	xfs_buf_flags_t		flags,
	struct xfs_buf		**bpp)
{
	struct xfs_buf		*new_bp;
	struct xfs_buf		*bp;
	int			error;

	error = _xfs_buf_alloc(btp, map, nmaps, flags, &new_bp);
	if (error)
		goto out_drop_pag;

	if (xfs_buftarg_is_mem(new_bp->b_target)) {
		error = xmbuf_map_page(new_bp);
	} else if (BBTOB(new_bp->b_length) >= PAGE_SIZE ||
		   xfs_buf_alloc_kmem(new_bp, flags) < 0) {
		/*
		 * For buffers that fit entirely within a single page, first
		 * attempt to allocate the memory from the heap to minimise
		 * memory usage. If we can't get heap memory for these small
		 * buffers, we fall back to using the page allocator.
		 */
		error = xfs_buf_alloc_pages(new_bp, flags);
	}
	if (error)
		goto out_free_buf;

	/* The new buffer keeps the perag reference until it is freed. */
	new_bp->b_pag = pag;

	rcu_read_lock();
	bp = rhashtable_lookup_get_insert_fast(&bch->bc_hash,
			&new_bp->b_rhash_head, xfs_buf_hash_params);
	if (IS_ERR(bp)) {
		rcu_read_unlock();
		error = PTR_ERR(bp);
		goto out_free_buf;
	}
	if (bp && xfs_buf_try_hold(bp)) {
		/* found an existing buffer */
		rcu_read_unlock();
		error = xfs_buf_find_lock(bp, flags);
		if (error)
			xfs_buf_rele(bp);
		else
			*bpp = bp;
		goto out_free_buf;
	}
	rcu_read_unlock();

	*bpp = new_bp;
	return 0;

out_free_buf:
	xfs_buf_free(new_bp);
out_drop_pag:
	if (pag)
		xfs_perag_put(pag);
	return error;
}

static inline struct xfs_perag *
xfs_buftarg_get_pag(
	struct xfs_buftarg		*btp,
	const struct xfs_buf_map	*map)
{
	struct xfs_mount		*mp = btp->bt_mount;

	if (xfs_buftarg_is_mem(btp))
		return NULL;
	return xfs_perag_get(mp, xfs_daddr_to_agno(mp, map->bm_bn));
}

static inline struct xfs_buf_cache *
xfs_buftarg_buf_cache(
	struct xfs_buftarg		*btp,
	struct xfs_perag		*pag)
{
	if (pag)
		return &pag->pag_bcache;
	return btp->bt_cache;
}

/*
 * Assembles a buffer covering the specified range. The code is optimised for
 * cache hits, as metadata intensive workloads will see 3 orders of magnitude
 * more hits than misses.
 */
int
xfs_buf_get_map(
	struct xfs_buftarg	*btp,
	struct xfs_buf_map	*map,
	int			nmaps,
	xfs_buf_flags_t		flags,
	struct xfs_buf		**bpp)
{
	struct xfs_buf_cache	*bch;
	struct xfs_perag	*pag;
	struct xfs_buf		*bp = NULL;
	struct xfs_buf_map	cmap = { .bm_bn = map[0].bm_bn };
	int			error;
	int			i;

	if (flags & XBF_LIVESCAN)
		cmap.bm_flags |= XBM_LIVESCAN;
	for (i = 0; i < nmaps; i++)
		cmap.bm_len += map[i].bm_len;

	error = xfs_buf_map_verify(btp, &cmap);
	if (error)
		return error;

	pag = xfs_buftarg_get_pag(btp, &cmap);
	bch = xfs_buftarg_buf_cache(btp, pag);

	error = xfs_buf_lookup(bch, &cmap, flags, &bp);
	if (error && error != -ENOENT)
		goto out_put_perag;

	/* cache hits always outnumber misses by at least 10:1 */
	if (unlikely(!bp)) {
		XFS_STATS_INC(btp->bt_mount, xb_miss_locked);

		if (flags & XBF_INCORE)
			goto out_put_perag;

		/* xfs_buf_find_insert() consumes the perag reference. */
		error = xfs_buf_find_insert(btp, bch, pag, &cmap, map, nmaps,
				flags, &bp);
		if (error)
			return error;
	} else {
		XFS_STATS_INC(btp->bt_mount, xb_get_locked);
		if (pag)
			xfs_perag_put(pag);
	}

	/* We do not hold a perag reference anymore. */
	if (!bp->b_addr) {
		error = _xfs_buf_map_pages(bp, flags);
		if (unlikely(error)) {
			xfs_warn_ratelimited(btp->bt_mount,
				"%s: failed to map %u pages", __func__,
				bp->b_page_count);
			xfs_buf_relse(bp);
			return error;
		}
	}

	/*
	 * Clear b_error if this is a lookup from a caller that doesn't expect
	 * valid data to be found in the buffer.
	 */
	if (!(flags & XBF_READ))
		xfs_buf_ioerror(bp, 0);

	XFS_STATS_INC(btp->bt_mount, xb_get);
	trace_xfs_buf_get(bp, flags, _RET_IP_);
	*bpp = bp;
	return 0;

out_put_perag:
	if (pag)
		xfs_perag_put(pag);
	return error;
}

int
_xfs_buf_read(
	struct xfs_buf		*bp)
{
	ASSERT(bp->b_maps[0].bm_bn != XFS_BUF_DADDR_NULL);

	bp->b_flags &= ~(XBF_WRITE | XBF_ASYNC | XBF_READ_AHEAD | XBF_DONE);
<<<<<<< HEAD
	bp->b_flags |= flags & (XBF_READ | XBF_ASYNC | XBF_READ_AHEAD);

	xfs_buf_submit(bp);
	if (flags & XBF_ASYNC)
		return 0;
=======
	bp->b_flags |= XBF_READ;
	xfs_buf_submit(bp);
>>>>>>> fe0fb583
	return xfs_buf_iowait(bp);
}

/*
 * Reverify a buffer found in cache without an attached ->b_ops.
 *
 * If the caller passed an ops structure and the buffer doesn't have ops
 * assigned, set the ops and use it to verify the contents. If verification
 * fails, clear XBF_DONE. We assume the buffer has no recorded errors and is
 * already in XBF_DONE state on entry.
 *
 * Under normal operations, every in-core buffer is verified on read I/O
 * completion. There are two scenarios that can lead to in-core buffers without
 * an assigned ->b_ops. The first is during log recovery of buffers on a V4
 * filesystem, though these buffers are purged at the end of recovery. The
 * other is online repair, which intentionally reads with a NULL buffer ops to
 * run several verifiers across an in-core buffer in order to establish buffer
 * type.  If repair can't establish that, the buffer will be left in memory
 * with NULL buffer ops.
 */
int
xfs_buf_reverify(
	struct xfs_buf		*bp,
	const struct xfs_buf_ops *ops)
{
	ASSERT(bp->b_flags & XBF_DONE);
	ASSERT(bp->b_error == 0);

	if (!ops || bp->b_ops)
		return 0;

	bp->b_ops = ops;
	bp->b_ops->verify_read(bp);
	if (bp->b_error)
		bp->b_flags &= ~XBF_DONE;
	return bp->b_error;
}

int
xfs_buf_read_map(
	struct xfs_buftarg	*target,
	struct xfs_buf_map	*map,
	int			nmaps,
	xfs_buf_flags_t		flags,
	struct xfs_buf		**bpp,
	const struct xfs_buf_ops *ops,
	xfs_failaddr_t		fa)
{
	struct xfs_buf		*bp;
	int			error;

	ASSERT(!(flags & (XBF_WRITE | XBF_ASYNC | XBF_READ_AHEAD)));

	flags |= XBF_READ;
	*bpp = NULL;

	error = xfs_buf_get_map(target, map, nmaps, flags, &bp);
	if (error)
		return error;

	trace_xfs_buf_read(bp, flags, _RET_IP_);

	if (!(bp->b_flags & XBF_DONE)) {
		/* Initiate the buffer read and wait. */
		XFS_STATS_INC(target->bt_mount, xb_get_read);
		bp->b_ops = ops;
		error = _xfs_buf_read(bp);
	} else {
		/* Buffer already read; all we need to do is check it. */
		error = xfs_buf_reverify(bp, ops);

		/* We do not want read in the flags */
		bp->b_flags &= ~XBF_READ;
		ASSERT(bp->b_ops != NULL || ops == NULL);
	}

	/*
	 * If we've had a read error, then the contents of the buffer are
	 * invalid and should not be used. To ensure that a followup read tries
	 * to pull the buffer from disk again, we clear the XBF_DONE flag and
	 * mark the buffer stale. This ensures that anyone who has a current
	 * reference to the buffer will interpret it's contents correctly and
	 * future cache lookups will also treat it as an empty, uninitialised
	 * buffer.
	 */
	if (error) {
		/*
		 * Check against log shutdown for error reporting because
		 * metadata writeback may require a read first and we need to
		 * report errors in metadata writeback until the log is shut
		 * down. High level transaction read functions already check
		 * against mount shutdown, anyway, so we only need to be
		 * concerned about low level IO interactions here.
		 */
		if (!xlog_is_shutdown(target->bt_mount->m_log))
			xfs_buf_ioerror_alert(bp, fa);

		bp->b_flags &= ~XBF_DONE;
		xfs_buf_stale(bp);
		xfs_buf_relse(bp);

		/* bad CRC means corrupted metadata */
		if (error == -EFSBADCRC)
			error = -EFSCORRUPTED;
		return error;
	}

	*bpp = bp;
	return 0;
}

/*
 *	If we are not low on memory then do the readahead in a deadlock
 *	safe manner.
 */
void
xfs_buf_readahead_map(
	struct xfs_buftarg	*target,
	struct xfs_buf_map	*map,
	int			nmaps,
	const struct xfs_buf_ops *ops)
{
	const xfs_buf_flags_t	flags = XBF_READ | XBF_ASYNC | XBF_READ_AHEAD;
	struct xfs_buf		*bp;

	/*
	 * Currently we don't have a good means or justification for performing
	 * xmbuf_map_page asynchronously, so we don't do readahead.
	 */
	if (xfs_buftarg_is_mem(target))
		return;

	if (xfs_buf_get_map(target, map, nmaps, flags | XBF_TRYLOCK, &bp))
		return;
	trace_xfs_buf_readahead(bp, 0, _RET_IP_);

	if (bp->b_flags & XBF_DONE) {
		xfs_buf_reverify(bp, ops);
		xfs_buf_relse(bp);
		return;
	}
	XFS_STATS_INC(target->bt_mount, xb_get_read);
	bp->b_ops = ops;
	bp->b_flags &= ~(XBF_WRITE | XBF_DONE);
	bp->b_flags |= flags;
	percpu_counter_inc(&target->bt_readahead_count);
	xfs_buf_submit(bp);
}

/*
 * Read an uncached buffer from disk. Allocates and returns a locked
 * buffer containing the disk contents or nothing. Uncached buffers always have
 * a cache index of XFS_BUF_DADDR_NULL so we can easily determine if the buffer
 * is cached or uncached during fault diagnosis.
 */
int
xfs_buf_read_uncached(
	struct xfs_buftarg	*target,
	xfs_daddr_t		daddr,
	size_t			numblks,
	xfs_buf_flags_t		flags,
	struct xfs_buf		**bpp,
	const struct xfs_buf_ops *ops)
{
	struct xfs_buf		*bp;
	int			error;

	*bpp = NULL;

	error = xfs_buf_get_uncached(target, numblks, flags, &bp);
	if (error)
		return error;

	/* set up the buffer for a read IO */
	ASSERT(bp->b_map_count == 1);
	bp->b_rhash_key = XFS_BUF_DADDR_NULL;
	bp->b_maps[0].bm_bn = daddr;
	bp->b_flags |= XBF_READ;
	bp->b_ops = ops;

	xfs_buf_submit(bp);
	error = xfs_buf_iowait(bp);
	if (error) {
		xfs_buf_relse(bp);
		return error;
	}

	*bpp = bp;
	return 0;
}

int
xfs_buf_get_uncached(
	struct xfs_buftarg	*target,
	size_t			numblks,
	xfs_buf_flags_t		flags,
	struct xfs_buf		**bpp)
{
	int			error;
	struct xfs_buf		*bp;
	DEFINE_SINGLE_BUF_MAP(map, XFS_BUF_DADDR_NULL, numblks);

	/* there are currently no valid flags for xfs_buf_get_uncached */
	ASSERT(flags == 0);

	*bpp = NULL;

	error = _xfs_buf_alloc(target, &map, 1, flags, &bp);
	if (error)
		return error;

	if (xfs_buftarg_is_mem(bp->b_target))
		error = xmbuf_map_page(bp);
	else
		error = xfs_buf_alloc_pages(bp, flags);
	if (error)
		goto fail_free_buf;

	error = _xfs_buf_map_pages(bp, 0);
	if (unlikely(error)) {
		xfs_warn(target->bt_mount,
			"%s: failed to map pages", __func__);
		goto fail_free_buf;
	}

	trace_xfs_buf_get_uncached(bp, _RET_IP_);
	*bpp = bp;
	return 0;

fail_free_buf:
	xfs_buf_free(bp);
	return error;
}

/*
 *	Increment reference count on buffer, to hold the buffer concurrently
 *	with another thread which may release (free) the buffer asynchronously.
 *	Must hold the buffer already to call this function.
 */
void
xfs_buf_hold(
	struct xfs_buf		*bp)
{
	trace_xfs_buf_hold(bp, _RET_IP_);

	spin_lock(&bp->b_lock);
	bp->b_hold++;
	spin_unlock(&bp->b_lock);
}

static void
xfs_buf_rele_uncached(
	struct xfs_buf		*bp)
{
	ASSERT(list_empty(&bp->b_lru));

	spin_lock(&bp->b_lock);
	if (--bp->b_hold) {
		spin_unlock(&bp->b_lock);
		return;
	}
<<<<<<< HEAD
	__xfs_buf_ioacct_dec(bp);
=======
>>>>>>> fe0fb583
	spin_unlock(&bp->b_lock);
	xfs_buf_free(bp);
}

static void
xfs_buf_rele_cached(
	struct xfs_buf		*bp)
{
	struct xfs_buftarg	*btp = bp->b_target;
	struct xfs_perag	*pag = bp->b_pag;
	struct xfs_buf_cache	*bch = xfs_buftarg_buf_cache(btp, pag);
	bool			freebuf = false;

	trace_xfs_buf_rele(bp, _RET_IP_);

	spin_lock(&bp->b_lock);
	ASSERT(bp->b_hold >= 1);
	if (bp->b_hold > 1) {
<<<<<<< HEAD
		/*
		 * Drop the in-flight state if the buffer is already on the LRU
		 * and it holds the only reference. This is racy because we
		 * haven't acquired the pag lock, but the use of _XBF_IN_FLIGHT
		 * ensures the decrement occurs only once per-buf.
		 */
		if (--bp->b_hold == 1 && !list_empty(&bp->b_lru))
			__xfs_buf_ioacct_dec(bp);
=======
		bp->b_hold--;
>>>>>>> fe0fb583
		goto out_unlock;
	}

	/* we are asked to drop the last reference */
<<<<<<< HEAD
	__xfs_buf_ioacct_dec(bp);
	if (!(bp->b_flags & XBF_STALE) && atomic_read(&bp->b_lru_ref)) {
=======
	if (atomic_read(&bp->b_lru_ref)) {
>>>>>>> fe0fb583
		/*
		 * If the buffer is added to the LRU, keep the reference to the
		 * buffer for the LRU and clear the (now stale) dispose list
		 * state flag, else drop the reference.
		 */
		if (list_lru_add_obj(&btp->bt_lru, &bp->b_lru))
			bp->b_state &= ~XFS_BSTATE_DISPOSE;
		else
			bp->b_hold--;
	} else {
		bp->b_hold--;
		/*
		 * most of the time buffers will already be removed from the
		 * LRU, so optimise that case by checking for the
		 * XFS_BSTATE_DISPOSE flag indicating the last list the buffer
		 * was on was the disposal list
		 */
		if (!(bp->b_state & XFS_BSTATE_DISPOSE)) {
			list_lru_del_obj(&btp->bt_lru, &bp->b_lru);
		} else {
			ASSERT(list_empty(&bp->b_lru));
		}

		ASSERT(!(bp->b_flags & _XBF_DELWRI_Q));
		rhashtable_remove_fast(&bch->bc_hash, &bp->b_rhash_head,
				xfs_buf_hash_params);
		if (pag)
			xfs_perag_put(pag);
		freebuf = true;
	}

out_unlock:
	spin_unlock(&bp->b_lock);

	if (freebuf)
		xfs_buf_free(bp);
}

/*
 * Release a hold on the specified buffer.
 */
void
xfs_buf_rele(
	struct xfs_buf		*bp)
{
	trace_xfs_buf_rele(bp, _RET_IP_);
	if (xfs_buf_is_uncached(bp))
		xfs_buf_rele_uncached(bp);
	else
		xfs_buf_rele_cached(bp);
}

/*
 *	Lock a buffer object, if it is not already locked.
 *
 *	If we come across a stale, pinned, locked buffer, we know that we are
 *	being asked to lock a buffer that has been reallocated. Because it is
 *	pinned, we know that the log has not been pushed to disk and hence it
 *	will still be locked.  Rather than continuing to have trylock attempts
 *	fail until someone else pushes the log, push it ourselves before
 *	returning.  This means that the xfsaild will not get stuck trying
 *	to push on stale inode buffers.
 */
int
xfs_buf_trylock(
	struct xfs_buf		*bp)
{
	int			locked;

	locked = down_trylock(&bp->b_sema) == 0;
	if (locked)
		trace_xfs_buf_trylock(bp, _RET_IP_);
	else
		trace_xfs_buf_trylock_fail(bp, _RET_IP_);
	return locked;
}

/*
 *	Lock a buffer object.
 *
 *	If we come across a stale, pinned, locked buffer, we know that we
 *	are being asked to lock a buffer that has been reallocated. Because
 *	it is pinned, we know that the log has not been pushed to disk and
 *	hence it will still be locked. Rather than sleeping until someone
 *	else pushes the log, push it ourselves before trying to get the lock.
 */
void
xfs_buf_lock(
	struct xfs_buf		*bp)
{
	trace_xfs_buf_lock(bp, _RET_IP_);

	if (atomic_read(&bp->b_pin_count) && (bp->b_flags & XBF_STALE))
		xfs_log_force(bp->b_mount, 0);
	down(&bp->b_sema);

	trace_xfs_buf_lock_done(bp, _RET_IP_);
}

void
xfs_buf_unlock(
	struct xfs_buf		*bp)
{
	ASSERT(xfs_buf_islocked(bp));

	up(&bp->b_sema);
	trace_xfs_buf_unlock(bp, _RET_IP_);
}

STATIC void
xfs_buf_wait_unpin(
	struct xfs_buf		*bp)
{
	DECLARE_WAITQUEUE	(wait, current);

	if (atomic_read(&bp->b_pin_count) == 0)
		return;

	add_wait_queue(&bp->b_waiters, &wait);
	for (;;) {
		set_current_state(TASK_UNINTERRUPTIBLE);
		if (atomic_read(&bp->b_pin_count) == 0)
			break;
		io_schedule();
	}
	remove_wait_queue(&bp->b_waiters, &wait);
	set_current_state(TASK_RUNNING);
}

static void
xfs_buf_ioerror_alert_ratelimited(
	struct xfs_buf		*bp)
{
	static unsigned long	lasttime;
	static struct xfs_buftarg *lasttarg;

	if (bp->b_target != lasttarg ||
	    time_after(jiffies, (lasttime + 5*HZ))) {
		lasttime = jiffies;
		xfs_buf_ioerror_alert(bp, __this_address);
	}
	lasttarg = bp->b_target;
}

/*
 * Account for this latest trip around the retry handler, and decide if
 * we've failed enough times to constitute a permanent failure.
 */
static bool
xfs_buf_ioerror_permanent(
	struct xfs_buf		*bp,
	struct xfs_error_cfg	*cfg)
{
	struct xfs_mount	*mp = bp->b_mount;

	if (cfg->max_retries != XFS_ERR_RETRY_FOREVER &&
	    ++bp->b_retries > cfg->max_retries)
		return true;
	if (cfg->retry_timeout != XFS_ERR_RETRY_FOREVER &&
	    time_after(jiffies, cfg->retry_timeout + bp->b_first_retry_time))
		return true;

	/* At unmount we may treat errors differently */
	if (xfs_is_unmounting(mp) && mp->m_fail_unmount)
		return true;

	return false;
}

/*
 * On a sync write or shutdown we just want to stale the buffer and let the
 * caller handle the error in bp->b_error appropriately.
 *
 * If the write was asynchronous then no one will be looking for the error.  If
 * this is the first failure of this type, clear the error state and write the
 * buffer out again. This means we always retry an async write failure at least
 * once, but we also need to set the buffer up to behave correctly now for
 * repeated failures.
 *
 * If we get repeated async write failures, then we take action according to the
 * error configuration we have been set up to use.
 *
 * Returns true if this function took care of error handling and the caller must
 * not touch the buffer again.  Return false if the caller should proceed with
 * normal I/O completion handling.
 */
static bool
xfs_buf_ioend_handle_error(
	struct xfs_buf		*bp)
{
	struct xfs_mount	*mp = bp->b_mount;
	struct xfs_error_cfg	*cfg;
	struct xfs_log_item	*lip;

	/*
	 * If we've already shutdown the journal because of I/O errors, there's
	 * no point in giving this a retry.
	 */
	if (xlog_is_shutdown(mp->m_log))
		goto out_stale;

	xfs_buf_ioerror_alert_ratelimited(bp);

	/*
	 * We're not going to bother about retrying this during recovery.
	 * One strike!
	 */
	if (bp->b_flags & _XBF_LOGRECOVERY) {
		xfs_force_shutdown(mp, SHUTDOWN_META_IO_ERROR);
		return false;
	}

	/*
	 * Synchronous writes will have callers process the error.
	 */
	if (!(bp->b_flags & XBF_ASYNC))
		goto out_stale;

	trace_xfs_buf_iodone_async(bp, _RET_IP_);

	cfg = xfs_error_get_cfg(mp, XFS_ERR_METADATA, bp->b_error);
	if (bp->b_last_error != bp->b_error ||
	    !(bp->b_flags & (XBF_STALE | XBF_WRITE_FAIL))) {
		bp->b_last_error = bp->b_error;
		if (cfg->retry_timeout != XFS_ERR_RETRY_FOREVER &&
		    !bp->b_first_retry_time)
			bp->b_first_retry_time = jiffies;
		goto resubmit;
	}

	/*
	 * Permanent error - we need to trigger a shutdown if we haven't already
	 * to indicate that inconsistency will result from this action.
	 */
	if (xfs_buf_ioerror_permanent(bp, cfg)) {
		xfs_force_shutdown(mp, SHUTDOWN_META_IO_ERROR);
		goto out_stale;
	}

	/* Still considered a transient error. Caller will schedule retries. */
	list_for_each_entry(lip, &bp->b_li_list, li_bio_list) {
		set_bit(XFS_LI_FAILED, &lip->li_flags);
		clear_bit(XFS_LI_FLUSHING, &lip->li_flags);
	}

	xfs_buf_ioerror(bp, 0);
	xfs_buf_relse(bp);
	return true;

resubmit:
	xfs_buf_ioerror(bp, 0);
	bp->b_flags |= (XBF_DONE | XBF_WRITE_FAIL);
	reinit_completion(&bp->b_iowait);
	xfs_buf_submit(bp);
	return true;
out_stale:
	xfs_buf_stale(bp);
	bp->b_flags |= XBF_DONE;
	bp->b_flags &= ~XBF_WRITE;
	trace_xfs_buf_error_relse(bp, _RET_IP_);
	return false;
}

/* returns false if the caller needs to resubmit the I/O, else true */
static bool
__xfs_buf_ioend(
	struct xfs_buf	*bp)
{
	trace_xfs_buf_iodone(bp, _RET_IP_);

	if (bp->b_flags & XBF_READ) {
		if (!bp->b_error && xfs_buf_is_vmapped(bp))
			invalidate_kernel_vmap_range(bp->b_addr,
					xfs_buf_vmap_len(bp));
		if (!bp->b_error && bp->b_ops)
			bp->b_ops->verify_read(bp);
		if (!bp->b_error)
			bp->b_flags |= XBF_DONE;
		if (bp->b_flags & XBF_READ_AHEAD)
			percpu_counter_dec(&bp->b_target->bt_readahead_count);
	} else {
		if (!bp->b_error) {
			bp->b_flags &= ~XBF_WRITE_FAIL;
			bp->b_flags |= XBF_DONE;
		}

		if (unlikely(bp->b_error) && xfs_buf_ioend_handle_error(bp))
			return false;

		/* clear the retry state */
		bp->b_last_error = 0;
		bp->b_retries = 0;
		bp->b_first_retry_time = 0;

		/*
		 * Note that for things like remote attribute buffers, there may
		 * not be a buffer log item here, so processing the buffer log
		 * item must remain optional.
		 */
		if (bp->b_log_item)
			xfs_buf_item_done(bp);

		if (bp->b_iodone)
			bp->b_iodone(bp);
	}

	bp->b_flags &= ~(XBF_READ | XBF_WRITE | XBF_READ_AHEAD |
			 _XBF_LOGRECOVERY);
	return true;
}

static void
xfs_buf_ioend(
	struct xfs_buf	*bp)
{
	if (!__xfs_buf_ioend(bp))
		return;
	if (bp->b_flags & XBF_ASYNC)
		xfs_buf_relse(bp);
	else
		complete(&bp->b_iowait);
}

static void
xfs_buf_ioend_work(
	struct work_struct	*work)
{
	struct xfs_buf		*bp =
		container_of(work, struct xfs_buf, b_ioend_work);

	if (__xfs_buf_ioend(bp))
		xfs_buf_relse(bp);
}

void
__xfs_buf_ioerror(
	struct xfs_buf		*bp,
	int			error,
	xfs_failaddr_t		failaddr)
{
	ASSERT(error <= 0 && error >= -1000);
	bp->b_error = error;
	trace_xfs_buf_ioerror(bp, error, failaddr);
}

void
xfs_buf_ioerror_alert(
	struct xfs_buf		*bp,
	xfs_failaddr_t		func)
{
	xfs_buf_alert_ratelimited(bp, "XFS: metadata IO error",
		"metadata I/O error in \"%pS\" at daddr 0x%llx len %d error %d",
				  func, (uint64_t)xfs_buf_daddr(bp),
				  bp->b_length, -bp->b_error);
}

/*
 * To simulate an I/O failure, the buffer must be locked and held with at least
 * three references. The LRU reference is dropped by the stale call. The buf
 * item reference is dropped via ioend processing. The third reference is owned
 * by the caller and is dropped on I/O completion if the buffer is XBF_ASYNC.
 */
void
xfs_buf_ioend_fail(
	struct xfs_buf	*bp)
{
	bp->b_flags &= ~XBF_DONE;
	xfs_buf_stale(bp);
	xfs_buf_ioerror(bp, -EIO);
	xfs_buf_ioend(bp);
}

int
xfs_bwrite(
	struct xfs_buf		*bp)
{
	int			error;

	ASSERT(xfs_buf_islocked(bp));

	bp->b_flags |= XBF_WRITE;
	bp->b_flags &= ~(XBF_ASYNC | XBF_READ | _XBF_DELWRI_Q |
			 XBF_DONE);

	xfs_buf_submit(bp);
	error = xfs_buf_iowait(bp);
	if (error)
		xfs_force_shutdown(bp->b_mount, SHUTDOWN_META_IO_ERROR);
	return error;
}

static void
xfs_buf_bio_end_io(
	struct bio		*bio)
{
	struct xfs_buf		*bp = bio->bi_private;
<<<<<<< HEAD

	if (bio->bi_status)
		xfs_buf_ioerror(bp, blk_status_to_errno(bio->bi_status));
	else if ((bp->b_flags & XBF_WRITE) && (bp->b_flags & XBF_ASYNC) &&
		 XFS_TEST_ERROR(false, bp->b_mount, XFS_ERRTAG_BUF_IOERROR))
		xfs_buf_ioerror(bp, -EIO);

	xfs_buf_ioend_async(bp);
=======

	if (bio->bi_status)
		xfs_buf_ioerror(bp, blk_status_to_errno(bio->bi_status));
	else if ((bp->b_flags & XBF_WRITE) && (bp->b_flags & XBF_ASYNC) &&
		 XFS_TEST_ERROR(false, bp->b_mount, XFS_ERRTAG_BUF_IOERROR))
		xfs_buf_ioerror(bp, -EIO);

	if (bp->b_flags & XBF_ASYNC) {
		INIT_WORK(&bp->b_ioend_work, xfs_buf_ioend_work);
		queue_work(bp->b_mount->m_buf_workqueue, &bp->b_ioend_work);
	} else {
		complete(&bp->b_iowait);
	}

>>>>>>> fe0fb583
	bio_put(bio);
}

static inline blk_opf_t
xfs_buf_bio_op(
	struct xfs_buf		*bp)
{
	blk_opf_t		op;

	if (bp->b_flags & XBF_WRITE) {
		op = REQ_OP_WRITE;
	} else {
		op = REQ_OP_READ;
		if (bp->b_flags & XBF_READ_AHEAD)
			op |= REQ_RAHEAD;
	}

	return op | REQ_META;
}

static void
xfs_buf_submit_bio(
	struct xfs_buf		*bp)
{
	unsigned int		size = BBTOB(bp->b_length);
	unsigned int		map = 0, p;
	struct blk_plug		plug;
	struct bio		*bio;

	bio = bio_alloc(bp->b_target->bt_bdev, bp->b_page_count,
			xfs_buf_bio_op(bp), GFP_NOIO);
	bio->bi_private = bp;
	bio->bi_end_io = xfs_buf_bio_end_io;

	if (bp->b_flags & _XBF_KMEM) {
		__bio_add_page(bio, virt_to_page(bp->b_addr), size,
				bp->b_offset);
	} else {
		for (p = 0; p < bp->b_page_count; p++)
			__bio_add_page(bio, bp->b_pages[p], PAGE_SIZE, 0);
		bio->bi_iter.bi_size = size; /* limit to the actual size used */

		if (xfs_buf_is_vmapped(bp))
			flush_kernel_vmap_range(bp->b_addr,
					xfs_buf_vmap_len(bp));
	}

	/*
	 * If there is more than one map segment, split out a new bio for each
	 * map except of the last one.  The last map is handled by the
	 * remainder of the original bio outside the loop.
	 */
	blk_start_plug(&plug);
	for (map = 0; map < bp->b_map_count - 1; map++) {
		struct bio	*split;

		split = bio_split(bio, bp->b_maps[map].bm_len, GFP_NOFS,
				&fs_bio_set);
		split->bi_iter.bi_sector = bp->b_maps[map].bm_bn;
		bio_chain(split, bio);
		submit_bio(split);
	}
	bio->bi_iter.bi_sector = bp->b_maps[map].bm_bn;
	submit_bio(bio);
	blk_finish_plug(&plug);
}

/*
 * Wait for I/O completion of a sync buffer and return the I/O error code.
 */
static int
xfs_buf_iowait(
	struct xfs_buf	*bp)
{
	ASSERT(!(bp->b_flags & XBF_ASYNC));

	do {
		trace_xfs_buf_iowait(bp, _RET_IP_);
		wait_for_completion(&bp->b_iowait);
		trace_xfs_buf_iowait_done(bp, _RET_IP_);
	} while (!__xfs_buf_ioend(bp));

	return bp->b_error;
}

/*
 * Run the write verifier callback function if it exists. If this fails, mark
 * the buffer with an error and do not dispatch the I/O.
 */
static bool
xfs_buf_verify_write(
	struct xfs_buf		*bp)
{
	if (bp->b_ops) {
		bp->b_ops->verify_write(bp);
		if (bp->b_error)
			return false;
	} else if (bp->b_rhash_key != XFS_BUF_DADDR_NULL) {
		/*
		 * Non-crc filesystems don't attach verifiers during log
		 * recovery, so don't warn for such filesystems.
		 */
		if (xfs_has_crc(bp->b_mount)) {
			xfs_warn(bp->b_mount,
				"%s: no buf ops on daddr 0x%llx len %d",
				__func__, xfs_buf_daddr(bp),
				bp->b_length);
			xfs_hex_dump(bp->b_addr, XFS_CORRUPTION_DUMP_LEN);
			dump_stack();
		}
	}

	return true;
}

/*
 * Buffer I/O submission path, read or write. Asynchronous submission transfers
 * the buffer lock ownership and the current reference to the IO. It is not
 * safe to reference the buffer after a call to this function unless the caller
 * holds an additional reference itself.
 */
static void
xfs_buf_submit(
	struct xfs_buf	*bp)
{
	trace_xfs_buf_submit(bp, _RET_IP_);

	ASSERT(!(bp->b_flags & _XBF_DELWRI_Q));

	/*
	 * On log shutdown we stale and complete the buffer immediately. We can
	 * be called to read the superblock before the log has been set up, so
	 * be careful checking the log state.
	 *
	 * Checking the mount shutdown state here can result in the log tail
	 * moving inappropriately on disk as the log may not yet be shut down.
	 * i.e. failing this buffer on mount shutdown can remove it from the AIL
	 * and move the tail of the log forwards without having written this
	 * buffer to disk. This corrupts the log tail state in memory, and
	 * because the log may not be shut down yet, it can then be propagated
	 * to disk before the log is shutdown. Hence we check log shutdown
	 * state here rather than mount state to avoid corrupting the log tail
	 * on shutdown.
	 */
	if (bp->b_mount->m_log && xlog_is_shutdown(bp->b_mount->m_log)) {
		xfs_buf_ioend_fail(bp);
		return;
	}

	if (bp->b_flags & XBF_WRITE)
		xfs_buf_wait_unpin(bp);

	/*
	 * Make sure we capture only current IO errors rather than stale errors
	 * left over from previous use of the buffer (e.g. failed readahead).
	 */
	bp->b_error = 0;
<<<<<<< HEAD

	if (bp->b_flags & XBF_ASYNC)
		xfs_buf_ioacct_inc(bp);
=======
>>>>>>> fe0fb583

	if ((bp->b_flags & XBF_WRITE) && !xfs_buf_verify_write(bp)) {
		xfs_force_shutdown(bp->b_mount, SHUTDOWN_CORRUPT_INCORE);
		xfs_buf_ioend(bp);
		return;
	}

	/* In-memory targets are directly mapped, no I/O required. */
	if (xfs_buftarg_is_mem(bp->b_target)) {
		xfs_buf_ioend(bp);
		return;
	}

	xfs_buf_submit_bio(bp);
}

void *
xfs_buf_offset(
	struct xfs_buf		*bp,
	size_t			offset)
{
	struct page		*page;

	if (bp->b_addr)
		return bp->b_addr + offset;

	page = bp->b_pages[offset >> PAGE_SHIFT];
	return page_address(page) + (offset & (PAGE_SIZE-1));
}

void
xfs_buf_zero(
	struct xfs_buf		*bp,
	size_t			boff,
	size_t			bsize)
{
	size_t			bend;

	bend = boff + bsize;
	while (boff < bend) {
		struct page	*page;
		int		page_index, page_offset, csize;

		page_index = (boff + bp->b_offset) >> PAGE_SHIFT;
		page_offset = (boff + bp->b_offset) & ~PAGE_MASK;
		page = bp->b_pages[page_index];
		csize = min_t(size_t, PAGE_SIZE - page_offset,
				      BBTOB(bp->b_length) - boff);

		ASSERT((csize + page_offset) <= PAGE_SIZE);

		memset(page_address(page) + page_offset, 0, csize);

		boff += csize;
	}
}

/*
 * Log a message about and stale a buffer that a caller has decided is corrupt.
 *
 * This function should be called for the kinds of metadata corruption that
 * cannot be detect from a verifier, such as incorrect inter-block relationship
 * data.  Do /not/ call this function from a verifier function.
 *
 * The buffer must be XBF_DONE prior to the call.  Afterwards, the buffer will
 * be marked stale, but b_error will not be set.  The caller is responsible for
 * releasing the buffer or fixing it.
 */
void
__xfs_buf_mark_corrupt(
	struct xfs_buf		*bp,
	xfs_failaddr_t		fa)
{
	ASSERT(bp->b_flags & XBF_DONE);

	xfs_buf_corruption_error(bp, fa);
	xfs_buf_stale(bp);
}

/*
 *	Handling of buffer targets (buftargs).
 */

/*
 * Wait for any bufs with callbacks that have been submitted but have not yet
 * returned. These buffers will have an elevated hold count, so wait on those
 * while freeing all the buffers only held by the LRU.
 */
static enum lru_status
xfs_buftarg_drain_rele(
	struct list_head	*item,
	struct list_lru_one	*lru,
	void			*arg)

{
	struct xfs_buf		*bp = container_of(item, struct xfs_buf, b_lru);
	struct list_head	*dispose = arg;

	if (!spin_trylock(&bp->b_lock))
		return LRU_SKIP;
	if (bp->b_hold > 1) {
		/* need to wait, so skip it this pass */
		spin_unlock(&bp->b_lock);
		trace_xfs_buf_drain_buftarg(bp, _RET_IP_);
		return LRU_SKIP;
	}

	/*
	 * clear the LRU reference count so the buffer doesn't get
	 * ignored in xfs_buf_rele().
	 */
	atomic_set(&bp->b_lru_ref, 0);
	bp->b_state |= XFS_BSTATE_DISPOSE;
	list_lru_isolate_move(lru, item, dispose);
	spin_unlock(&bp->b_lock);
	return LRU_REMOVED;
}

/*
 * Wait for outstanding I/O on the buftarg to complete.
 */
void
xfs_buftarg_wait(
	struct xfs_buftarg	*btp)
{
	/*
	 * First wait for all in-flight readahead buffers to be released.  This is
	 * critical as new buffers do not make the LRU until they are released.
	 *
	 * Next, flush the buffer workqueue to ensure all completion processing
	 * has finished. Just waiting on buffer locks is not sufficient for
	 * async IO as the reference count held over IO is not released until
	 * after the buffer lock is dropped. Hence we need to ensure here that
	 * all reference counts have been dropped before we start walking the
	 * LRU list.
	 */
	while (percpu_counter_sum(&btp->bt_readahead_count))
		delay(100);
	flush_workqueue(btp->bt_mount->m_buf_workqueue);
}

void
xfs_buftarg_drain(
	struct xfs_buftarg	*btp)
{
	LIST_HEAD(dispose);
	int			loop = 0;
	bool			write_fail = false;

	xfs_buftarg_wait(btp);

	/* loop until there is nothing left on the lru list. */
	while (list_lru_count(&btp->bt_lru)) {
		list_lru_walk(&btp->bt_lru, xfs_buftarg_drain_rele,
			      &dispose, LONG_MAX);

		while (!list_empty(&dispose)) {
			struct xfs_buf *bp;
			bp = list_first_entry(&dispose, struct xfs_buf, b_lru);
			list_del_init(&bp->b_lru);
			if (bp->b_flags & XBF_WRITE_FAIL) {
				write_fail = true;
				xfs_buf_alert_ratelimited(bp,
					"XFS: Corruption Alert",
"Corruption Alert: Buffer at daddr 0x%llx had permanent write failures!",
					(long long)xfs_buf_daddr(bp));
			}
			xfs_buf_rele(bp);
		}
		if (loop++ != 0)
			delay(100);
	}

	/*
	 * If one or more failed buffers were freed, that means dirty metadata
	 * was thrown away. This should only ever happen after I/O completion
	 * handling has elevated I/O error(s) to permanent failures and shuts
	 * down the journal.
	 */
	if (write_fail) {
		ASSERT(xlog_is_shutdown(btp->bt_mount->m_log));
		xfs_alert(btp->bt_mount,
	      "Please run xfs_repair to determine the extent of the problem.");
	}
}

static enum lru_status
xfs_buftarg_isolate(
	struct list_head	*item,
	struct list_lru_one	*lru,
	void			*arg)
{
	struct xfs_buf		*bp = container_of(item, struct xfs_buf, b_lru);
	struct list_head	*dispose = arg;

	/*
	 * we are inverting the lru lock/bp->b_lock here, so use a trylock.
	 * If we fail to get the lock, just skip it.
	 */
	if (!spin_trylock(&bp->b_lock))
		return LRU_SKIP;
	/*
	 * Decrement the b_lru_ref count unless the value is already
	 * zero. If the value is already zero, we need to reclaim the
	 * buffer, otherwise it gets another trip through the LRU.
	 */
	if (atomic_add_unless(&bp->b_lru_ref, -1, 0)) {
		spin_unlock(&bp->b_lock);
		return LRU_ROTATE;
	}

	bp->b_state |= XFS_BSTATE_DISPOSE;
	list_lru_isolate_move(lru, item, dispose);
	spin_unlock(&bp->b_lock);
	return LRU_REMOVED;
}

static unsigned long
xfs_buftarg_shrink_scan(
	struct shrinker		*shrink,
	struct shrink_control	*sc)
{
	struct xfs_buftarg	*btp = shrink->private_data;
	LIST_HEAD(dispose);
	unsigned long		freed;

	freed = list_lru_shrink_walk(&btp->bt_lru, sc,
				     xfs_buftarg_isolate, &dispose);

	while (!list_empty(&dispose)) {
		struct xfs_buf *bp;
		bp = list_first_entry(&dispose, struct xfs_buf, b_lru);
		list_del_init(&bp->b_lru);
		xfs_buf_rele(bp);
	}

	return freed;
}

static unsigned long
xfs_buftarg_shrink_count(
	struct shrinker		*shrink,
	struct shrink_control	*sc)
{
	struct xfs_buftarg	*btp = shrink->private_data;
	return list_lru_shrink_count(&btp->bt_lru, sc);
}

void
xfs_destroy_buftarg(
	struct xfs_buftarg	*btp)
{
	shrinker_free(btp->bt_shrinker);
	ASSERT(percpu_counter_sum(&btp->bt_readahead_count) == 0);
	percpu_counter_destroy(&btp->bt_readahead_count);
	list_lru_destroy(&btp->bt_lru);
}

void
xfs_free_buftarg(
	struct xfs_buftarg	*btp)
{
	xfs_destroy_buftarg(btp);
	fs_put_dax(btp->bt_daxdev, btp->bt_mount);
	/* the main block device is closed by kill_block_super */
	if (btp->bt_bdev != btp->bt_mount->m_super->s_bdev)
		bdev_fput(btp->bt_bdev_file);
	kfree(btp);
}

int
xfs_setsize_buftarg(
	struct xfs_buftarg	*btp,
	unsigned int		sectorsize)
{
	/* Set up metadata sector size info */
	btp->bt_meta_sectorsize = sectorsize;
	btp->bt_meta_sectormask = sectorsize - 1;

	if (set_blocksize(btp->bt_bdev_file, sectorsize)) {
		xfs_warn(btp->bt_mount,
			"Cannot set_blocksize to %u on device %pg",
			sectorsize, btp->bt_bdev);
		return -EINVAL;
	}

	return 0;
}

int
xfs_init_buftarg(
	struct xfs_buftarg		*btp,
	size_t				logical_sectorsize,
	const char			*descr)
{
	/* Set up device logical sector size mask */
	btp->bt_logical_sectorsize = logical_sectorsize;
	btp->bt_logical_sectormask = logical_sectorsize - 1;

	/*
	 * Buffer IO error rate limiting. Limit it to no more than 10 messages
	 * per 30 seconds so as to not spam logs too much on repeated errors.
	 */
	ratelimit_state_init(&btp->bt_ioerror_rl, 30 * HZ,
			     DEFAULT_RATELIMIT_BURST);

	if (list_lru_init(&btp->bt_lru))
		return -ENOMEM;
	if (percpu_counter_init(&btp->bt_readahead_count, 0, GFP_KERNEL))
		goto out_destroy_lru;

	btp->bt_shrinker =
		shrinker_alloc(SHRINKER_NUMA_AWARE, "xfs-buf:%s", descr);
	if (!btp->bt_shrinker)
		goto out_destroy_io_count;
	btp->bt_shrinker->count_objects = xfs_buftarg_shrink_count;
	btp->bt_shrinker->scan_objects = xfs_buftarg_shrink_scan;
	btp->bt_shrinker->private_data = btp;
	shrinker_register(btp->bt_shrinker);
	return 0;

out_destroy_io_count:
	percpu_counter_destroy(&btp->bt_readahead_count);
out_destroy_lru:
	list_lru_destroy(&btp->bt_lru);
	return -ENOMEM;
}

struct xfs_buftarg *
xfs_alloc_buftarg(
	struct xfs_mount	*mp,
	struct file		*bdev_file)
{
	struct xfs_buftarg	*btp;
	const struct dax_holder_operations *ops = NULL;

#if defined(CONFIG_FS_DAX) && defined(CONFIG_MEMORY_FAILURE)
	ops = &xfs_dax_holder_operations;
#endif
	btp = kzalloc(sizeof(*btp), GFP_KERNEL | __GFP_NOFAIL);

	btp->bt_mount = mp;
	btp->bt_bdev_file = bdev_file;
	btp->bt_bdev = file_bdev(bdev_file);
	btp->bt_dev = btp->bt_bdev->bd_dev;
	btp->bt_daxdev = fs_dax_get_by_bdev(btp->bt_bdev, &btp->bt_dax_part_off,
					    mp, ops);

	if (bdev_can_atomic_write(btp->bt_bdev)) {
		btp->bt_bdev_awu_min = bdev_atomic_write_unit_min_bytes(
						btp->bt_bdev);
		btp->bt_bdev_awu_max = bdev_atomic_write_unit_max_bytes(
						btp->bt_bdev);
	}

	/*
	 * When allocating the buftargs we have not yet read the super block and
	 * thus don't know the file system sector size yet.
	 */
	if (xfs_setsize_buftarg(btp, bdev_logical_block_size(btp->bt_bdev)))
		goto error_free;
	if (xfs_init_buftarg(btp, bdev_logical_block_size(btp->bt_bdev),
			mp->m_super->s_id))
		goto error_free;

	return btp;

error_free:
	kfree(btp);
	return NULL;
}

static inline void
xfs_buf_list_del(
	struct xfs_buf		*bp)
{
	list_del_init(&bp->b_list);
	wake_up_var(&bp->b_list);
}

/*
 * Cancel a delayed write list.
 *
 * Remove each buffer from the list, clear the delwri queue flag and drop the
 * associated buffer reference.
 */
void
xfs_buf_delwri_cancel(
	struct list_head	*list)
{
	struct xfs_buf		*bp;

	while (!list_empty(list)) {
		bp = list_first_entry(list, struct xfs_buf, b_list);

		xfs_buf_lock(bp);
		bp->b_flags &= ~_XBF_DELWRI_Q;
		xfs_buf_list_del(bp);
		xfs_buf_relse(bp);
	}
}

/*
 * Add a buffer to the delayed write list.
 *
 * This queues a buffer for writeout if it hasn't already been.  Note that
 * neither this routine nor the buffer list submission functions perform
 * any internal synchronization.  It is expected that the lists are thread-local
 * to the callers.
 *
 * Returns true if we queued up the buffer, or false if it already had
 * been on the buffer list.
 */
bool
xfs_buf_delwri_queue(
	struct xfs_buf		*bp,
	struct list_head	*list)
{
	ASSERT(xfs_buf_islocked(bp));
	ASSERT(!(bp->b_flags & XBF_READ));

	/*
	 * If the buffer is already marked delwri it already is queued up
	 * by someone else for imediate writeout.  Just ignore it in that
	 * case.
	 */
	if (bp->b_flags & _XBF_DELWRI_Q) {
		trace_xfs_buf_delwri_queued(bp, _RET_IP_);
		return false;
	}

	trace_xfs_buf_delwri_queue(bp, _RET_IP_);

	/*
	 * If a buffer gets written out synchronously or marked stale while it
	 * is on a delwri list we lazily remove it. To do this, the other party
	 * clears the  _XBF_DELWRI_Q flag but otherwise leaves the buffer alone.
	 * It remains referenced and on the list.  In a rare corner case it
	 * might get readded to a delwri list after the synchronous writeout, in
	 * which case we need just need to re-add the flag here.
	 */
	bp->b_flags |= _XBF_DELWRI_Q;
	if (list_empty(&bp->b_list)) {
		xfs_buf_hold(bp);
		list_add_tail(&bp->b_list, list);
	}

	return true;
}

/*
 * Queue a buffer to this delwri list as part of a data integrity operation.
 * If the buffer is on any other delwri list, we'll wait for that to clear
 * so that the caller can submit the buffer for IO and wait for the result.
 * Callers must ensure the buffer is not already on the list.
 */
void
xfs_buf_delwri_queue_here(
	struct xfs_buf		*bp,
	struct list_head	*buffer_list)
{
	/*
	 * We need this buffer to end up on the /caller's/ delwri list, not any
	 * old list.  This can happen if the buffer is marked stale (which
	 * clears DELWRI_Q) after the AIL queues the buffer to its list but
	 * before the AIL has a chance to submit the list.
	 */
	while (!list_empty(&bp->b_list)) {
		xfs_buf_unlock(bp);
		wait_var_event(&bp->b_list, list_empty(&bp->b_list));
		xfs_buf_lock(bp);
	}

	ASSERT(!(bp->b_flags & _XBF_DELWRI_Q));

	xfs_buf_delwri_queue(bp, buffer_list);
}

/*
 * Compare function is more complex than it needs to be because
 * the return value is only 32 bits and we are doing comparisons
 * on 64 bit values
 */
static int
xfs_buf_cmp(
	void			*priv,
	const struct list_head	*a,
	const struct list_head	*b)
{
	struct xfs_buf	*ap = container_of(a, struct xfs_buf, b_list);
	struct xfs_buf	*bp = container_of(b, struct xfs_buf, b_list);
	xfs_daddr_t		diff;

	diff = ap->b_maps[0].bm_bn - bp->b_maps[0].bm_bn;
	if (diff < 0)
		return -1;
	if (diff > 0)
		return 1;
	return 0;
}

static bool
xfs_buf_delwri_submit_prep(
	struct xfs_buf		*bp)
{
	/*
	 * Someone else might have written the buffer synchronously or marked it
	 * stale in the meantime.  In that case only the _XBF_DELWRI_Q flag got
	 * cleared, and we have to drop the reference and remove it from the
	 * list here.
	 */
	if (!(bp->b_flags & _XBF_DELWRI_Q)) {
		xfs_buf_list_del(bp);
		xfs_buf_relse(bp);
		return false;
	}

	trace_xfs_buf_delwri_split(bp, _RET_IP_);
	bp->b_flags &= ~_XBF_DELWRI_Q;
	bp->b_flags |= XBF_WRITE;
	return true;
}

/*
 * Write out a buffer list asynchronously.
 *
 * This will take the @buffer_list, write all non-locked and non-pinned buffers
 * out and not wait for I/O completion on any of the buffers.  This interface
 * is only safely useable for callers that can track I/O completion by higher
 * level means, e.g. AIL pushing as the @buffer_list is consumed in this
 * function.
 *
 * Note: this function will skip buffers it would block on, and in doing so
 * leaves them on @buffer_list so they can be retried on a later pass. As such,
 * it is up to the caller to ensure that the buffer list is fully submitted or
 * cancelled appropriately when they are finished with the list. Failure to
 * cancel or resubmit the list until it is empty will result in leaked buffers
 * at unmount time.
 */
int
xfs_buf_delwri_submit_nowait(
	struct list_head	*buffer_list)
{
	struct xfs_buf		*bp, *n;
	int			pinned = 0;
	struct blk_plug		plug;

	list_sort(NULL, buffer_list, xfs_buf_cmp);

	blk_start_plug(&plug);
	list_for_each_entry_safe(bp, n, buffer_list, b_list) {
		if (!xfs_buf_trylock(bp))
			continue;
		if (xfs_buf_ispinned(bp)) {
			xfs_buf_unlock(bp);
			pinned++;
			continue;
		}
		if (!xfs_buf_delwri_submit_prep(bp))
			continue;
		bp->b_flags |= XBF_ASYNC;
		xfs_buf_list_del(bp);
		xfs_buf_submit(bp);
	}
	blk_finish_plug(&plug);

	return pinned;
}

/*
 * Write out a buffer list synchronously.
 *
 * This will take the @buffer_list, write all buffers out and wait for I/O
 * completion on all of the buffers. @buffer_list is consumed by the function,
 * so callers must have some other way of tracking buffers if they require such
 * functionality.
 */
int
xfs_buf_delwri_submit(
	struct list_head	*buffer_list)
{
	LIST_HEAD		(wait_list);
	int			error = 0, error2;
	struct xfs_buf		*bp, *n;
	struct blk_plug		plug;
<<<<<<< HEAD

	list_sort(NULL, buffer_list, xfs_buf_cmp);

=======

	list_sort(NULL, buffer_list, xfs_buf_cmp);

>>>>>>> fe0fb583
	blk_start_plug(&plug);
	list_for_each_entry_safe(bp, n, buffer_list, b_list) {
		xfs_buf_lock(bp);
		if (!xfs_buf_delwri_submit_prep(bp))
			continue;
		bp->b_flags &= ~XBF_ASYNC;
		list_move_tail(&bp->b_list, &wait_list);
		xfs_buf_submit(bp);
	}
	blk_finish_plug(&plug);

	/* Wait for IO to complete. */
	while (!list_empty(&wait_list)) {
		bp = list_first_entry(&wait_list, struct xfs_buf, b_list);

		xfs_buf_list_del(bp);

		/*
		 * Wait on the locked buffer, check for errors and unlock and
		 * release the delwri queue reference.
		 */
		error2 = xfs_buf_iowait(bp);
		xfs_buf_relse(bp);
		if (!error)
			error = error2;
	}

	return error;
}

/*
 * Push a single buffer on a delwri queue.
 *
 * The purpose of this function is to submit a single buffer of a delwri queue
 * and return with the buffer still on the original queue.
 *
 * The buffer locking and queue management logic between _delwri_pushbuf() and
 * _delwri_queue() guarantee that the buffer cannot be queued to another list
 * before returning.
 */
int
xfs_buf_delwri_pushbuf(
	struct xfs_buf		*bp,
	struct list_head	*buffer_list)
{
	int			error;

	ASSERT(bp->b_flags & _XBF_DELWRI_Q);

	trace_xfs_buf_delwri_pushbuf(bp, _RET_IP_);

	xfs_buf_lock(bp);
	bp->b_flags &= ~(_XBF_DELWRI_Q | XBF_ASYNC);
	bp->b_flags |= XBF_WRITE;
	xfs_buf_submit(bp);

	/*
	 * The buffer is now locked, under I/O but still on the original delwri
	 * queue. Wait for I/O completion, restore the DELWRI_Q flag and
	 * return with the buffer unlocked and still on the original queue.
	 */
	error = xfs_buf_iowait(bp);
	bp->b_flags |= _XBF_DELWRI_Q;
	xfs_buf_unlock(bp);

	return error;
}

void xfs_buf_set_ref(struct xfs_buf *bp, int lru_ref)
{
	/*
	 * Set the lru reference count to 0 based on the error injection tag.
	 * This allows userspace to disrupt buffer caching for debug/testing
	 * purposes.
	 */
	if (XFS_TEST_ERROR(false, bp->b_mount, XFS_ERRTAG_BUF_LRU_REF))
		lru_ref = 0;

	atomic_set(&bp->b_lru_ref, lru_ref);
}

/*
 * Verify an on-disk magic value against the magic value specified in the
 * verifier structure. The verifier magic is in disk byte order so the caller is
 * expected to pass the value directly from disk.
 */
bool
xfs_verify_magic(
	struct xfs_buf		*bp,
	__be32			dmagic)
{
	struct xfs_mount	*mp = bp->b_mount;
	int			idx;

	idx = xfs_has_crc(mp);
	if (WARN_ON(!bp->b_ops || !bp->b_ops->magic[idx]))
		return false;
	return dmagic == bp->b_ops->magic[idx];
}
/*
 * Verify an on-disk magic value against the magic value specified in the
 * verifier structure. The verifier magic is in disk byte order so the caller is
 * expected to pass the value directly from disk.
 */
bool
xfs_verify_magic16(
	struct xfs_buf		*bp,
	__be16			dmagic)
{
	struct xfs_mount	*mp = bp->b_mount;
	int			idx;

	idx = xfs_has_crc(mp);
	if (WARN_ON(!bp->b_ops || !bp->b_ops->magic16[idx]))
		return false;
	return dmagic == bp->b_ops->magic16[idx];
}<|MERGE_RESOLUTION|>--- conflicted
+++ resolved
@@ -77,54 +77,6 @@
 }
 
 /*
-<<<<<<< HEAD
- * Bump the I/O in flight count on the buftarg if we haven't yet done so for
- * this buffer. The count is incremented once per buffer (per hold cycle)
- * because the corresponding decrement is deferred to buffer release. Buffers
- * can undergo I/O multiple times in a hold-release cycle and per buffer I/O
- * tracking adds unnecessary overhead. This is used for sychronization purposes
- * with unmount (see xfs_buftarg_drain()), so all we really need is a count of
- * in-flight buffers.
- *
- * Buffers that are never released (e.g., superblock, iclog buffers) must set
- * the XBF_NO_IOACCT flag before I/O submission. Otherwise, the buftarg count
- * never reaches zero and unmount hangs indefinitely.
- */
-static inline void
-xfs_buf_ioacct_inc(
-	struct xfs_buf	*bp)
-{
-	if (bp->b_flags & XBF_NO_IOACCT)
-		return;
-
-	ASSERT(bp->b_flags & XBF_ASYNC);
-	spin_lock(&bp->b_lock);
-	if (!(bp->b_state & XFS_BSTATE_IN_FLIGHT)) {
-		bp->b_state |= XFS_BSTATE_IN_FLIGHT;
-		percpu_counter_inc(&bp->b_target->bt_io_count);
-	}
-	spin_unlock(&bp->b_lock);
-}
-
-/*
- * Clear the in-flight state on a buffer about to be released to the LRU or
- * freed and unaccount from the buftarg.
- */
-static inline void
-__xfs_buf_ioacct_dec(
-	struct xfs_buf	*bp)
-{
-	lockdep_assert_held(&bp->b_lock);
-
-	if (bp->b_state & XFS_BSTATE_IN_FLIGHT) {
-		bp->b_state &= ~XFS_BSTATE_IN_FLIGHT;
-		percpu_counter_dec(&bp->b_target->bt_io_count);
-	}
-}
-
-/*
-=======
->>>>>>> fe0fb583
  * When we mark a buffer stale, we remove the buffer from the LRU and clear the
  * b_lru_ref count so that the buffer is freed immediately when the buffer
  * reference count falls to zero. If the buffer is already on the LRU, we need
@@ -789,16 +741,8 @@
 	ASSERT(bp->b_maps[0].bm_bn != XFS_BUF_DADDR_NULL);
 
 	bp->b_flags &= ~(XBF_WRITE | XBF_ASYNC | XBF_READ_AHEAD | XBF_DONE);
-<<<<<<< HEAD
-	bp->b_flags |= flags & (XBF_READ | XBF_ASYNC | XBF_READ_AHEAD);
-
-	xfs_buf_submit(bp);
-	if (flags & XBF_ASYNC)
-		return 0;
-=======
 	bp->b_flags |= XBF_READ;
 	xfs_buf_submit(bp);
->>>>>>> fe0fb583
 	return xfs_buf_iowait(bp);
 }
 
@@ -1060,10 +1004,6 @@
 		spin_unlock(&bp->b_lock);
 		return;
 	}
-<<<<<<< HEAD
-	__xfs_buf_ioacct_dec(bp);
-=======
->>>>>>> fe0fb583
 	spin_unlock(&bp->b_lock);
 	xfs_buf_free(bp);
 }
@@ -1082,28 +1022,12 @@
 	spin_lock(&bp->b_lock);
 	ASSERT(bp->b_hold >= 1);
 	if (bp->b_hold > 1) {
-<<<<<<< HEAD
-		/*
-		 * Drop the in-flight state if the buffer is already on the LRU
-		 * and it holds the only reference. This is racy because we
-		 * haven't acquired the pag lock, but the use of _XBF_IN_FLIGHT
-		 * ensures the decrement occurs only once per-buf.
-		 */
-		if (--bp->b_hold == 1 && !list_empty(&bp->b_lru))
-			__xfs_buf_ioacct_dec(bp);
-=======
 		bp->b_hold--;
->>>>>>> fe0fb583
 		goto out_unlock;
 	}
 
 	/* we are asked to drop the last reference */
-<<<<<<< HEAD
-	__xfs_buf_ioacct_dec(bp);
-	if (!(bp->b_flags & XBF_STALE) && atomic_read(&bp->b_lru_ref)) {
-=======
 	if (atomic_read(&bp->b_lru_ref)) {
->>>>>>> fe0fb583
 		/*
 		 * If the buffer is added to the LRU, keep the reference to the
 		 * buffer for the LRU and clear the (now stale) dispose list
@@ -1500,7 +1424,6 @@
 	struct bio		*bio)
 {
 	struct xfs_buf		*bp = bio->bi_private;
-<<<<<<< HEAD
 
 	if (bio->bi_status)
 		xfs_buf_ioerror(bp, blk_status_to_errno(bio->bi_status));
@@ -1508,15 +1431,6 @@
 		 XFS_TEST_ERROR(false, bp->b_mount, XFS_ERRTAG_BUF_IOERROR))
 		xfs_buf_ioerror(bp, -EIO);
 
-	xfs_buf_ioend_async(bp);
-=======
-
-	if (bio->bi_status)
-		xfs_buf_ioerror(bp, blk_status_to_errno(bio->bi_status));
-	else if ((bp->b_flags & XBF_WRITE) && (bp->b_flags & XBF_ASYNC) &&
-		 XFS_TEST_ERROR(false, bp->b_mount, XFS_ERRTAG_BUF_IOERROR))
-		xfs_buf_ioerror(bp, -EIO);
-
 	if (bp->b_flags & XBF_ASYNC) {
 		INIT_WORK(&bp->b_ioend_work, xfs_buf_ioend_work);
 		queue_work(bp->b_mount->m_buf_workqueue, &bp->b_ioend_work);
@@ -1524,7 +1438,6 @@
 		complete(&bp->b_iowait);
 	}
 
->>>>>>> fe0fb583
 	bio_put(bio);
 }
 
@@ -1682,12 +1595,6 @@
 	 * left over from previous use of the buffer (e.g. failed readahead).
 	 */
 	bp->b_error = 0;
-<<<<<<< HEAD
-
-	if (bp->b_flags & XBF_ASYNC)
-		xfs_buf_ioacct_inc(bp);
-=======
->>>>>>> fe0fb583
 
 	if ((bp->b_flags & XBF_WRITE) && !xfs_buf_verify_write(bp)) {
 		xfs_force_shutdown(bp->b_mount, SHUTDOWN_CORRUPT_INCORE);
@@ -2273,15 +2180,9 @@
 	int			error = 0, error2;
 	struct xfs_buf		*bp, *n;
 	struct blk_plug		plug;
-<<<<<<< HEAD
 
 	list_sort(NULL, buffer_list, xfs_buf_cmp);
 
-=======
-
-	list_sort(NULL, buffer_list, xfs_buf_cmp);
-
->>>>>>> fe0fb583
 	blk_start_plug(&plug);
 	list_for_each_entry_safe(bp, n, buffer_list, b_list) {
 		xfs_buf_lock(bp);
